/*****************************************************************************
 * SysML 2 Pilot Implementation, PlantUML Visualization
 * Copyright (c) 2020-2022 Mgnite Inc.
 * Copyright (c) 2021 Model Driven Solutions, Inc.
 *    
 * This program is free software: you can redistribute it and/or modify
 * it under the terms of the GNU Lesser General Public License as published by
 * the Free Software Foundation, either version 3 of the License, or
 * (at your option) any later version.
 *
 * This program is distributed in the hope that it will be useful,
 * but WITHOUT ANY WARRANTY; without even the implied warranty of
 * MERCHANTABILITY or FITNESS FOR A PARTICULAR PURPOSE.  See the
 * GNU Lesser General Public License for more details.
 *
 * You should have received a copy of theGNU Lesser General Public License
 * along with this program.  If not, see <https://www.gnu.org/licenses/>.
 *
 * @license LGPL-3.0-or-later <http://spdx.org/licenses/LGPL-3.0-or-later>
 * 
 * Contributors:
 *  Hisashi Miyashita, Mgnite Inc.
 *  Ed Seidewitz, MDS
 * 
 *****************************************************************************/

package org.omg.sysml.plantuml;

import java.util.List;
import java.util.regex.Pattern;
import org.omg.sysml.expressions.util.EvaluationUtil;
import org.omg.sysml.lang.sysml.ActorMembership;
import org.omg.sysml.lang.sysml.ConjugatedPortDefinition;
import org.omg.sysml.lang.sysml.Element;
import org.omg.sysml.lang.sysml.Expression;
import org.omg.sysml.lang.sysml.Feature;
import org.omg.sysml.lang.sysml.FeatureValue;
import org.omg.sysml.lang.sysml.LifeClass;
import org.omg.sysml.lang.sysml.Membership;
import org.omg.sysml.lang.sysml.Namespace;
import org.omg.sysml.lang.sysml.PortioningFeature;
import org.omg.sysml.lang.sysml.Redefinition;
import org.omg.sysml.lang.sysml.RequirementUsage;
import org.omg.sysml.lang.sysml.ResultExpressionMembership;
import org.omg.sysml.lang.sysml.SatisfyRequirementUsage;
import org.omg.sysml.lang.sysml.StakeholderMembership;
import org.omg.sysml.lang.sysml.Type;
import org.omg.sysml.lang.sysml.Usage;

public abstract class VStructure extends VDefault {
    protected void appendText(String text, boolean unfold) {
        text = text.replace("\r", "");
        if (unfold) {
            text = text.replace("\n", "");
        } else {
            text = text.replace("\n", "\\n");
        }
        text = text.trim();
        if (text.endsWith(";")) {
        	append(text, 0, text.length() - 1);
        } else {
        	append(text);
        }
    }

    protected String getEvaluatedResults(Element elem, Element target) {
        if (styleValue("evalExp") == null) return null;
        if (!(elem instanceof Expression)) return null;

        List<Element> elems = EvaluationUtil.evaluate((Expression) elem, target);
        StringBuilder sb = new StringBuilder();
        if (elems != null) {
            int size = elems.size();
            if (size == 1) {
                Element e = elems.get(0);
                if (e == null) return null;
                Object o = EvaluationUtil.valueOf(e);
                if (EvaluationUtil.valueOf(elem).equals(o)) return null;
                sb.append(" <&arrow-thick-right> ");
                if (o instanceof Element) {
                    sb.append(e.getEffectiveName());
                } else {
                    sb.append(o);
                }
                return sb.toString();
            } else if (size > 1) {
                sb.append(" <&arrow-thick-right> ");
                sb.append('(');
                boolean flag = false;
                for (Element e: elems) {
                    Object o = EvaluationUtil.valueOf(e);
                    if (flag) {
                        sb.append(", ");
                    } else {
                        flag = true;
                    }
                    if (o == e) {
                        sb.append(e.getEffectiveName());
                    } else {
                        sb.append(o);
                    }
                }
                sb.append(')');
                return sb.toString();
            }
        } 
        /* For target debugging
           sb.append(" <&caret-left> ");
           sb.append(elem.getName());
           sb.append('#');
           sb.append(target == null ? target : target.getName());
           return sb.toString();
        */
        return null;
    }

    protected boolean addEvaluatedResults(Element elem, Element target) {
        String str = getEvaluatedResults(elem, target);
        if (str == null) return false;
        append(str);
        return true;
    }

    private static Pattern patEq = Pattern.compile("^\\s*:?=");
    private boolean addFeatureMembershipText(Feature f) {
        boolean flag = false;
        for (Membership m: f.getOwnedMembership()) {
            if (m instanceof FeatureValue) {
                FeatureValue fv = (FeatureValue) m;
                String text = getText(fv);
                if (text != null) {
                    if (!patEq.matcher(text).lookingAt()) {
                        append('=');
                    }
                    appendText(text, true);
                    append("; ");
                    flag = true;
                }
                Expression ex = fv.getValue();
                flag = addEvaluatedResults(ex, f.getOwner()) || flag;
            } else if (m instanceof ResultExpressionMembership) {
                ResultExpressionMembership rem = (ResultExpressionMembership) m;
                Expression ex = rem.getOwnedResultExpression();
                String text = getText(ex);
                if (text == null) continue;
                append(" { ");
                appendText(text, true);
                append(" }");
                flag = true;
            }
        }
        return flag;
    }

    private static Redefinition getRedefinition(Feature f) {
        List<Redefinition> rs = f.getOwnedRedefinition();
        if (rs.isEmpty()) return null;
        return rs.get(0);
    }

    private Feature getRedefinedFeature(Feature f) {
        Redefinition rd = getRedefinition(f);
        if (rd == null) return null;
        return rd.getRedefinedFeature();
    }

    private String redefinedFeatureText(Feature f) {
        Feature rf = getRedefinedFeature(f);
        if (rf == null) return null;
        return getNameWithNamespace(rf);
    }

    private boolean addRedefinedFeatureText(Feature f) {
        String rt = redefinedFeatureText(f);
        if (rt == null) return false;
        // waved decoration for redefinition
        append("\\n//:>>");
        append(rt);
        append("// ");
        return true;
    }

    private void addFeatureTextInternal(Feature f, String name, boolean isInherited) {
        if (isInherited) {
            append('^');
        }
        append(name);
        addFeatureTypeAndSubsettedText(f);
        addFeatureMembershipText(f);
    }
    
    protected boolean addFeatureText(Feature f, boolean isInherited) {
        String name = getFeatureName(f);
        if (name == null) return false;

        if (styleValue("decoratedRedefined") != null) {
            String rt = redefinedFeatureText(f);
            if (rt != null) {
                append("<&bar-trig> ");
                addFeatureTextInternal(f, name, isInherited);
                append(" <s>");
                append(rt);
                append("</s>");
            } else {
                addFeatureTextInternal(f, name, isInherited);
            }
        } else {
            addFeatureTextInternal(f, name, isInherited);
            addRedefinedFeatureText(f);
        }
        return true;
    }

    protected boolean addFeatureText(Feature f) {
        return addFeatureText(f, isInherited());
    }

    protected void addAnonymouseFeatureText(Feature f) {
        addFeatureTypeAndSubsettedText(f);
        addFeatureMembershipText(f);
    }

    private void insertActorLikeStyle(StringBuilder sb, Type typ) {
        Membership ms = typ.getOwningMembership();
        if (ms instanceof ActorMembership) {
            sb.insert(0, "<size:30><&person></size> ");
        } else if (ms instanceof StakeholderMembership) {
            sb.insert(0, "<size:30><&people></size> ");
        }
    }

    protected String extractTitleName(Element e) {
        String name = getNameAnyway(e);
        StringBuilder sb = new StringBuilder();

        if (e instanceof Feature) {
            Feature f = (Feature) e;
            boolean added = appendFeatureType(sb, ": ", f);
            sb.append(' ');
            added = appendSubsettingFeature(sb, ":> ", f) || added;
            sb.insert(0, name);
            /*
              if (f instanceof Usage) {
                  Usage u = (Usage) f;
                  if (u.isVariation()) {
                      sb.insert(0, "<size:20><&layers> </size>");
                  }
              }
            */
            insertActorLikeStyle(sb, f);
        } else {
            sb.append(name);
        }
<<<<<<< HEAD
        */
        insertActorLikeStyle(sb, f);

        if (e instanceof Expression) {
            Element target = getCurrentNamespace();
            if (!(target instanceof Usage)) {
                target = e;
            }
            String str = getEvaluatedResults(e, target);
            if (str != null) {
                sb.append(str);
            }
        }
=======
>>>>>>> 64cfa745

        return sb.toString();
    }

    protected boolean addType(Type typ, String keyword) {
        String name = extractTitleName(typ);
        if (name == null) return false;
        return addType(typ, name, keyword);
    }

    protected boolean addType(Type typ, String name, String keyword) {
        addPUMLLine(typ, keyword, name);
        addSpecializations(typ);
        return true;
    }

    @Override
    public String caseNamespace(Namespace pkg) {
        String name = pkg.getName();
        if (name == null) return super.caseNamespace(pkg);
        flushContexts();
        append("package ");
        addNameWithId(pkg, name, true);
        append(' ');
        addLink(pkg);
        append(" {\n");
        pushIdMap();
        pushVisited();
        super.caseNamespace(pkg);
        popVisited();
        popIdMap(true);
        flushContexts();
        append("}\n");
        return "";
    }

    @Override
    public String caseSatisfyRequirementUsage(SatisfyRequirementUsage sru) {
        RequirementUsage ru = sru.getSatisfiedRequirement();
        Feature target = sru.getSatisfyingFeature();
        if ((ru != null) && (target != null)) {
            addPRelation(target, ru, sru, "<<satisfy>>");
        }
        if (sru.equals(ru)) {
            caseRequirementUsage(ru);
        }
        return "";
    }
    
    @Override
    public String caseConjugatedPortDefinition(ConjugatedPortDefinition cpd) {
        // Do not show conjugated ports.
        return "";
    }

    @Override
    public String caseLifeClass(LifeClass lc) {
        // Do not show life classes
        return "";
    }

    @Override
    public String casePortioningFeature(PortioningFeature tsf) {
        // Do not show portioning feature
        return "";
    }

    protected VStructure(Visitor prev) {
    	super(prev);
    }
    
    protected VStructure() {
    	super();
    }
}<|MERGE_RESOLUTION|>--- conflicted
+++ resolved
@@ -248,26 +248,22 @@
               }
             */
             insertActorLikeStyle(sb, f);
+
+            if (e instanceof Expression) {
+                Element target = getCurrentNamespace();
+                if (!(target instanceof Usage)) {
+                    target = e;
+                }
+                String str = getEvaluatedResults(e, target);
+                if (str != null) {
+                    sb.append(str);
+                }
+            }
+
         } else {
             sb.append(name);
         }
-<<<<<<< HEAD
-        */
-        insertActorLikeStyle(sb, f);
-
-        if (e instanceof Expression) {
-            Element target = getCurrentNamespace();
-            if (!(target instanceof Usage)) {
-                target = e;
-            }
-            String str = getEvaluatedResults(e, target);
-            if (str != null) {
-                sb.append(str);
-            }
-        }
-=======
->>>>>>> 64cfa745
-
+ 
         return sb.toString();
     }
 
@@ -310,9 +306,6 @@
         if ((ru != null) && (target != null)) {
             addPRelation(target, ru, sru, "<<satisfy>>");
         }
-        if (sru.equals(ru)) {
-            caseRequirementUsage(ru);
-        }
         return "";
     }
     
