/*****************************************************************************
 * SysML 2 Pilot Implementation, PlantUML Visualization
 * Copyright (c) 2020-2022 Mgnite Inc.
 * Copyright (c) 2021-2022 Model Driven Solutions, Inc.
 *    
 * This program is free software: you can redistribute it and/or modify
 * it under the terms of the GNU Lesser General Public License as published by
 * the Free Software Foundation, either version 3 of the License, or
 * (at your option) any later version.
 *
 * This program is distributed in the hope that it will be useful,
 * but WITHOUT ANY WARRANTY; without even the implied warranty of
 * MERCHANTABILITY or FITNESS FOR A PARTICULAR PURPOSE.  See the
 * GNU Lesser General Public License for more details.
 *
 * You should have received a copy of theGNU Lesser General Public License
 * along with this program.  If not, see <https://www.gnu.org/licenses/>.
 *
 * @license LGPL-3.0-or-later <http://spdx.org/licenses/LGPL-3.0-or-later>
 * 
 * Contributors:
 *  Hisashi Miyashita, Mgnite Inc.
 *  Ed Seideiwtz, MDS
 * 
 *****************************************************************************/

package org.omg.sysml.plantuml;

import java.util.ArrayList;
import java.util.Collection;
import java.util.HashMap;
import java.util.List;
import java.util.Map;

import org.omg.sysml.lang.sysml.AcceptActionUsage;
import org.omg.sysml.lang.sysml.ActorMembership;
import org.omg.sysml.lang.sysml.AllocationUsage;
import org.omg.sysml.lang.sysml.AnalysisCaseDefinition;
import org.omg.sysml.lang.sysml.AnalysisCaseUsage;
import org.omg.sysml.lang.sysml.Behavior;
import org.omg.sysml.lang.sysml.BindingConnector;
import org.omg.sysml.lang.sysml.Class;
import org.omg.sysml.lang.sysml.Classifier;
import org.omg.sysml.lang.sysml.Comment;
import org.omg.sysml.lang.sysml.ConnectionUsage;
import org.omg.sysml.lang.sysml.Connector;
import org.omg.sysml.lang.sysml.Definition;
import org.omg.sysml.lang.sysml.Dependency;
import org.omg.sysml.lang.sysml.EventOccurrenceUsage;
import org.omg.sysml.lang.sysml.ExhibitStateUsage;
import org.omg.sysml.lang.sysml.Feature;
import org.omg.sysml.lang.sysml.FeatureMembership;
import org.omg.sysml.lang.sysml.FeatureTyping;
import org.omg.sysml.lang.sysml.FeatureValue;
import org.omg.sysml.lang.sysml.FlowConnectionUsage;
import org.omg.sysml.lang.sysml.Import;
import org.omg.sysml.lang.sysml.IncludeUseCaseUsage;
import org.omg.sysml.lang.sysml.ItemDefinition;
import org.omg.sysml.lang.sysml.ItemFlow;
import org.omg.sysml.lang.sysml.ItemUsage;
import org.omg.sysml.lang.sysml.Membership;
import org.omg.sysml.lang.sysml.MetadataFeature;
import org.omg.sysml.lang.sysml.Namespace;
import org.omg.sysml.lang.sysml.ObjectiveMembership;
import org.omg.sysml.lang.sysml.OwningMembership;
import org.omg.sysml.lang.sysml.PartDefinition;
import org.omg.sysml.lang.sysml.PartUsage;
import org.omg.sysml.lang.sysml.PerformActionUsage;
import org.omg.sysml.lang.sysml.PortUsage;
import org.omg.sysml.lang.sysml.Redefinition;
import org.omg.sysml.lang.sysml.ReferenceUsage;
import org.omg.sysml.lang.sysml.RequirementConstraintMembership;
import org.omg.sysml.lang.sysml.SatisfyRequirementUsage;
import org.omg.sysml.lang.sysml.SendActionUsage;
import org.omg.sysml.lang.sysml.Specialization;
import org.omg.sysml.lang.sysml.StakeholderMembership;
import org.omg.sysml.lang.sysml.SubjectMembership;
import org.omg.sysml.lang.sysml.Succession;
import org.omg.sysml.lang.sysml.SysMLPackage;
import org.omg.sysml.lang.sysml.TransitionUsage;
import org.omg.sysml.lang.sysml.Usage;
import org.omg.sysml.lang.sysml.VariantMembership;
import org.omg.sysml.lang.sysml.VerificationCaseDefinition;
import org.omg.sysml.lang.sysml.VerificationCaseUsage;
import org.omg.sysml.lang.sysml.util.SysMLSwitch;

public class SysML2PlantUMLStyle {
    private static Map<String, SysML2PlantUMLStyle> styleMap = new HashMap<String, SysML2PlantUMLStyle>();
    private static List<SysML2PlantUMLStyle> styles = new ArrayList<SysML2PlantUMLStyle>();
    private static SysML2PlantUMLStyle defaultStyle;

    static {
        addp(null,
             "Standard B&&W",
             "skinparam monochrome true\n"
             + "skinparam classbackgroundcolor white\n"
             + "skinparam shadowing false\n"
             + "skinparam wrapWidth 300\n"
             + "hide circle\n", null,
             "classic", "true");
        addp("STDCOLOR",
             "Standard style with colors",
             "skinparam wrapWidth 300\n"
             + "hide circle\n",
             new StyleSwitch(new StyleRelDefaultSwitch() {
                 @Override
                 public String caseConnector(Connector object) {
                     return " -[thickness=3,#blue]- ";
                 }
                 @Override
                 public String caseBindingConnector(BindingConnector object) {
                     return " -[thickness=5,#red]- ";
                 }
             }, null),
             "decoratedRedefined", "true");
        addp("PLANTUML",
             "PlantUML Style", " ",
             new StyleSwitch(new StyleRelDefaultSwitch() {
                 @Override
                 public String caseConnector(Connector object) {
                     return " -[thickness=3,#blue]- ";
                 }
                 @Override
                 public String caseBindingConnector(BindingConnector object) {
                     return " -[thickness=5,#red]- ";
                 }
             },
             new StyleStereotypeDefaultSwitch() {
                 @Override
                 public String caseBehavior(Behavior object) {
                     return " <<(B,lemonchiffon)";
                 }

                 @Override
                 public String caseFeature(Feature object) {
                     return " <<(F,yellow)";
                 }

                 @Override
                 public String caseUsage(Usage object) {
                     return " <<(U,orange)";
                 }

                 @Override
                 public String caseDefinition(Definition object) {
                     return " <<(D,brown)";
                 }

                 @Override
                 public String caseItemDefinition(ItemDefinition object) {
                     return " << (B,green) >> ";
                 }

                 @Override
                 public String caseItemUsage(ItemUsage object) {
                     return " << (P,limegreen) >> ";
                 }

                 @Override
                 public String casePartDefinition(PartDefinition object) {
                     return " << (B,green) >> ";
                 }

                 @Override
                 public String casePortUsage(PortUsage object) {
                     return " << (P,blue) port>> ";
                 }

                 @Override
                 public String casePartUsage(PartUsage object) {
                     return " << (P,limegreen) part>> ";
                 }
             }));
        addn("TB", "\tTop-to-Bottom orientation", "top to bottom direction\n");
        addn("LR", "\tLeft-to-Right orientation", "left to right direction\n");
        addn("POLYLINE", "Polyline style", "skinparam linetype polyline\n");
        addn("ORTHOLINE", "Orthogonal line style", "skinparam linetype ortho\n");
        add("SHOWLIB", "Show elements of the standard libraries", " ", "showLib", "true");
        add("SHOWINHERITED", "Show inherited members", " ", "showInherited", "true");
        add("COMPMOST", "Show as many memberships in a compartment as possible", " ", "compartmentMost", "true");
        add("COMPTREE", "Show nested ports in a compartment", " ", "compartmentTree", "true");
        add("SHOWIMPORTED", "Show imported elements", " ", "showImported", "true");
<<<<<<< HEAD
        add("EVAL", "Evaluate expressions", " ", "evalExp", "true");
=======
        add("HIDEMETADATA", "Hide metadata", " ", "hideMetadata", "true");
        add("SHOWMETACLASS", "Show metaclasses of metaobjects", " ", "showMetaclass", "true");
>>>>>>> 64cfa745
    }

    public static class StyleSwitch {
        public final StyleRelSwitch styleRelSwitch;
        public final StyleStereotypeSwitch styleStereotypeSwitch;

        public StyleSwitch(StyleRelSwitch styleRelSwitch,
                           StyleStereotypeSwitch styleStereotypeSwitch) {
            this.styleRelSwitch = styleRelSwitch;
            this.styleStereotypeSwitch = styleStereotypeSwitch;
        }
    }

    public static abstract class StyleRelSwitch extends SysMLSwitch<String> {
    }

    public static abstract class StyleStereotypeSwitch extends SysMLSwitch<String> {
        protected String defaultStr() {
            return " <<";
        }
    }

    private enum Kind {
        PRIMARY,
        NO_MENU,
        NORMAL;
    }

    private final Kind kind;
    public final String name;
    public final String title;
    public final String commandStr;
    public final StyleSwitch styleSwitch;
    public final Map<String, String> options;

    private SysML2PlantUMLStyle(Kind kind, String name, String title, String commandStr, StyleSwitch styleSwitch, Map<String, String> options) {
        this.kind = kind;
    	this.name = name;
        this.title = title;
        this.commandStr = commandStr;
        this.styleSwitch = styleSwitch;
        this.options = options;
    }

    public SysML2PlantUMLStyle(String name, String title, String commandStr, StyleSwitch styleSwitch, String... options) {
        this(Kind.NORMAL, name, title, commandStr, styleSwitch, convOptions(options));
    }

    private static Map<String, String> convOptions(String[] options) {
        if (options == null) return null;
        int size = options.length / 2;
        Map<String, String> map = new HashMap<String, String>(size);
        for (int i = 0; i < options.length;) {
            map.put(options[i], options[i + 1]);
            i += 2;
        }
        return map;
    }

    private static void add(Kind kind, String name, String title, String commandStr, StyleSwitch styleSwitch, String... options) {
        SysML2PlantUMLStyle s;
        Map<String, String> map = convOptions(options);
        if (name == null) {
            s = new SysML2PlantUMLStyle(kind, "DEFAULT", title, commandStr, styleSwitch, map);
            defaultStyle = s;
        } else {
            s = new SysML2PlantUMLStyle(kind, name, title, commandStr, styleSwitch, map);
        }
        styleMap.put(s.name, s);
        styles.add(s);
    }

    private static void addp(String name, String title, String commandStr, StyleSwitch styleSwitch, String... options) {
        add(Kind.PRIMARY, name, title, commandStr, styleSwitch, options);
    }

    private static void addn(String name, String title, String commandStr, String... options) {
        add(Kind.NO_MENU, name, title, commandStr, null, options);
    }

    private static void add(String name, String title, String commandStr, String... options) {
        add(Kind.NORMAL, name, title, commandStr, null, options);
    }

    public boolean isPrimary() {
        return kind == Kind.PRIMARY;
    }

    public boolean isMenu() {
        return kind != Kind.NO_MENU;
    }

    public static Collection<String> getStyleTitles() {
        List<String> titles = new ArrayList<String>(styles.size());
        for (SysML2PlantUMLStyle s: styles) {
            if (s.isMenu()) {
                titles.add(s.title);
            }
        }
        return titles;
    }

    public static String getStyleHelp() {
        StringBuilder sb = new StringBuilder();
        for (SysML2PlantUMLStyle s: styles) {
            String name = s.name;
            if (name == null) {
                name = "DEFAULT";
            }
            sb.append("  ");
            sb.append(name);
            sb.append("\t\t");
            sb.append(s.title);
            sb.append('\n');
        }
        return sb.toString();
    }

    public static SysML2PlantUMLStyle getStyle(String title) {
        if (title == null) return null;
        Collection<SysML2PlantUMLStyle> ss = styleMap.values();
        for (SysML2PlantUMLStyle s: ss) {
            if (title.equals(s.title)) return s;
        }
        return null;
    }

    private static String getAvailableStyles() {
        return String.join(", ", styleMap.keySet());
    }

    public static SysML2PlantUMLStyle getDefault() {
        return defaultStyle;
    }

    public static SysML2PlantUMLStyle get(String name) {
        SysML2PlantUMLStyle s = styleMap.get(name.toUpperCase());
        if (s != null) return s;

        throw new IllegalArgumentException("Invalid Style: "
                                           + name
                                           + " Possible styles: "
                                           + getAvailableStyles());
    }


    public static class StyleRelDefaultSwitch extends StyleRelSwitch {
        @Override
        public String caseOwningMembership(OwningMembership m) {
            return " +-- ";
        }

		@Override
        public String caseMembership(Membership m) {
            return " +.. ";
        }

        @Override
        public String caseActorMembership(ActorMembership m) {
            return " -- ";
        }

        @Override
        public String caseStakeholderMembership(StakeholderMembership m) {
            return " -- ";
        }

		@Override
        public String caseFeatureMembership(FeatureMembership fm) {
			Feature feature = fm.getOwnedMemberFeature();
			return feature != null && feature.isComposite() ? " *-- ": " o-- ";
        }

		@Override
        public String caseFeatureTyping(FeatureTyping e) {
            return " --:|> ";
        }

		@Override
		public String caseRedefinition(Redefinition object) {
            return " --||> ";
		}

		@Override
		public String caseSuccession(Succession s) {
            return " --> ";
		}

		@Override
		public String caseConnectionUsage(ConnectionUsage cu) {
            String mName = SysML2PlantUMLText.getMetadataUsageName(cu);
            if (mName != null) {
                return " -[thickness=3]-> ";
            } else {
                return " -[thickness=3]- ";
            }
		}

		@Override
		public String caseComment(Comment c) {
            return " .. ";
		}

		@Override
		public String caseMetadataFeature(MetadataFeature af) {
            return " ..@ ";
		}

		@Override
		public String caseTransitionUsage(TransitionUsage object) {
            return "  --> ";
		}

		@Override
		public String caseNamespace(Namespace p) {
            return " +-- ";
		}

		@Override
		public String caseClassifier(Classifier object) {
            return " +-- ";
		}

		@Override
		public String caseFeature(Feature f) {
            return f.isComposite() ? " *-- ": " o-- ";
		}

		@Override
		public String caseReferenceUsage(ReferenceUsage object) {
            return " o-- ";
		}

		@Override
		public String caseItemFlow(ItemFlow itemFlow) {
            return " --> ";
		}

		@Override
		public String caseFlowConnectionUsage(FlowConnectionUsage fcu) {
            return " --> ";
		}

		@Override
		public String caseAllocationUsage(AllocationUsage au) {
            return " -[thickness=5,dotted]-> ";
		}

		@Override
		public String caseSendActionUsage(SendActionUsage sau) {
            // Send a message to object
            return " ..>> ";
		}

		@Override
		public String caseAcceptActionUsage(AcceptActionUsage sau) {
            // Send a message to object
            return " <<.. ";
		}

		@Override
		public String caseDependency(Dependency dep) {
            return " ..>> ";
		}

		@Override
		public String caseRequirementConstraintMembership(RequirementConstraintMembership requirementConstraintMembership) {
            return " ..> ";
		}

		@Override
		public String caseSatisfyRequirementUsage(SatisfyRequirementUsage satisfyRequirementUsage) {
            return " ..> ";
		}

		@Override
		public String caseBindingConnector(BindingConnector object) {
            return " -[thickness=5]- ";
		}

		@Override
		public String caseFeatureValue(FeatureValue fv) {
            return " -[thickness=5]- ";
		}

		@Override
		public String caseSpecialization(Specialization object) {
            return " --|> ";
		}

		@Override
		public String caseSubjectMembership(SubjectMembership sm) {
            return " ..> ";
		}

		@Override
		public String caseVariantMembership(VariantMembership vm) {
            return " )-->> ";
		}

		@Override
		public String caseObjectiveMembership(ObjectiveMembership vm) {
            return " -->> ";
		}

		@Override
		public String caseImport(Import imp) {
            return " ..> ";
		}
    }

    public static class StyleStereotypeDefaultSwitch extends StyleStereotypeSwitch {
		@Override
		public String caseClass(Class object) {
            if (SysMLPackage.Literals.CLASS.equals(object.eClass())) return " ";
            return null;
		}

		@Override
		public String caseExhibitStateUsage(ExhibitStateUsage esu) {
            return "<<exhibit state>> ";
		}

		@Override
		public String caseSatisfyRequirementUsage(SatisfyRequirementUsage sru) {
            return "<<requirement>> ";
		}

        @Override
        public String caseIncludeUseCaseUsage(IncludeUseCaseUsage iucu) {
            return " include use case>> ";
		}

		@Override
		public String casePerformActionUsage(PerformActionUsage pau) {
            return " perform action>> ";
		}

		@Override
		public String caseAcceptActionUsage(AcceptActionUsage aau) {
            return " accept action>> ";
		}

		@Override
		public String caseSendActionUsage(SendActionUsage sau) {
            return " send action>> ";
		}

		@Override
		public String caseAnalysisCaseUsage(AnalysisCaseUsage acu) {
            return " analysis>> ";
		}

		@Override
		public String caseAnalysisCaseDefinition(AnalysisCaseDefinition acd) {
            return " analysis def>> ";
		}

		@Override
		public String caseVerificationCaseUsage(VerificationCaseUsage acu) {
            return " verification>> ";
		}

		@Override
		public String caseVerificationCaseDefinition(VerificationCaseDefinition acd) {
            return " verification def>> ";
		}

		@Override
		public String caseEventOccurrenceUsage(EventOccurrenceUsage eou) {
            return " event occurrence>> ";
		}
    }

}<|MERGE_RESOLUTION|>--- conflicted
+++ resolved
@@ -180,12 +180,9 @@
         add("COMPMOST", "Show as many memberships in a compartment as possible", " ", "compartmentMost", "true");
         add("COMPTREE", "Show nested ports in a compartment", " ", "compartmentTree", "true");
         add("SHOWIMPORTED", "Show imported elements", " ", "showImported", "true");
-<<<<<<< HEAD
-        add("EVAL", "Evaluate expressions", " ", "evalExp", "true");
-=======
         add("HIDEMETADATA", "Hide metadata", " ", "hideMetadata", "true");
         add("SHOWMETACLASS", "Show metaclasses of metaobjects", " ", "showMetaclass", "true");
->>>>>>> 64cfa745
+        add("EVAL", "Evaluate expressions", " ", "evalExp", "true");
     }
 
     public static class StyleSwitch {
