--- conflicted
+++ resolved
@@ -2398,11 +2398,10 @@
         try {
             int _type = T__120;
             int _channel = DEFAULT_TOKEN_CHANNEL;
-            // InternalSysML.g:117:8: ( './' )
-            // InternalSysML.g:117:10: './'
-            {
-            match("./"); 
-
+            // InternalSysML.g:117:8: ( '/' )
+            // InternalSysML.g:117:10: '/'
+            {
+            match('/'); 
 
             }
 
@@ -2419,10 +2418,11 @@
         try {
             int _type = T__121;
             int _channel = DEFAULT_TOKEN_CHANNEL;
-            // InternalSysML.g:118:8: ( '/' )
-            // InternalSysML.g:118:10: '/'
-            {
-            match('/'); 
+            // InternalSysML.g:118:8: ( './' )
+            // InternalSysML.g:118:10: './'
+            {
+            match("./"); 
+
 
             }
 
@@ -3185,19 +3185,11 @@
         try {
             int _type = RULE_DECIMAL_VALUE;
             int _channel = DEFAULT_TOKEN_CHANNEL;
-<<<<<<< HEAD
-            // InternalSysML.g:27107:20: ( '0' .. '9' ( '0' .. '9' )* )
-            // InternalSysML.g:27107:22: '0' .. '9' ( '0' .. '9' )*
+            // InternalSysML.g:27145:20: ( '0' .. '9' ( '0' .. '9' )* )
+            // InternalSysML.g:27145:22: '0' .. '9' ( '0' .. '9' )*
             {
             matchRange('0','9'); 
-            // InternalSysML.g:27107:31: ( '0' .. '9' )*
-=======
-            // InternalSysML.g:27244:20: ( '0' .. '9' ( '0' .. '9' )* )
-            // InternalSysML.g:27244:22: '0' .. '9' ( '0' .. '9' )*
-            {
-            matchRange('0','9'); 
-            // InternalSysML.g:27244:31: ( '0' .. '9' )*
->>>>>>> 3b616612
+            // InternalSysML.g:27145:31: ( '0' .. '9' )*
             loop1:
             do {
                 int alt1=2;
@@ -3210,11 +3202,7 @@
 
                 switch (alt1) {
             	case 1 :
-<<<<<<< HEAD
-            	    // InternalSysML.g:27107:32: '0' .. '9'
-=======
-            	    // InternalSysML.g:27244:32: '0' .. '9'
->>>>>>> 3b616612
+            	    // InternalSysML.g:27145:32: '0' .. '9'
             	    {
             	    matchRange('0','9'); 
 
@@ -3242,13 +3230,8 @@
         try {
             int _type = RULE_EXP_VALUE;
             int _channel = DEFAULT_TOKEN_CHANNEL;
-<<<<<<< HEAD
-            // InternalSysML.g:27109:16: ( RULE_DECIMAL_VALUE ( 'e' | 'E' ) ( '+' | '-' )? RULE_DECIMAL_VALUE )
-            // InternalSysML.g:27109:18: RULE_DECIMAL_VALUE ( 'e' | 'E' ) ( '+' | '-' )? RULE_DECIMAL_VALUE
-=======
-            // InternalSysML.g:27246:16: ( RULE_DECIMAL_VALUE ( 'e' | 'E' ) ( '+' | '-' )? RULE_DECIMAL_VALUE )
-            // InternalSysML.g:27246:18: RULE_DECIMAL_VALUE ( 'e' | 'E' ) ( '+' | '-' )? RULE_DECIMAL_VALUE
->>>>>>> 3b616612
+            // InternalSysML.g:27147:16: ( RULE_DECIMAL_VALUE ( 'e' | 'E' ) ( '+' | '-' )? RULE_DECIMAL_VALUE )
+            // InternalSysML.g:27147:18: RULE_DECIMAL_VALUE ( 'e' | 'E' ) ( '+' | '-' )? RULE_DECIMAL_VALUE
             {
             mRULE_DECIMAL_VALUE(); 
             if ( input.LA(1)=='E'||input.LA(1)=='e' ) {
@@ -3260,11 +3243,7 @@
                 recover(mse);
                 throw mse;}
 
-<<<<<<< HEAD
-            // InternalSysML.g:27109:47: ( '+' | '-' )?
-=======
-            // InternalSysML.g:27246:47: ( '+' | '-' )?
->>>>>>> 3b616612
+            // InternalSysML.g:27147:47: ( '+' | '-' )?
             int alt2=2;
             int LA2_0 = input.LA(1);
 
@@ -3307,13 +3286,8 @@
         try {
             int _type = RULE_ID;
             int _channel = DEFAULT_TOKEN_CHANNEL;
-<<<<<<< HEAD
-            // InternalSysML.g:27111:9: ( ( 'a' .. 'z' | 'A' .. 'Z' | '_' ) ( 'a' .. 'z' | 'A' .. 'Z' | '_' | '0' .. '9' )* )
-            // InternalSysML.g:27111:11: ( 'a' .. 'z' | 'A' .. 'Z' | '_' ) ( 'a' .. 'z' | 'A' .. 'Z' | '_' | '0' .. '9' )*
-=======
-            // InternalSysML.g:27248:9: ( ( 'a' .. 'z' | 'A' .. 'Z' | '_' ) ( 'a' .. 'z' | 'A' .. 'Z' | '_' | '0' .. '9' )* )
-            // InternalSysML.g:27248:11: ( 'a' .. 'z' | 'A' .. 'Z' | '_' ) ( 'a' .. 'z' | 'A' .. 'Z' | '_' | '0' .. '9' )*
->>>>>>> 3b616612
+            // InternalSysML.g:27149:9: ( ( 'a' .. 'z' | 'A' .. 'Z' | '_' ) ( 'a' .. 'z' | 'A' .. 'Z' | '_' | '0' .. '9' )* )
+            // InternalSysML.g:27149:11: ( 'a' .. 'z' | 'A' .. 'Z' | '_' ) ( 'a' .. 'z' | 'A' .. 'Z' | '_' | '0' .. '9' )*
             {
             if ( (input.LA(1)>='A' && input.LA(1)<='Z')||input.LA(1)=='_'||(input.LA(1)>='a' && input.LA(1)<='z') ) {
                 input.consume();
@@ -3324,11 +3298,7 @@
                 recover(mse);
                 throw mse;}
 
-<<<<<<< HEAD
-            // InternalSysML.g:27111:35: ( 'a' .. 'z' | 'A' .. 'Z' | '_' | '0' .. '9' )*
-=======
-            // InternalSysML.g:27248:35: ( 'a' .. 'z' | 'A' .. 'Z' | '_' | '0' .. '9' )*
->>>>>>> 3b616612
+            // InternalSysML.g:27149:35: ( 'a' .. 'z' | 'A' .. 'Z' | '_' | '0' .. '9' )*
             loop3:
             do {
                 int alt3=2;
@@ -3377,19 +3347,11 @@
         try {
             int _type = RULE_UNRESTRICTED_NAME;
             int _channel = DEFAULT_TOKEN_CHANNEL;
-<<<<<<< HEAD
-            // InternalSysML.g:27113:24: ( '\\'' ( '\\\\' ( 'b' | 't' | 'n' | 'f' | 'r' | '\"' | '\\'' | '\\\\' ) | ~ ( ( '\\\\' | '\\'' ) ) )* '\\'' )
-            // InternalSysML.g:27113:26: '\\'' ( '\\\\' ( 'b' | 't' | 'n' | 'f' | 'r' | '\"' | '\\'' | '\\\\' ) | ~ ( ( '\\\\' | '\\'' ) ) )* '\\''
+            // InternalSysML.g:27151:24: ( '\\'' ( '\\\\' ( 'b' | 't' | 'n' | 'f' | 'r' | '\"' | '\\'' | '\\\\' ) | ~ ( ( '\\\\' | '\\'' ) ) )* '\\'' )
+            // InternalSysML.g:27151:26: '\\'' ( '\\\\' ( 'b' | 't' | 'n' | 'f' | 'r' | '\"' | '\\'' | '\\\\' ) | ~ ( ( '\\\\' | '\\'' ) ) )* '\\''
             {
             match('\''); 
-            // InternalSysML.g:27113:31: ( '\\\\' ( 'b' | 't' | 'n' | 'f' | 'r' | '\"' | '\\'' | '\\\\' ) | ~ ( ( '\\\\' | '\\'' ) ) )*
-=======
-            // InternalSysML.g:27250:24: ( '\\'' ( '\\\\' ( 'b' | 't' | 'n' | 'f' | 'r' | '\"' | '\\'' | '\\\\' ) | ~ ( ( '\\\\' | '\\'' ) ) )* '\\'' )
-            // InternalSysML.g:27250:26: '\\'' ( '\\\\' ( 'b' | 't' | 'n' | 'f' | 'r' | '\"' | '\\'' | '\\\\' ) | ~ ( ( '\\\\' | '\\'' ) ) )* '\\''
-            {
-            match('\''); 
-            // InternalSysML.g:27250:31: ( '\\\\' ( 'b' | 't' | 'n' | 'f' | 'r' | '\"' | '\\'' | '\\\\' ) | ~ ( ( '\\\\' | '\\'' ) ) )*
->>>>>>> 3b616612
+            // InternalSysML.g:27151:31: ( '\\\\' ( 'b' | 't' | 'n' | 'f' | 'r' | '\"' | '\\'' | '\\\\' ) | ~ ( ( '\\\\' | '\\'' ) ) )*
             loop4:
             do {
                 int alt4=3;
@@ -3405,11 +3367,7 @@
 
                 switch (alt4) {
             	case 1 :
-<<<<<<< HEAD
-            	    // InternalSysML.g:27113:32: '\\\\' ( 'b' | 't' | 'n' | 'f' | 'r' | '\"' | '\\'' | '\\\\' )
-=======
-            	    // InternalSysML.g:27250:32: '\\\\' ( 'b' | 't' | 'n' | 'f' | 'r' | '\"' | '\\'' | '\\\\' )
->>>>>>> 3b616612
+            	    // InternalSysML.g:27151:32: '\\\\' ( 'b' | 't' | 'n' | 'f' | 'r' | '\"' | '\\'' | '\\\\' )
             	    {
             	    match('\\'); 
             	    if ( input.LA(1)=='\"'||input.LA(1)=='\''||input.LA(1)=='\\'||input.LA(1)=='b'||input.LA(1)=='f'||input.LA(1)=='n'||input.LA(1)=='r'||input.LA(1)=='t' ) {
@@ -3425,11 +3383,7 @@
             	    }
             	    break;
             	case 2 :
-<<<<<<< HEAD
-            	    // InternalSysML.g:27113:73: ~ ( ( '\\\\' | '\\'' ) )
-=======
-            	    // InternalSysML.g:27250:73: ~ ( ( '\\\\' | '\\'' ) )
->>>>>>> 3b616612
+            	    // InternalSysML.g:27151:73: ~ ( ( '\\\\' | '\\'' ) )
             	    {
             	    if ( (input.LA(1)>='\u0000' && input.LA(1)<='&')||(input.LA(1)>='(' && input.LA(1)<='[')||(input.LA(1)>=']' && input.LA(1)<='\uFFFF') ) {
             	        input.consume();
@@ -3466,19 +3420,11 @@
         try {
             int _type = RULE_STRING_VALUE;
             int _channel = DEFAULT_TOKEN_CHANNEL;
-<<<<<<< HEAD
-            // InternalSysML.g:27115:19: ( '\"' ( '\\\\' ( 'b' | 't' | 'n' | 'f' | 'r' | '\"' | '\\'' | '\\\\' ) | ~ ( ( '\\\\' | '\"' ) ) )* '\"' )
-            // InternalSysML.g:27115:21: '\"' ( '\\\\' ( 'b' | 't' | 'n' | 'f' | 'r' | '\"' | '\\'' | '\\\\' ) | ~ ( ( '\\\\' | '\"' ) ) )* '\"'
+            // InternalSysML.g:27153:19: ( '\"' ( '\\\\' ( 'b' | 't' | 'n' | 'f' | 'r' | '\"' | '\\'' | '\\\\' ) | ~ ( ( '\\\\' | '\"' ) ) )* '\"' )
+            // InternalSysML.g:27153:21: '\"' ( '\\\\' ( 'b' | 't' | 'n' | 'f' | 'r' | '\"' | '\\'' | '\\\\' ) | ~ ( ( '\\\\' | '\"' ) ) )* '\"'
             {
             match('\"'); 
-            // InternalSysML.g:27115:25: ( '\\\\' ( 'b' | 't' | 'n' | 'f' | 'r' | '\"' | '\\'' | '\\\\' ) | ~ ( ( '\\\\' | '\"' ) ) )*
-=======
-            // InternalSysML.g:27252:19: ( '\"' ( '\\\\' ( 'b' | 't' | 'n' | 'f' | 'r' | '\"' | '\\'' | '\\\\' ) | ~ ( ( '\\\\' | '\"' ) ) )* '\"' )
-            // InternalSysML.g:27252:21: '\"' ( '\\\\' ( 'b' | 't' | 'n' | 'f' | 'r' | '\"' | '\\'' | '\\\\' ) | ~ ( ( '\\\\' | '\"' ) ) )* '\"'
-            {
-            match('\"'); 
-            // InternalSysML.g:27252:25: ( '\\\\' ( 'b' | 't' | 'n' | 'f' | 'r' | '\"' | '\\'' | '\\\\' ) | ~ ( ( '\\\\' | '\"' ) ) )*
->>>>>>> 3b616612
+            // InternalSysML.g:27153:25: ( '\\\\' ( 'b' | 't' | 'n' | 'f' | 'r' | '\"' | '\\'' | '\\\\' ) | ~ ( ( '\\\\' | '\"' ) ) )*
             loop5:
             do {
                 int alt5=3;
@@ -3494,11 +3440,7 @@
 
                 switch (alt5) {
             	case 1 :
-<<<<<<< HEAD
-            	    // InternalSysML.g:27115:26: '\\\\' ( 'b' | 't' | 'n' | 'f' | 'r' | '\"' | '\\'' | '\\\\' )
-=======
-            	    // InternalSysML.g:27252:26: '\\\\' ( 'b' | 't' | 'n' | 'f' | 'r' | '\"' | '\\'' | '\\\\' )
->>>>>>> 3b616612
+            	    // InternalSysML.g:27153:26: '\\\\' ( 'b' | 't' | 'n' | 'f' | 'r' | '\"' | '\\'' | '\\\\' )
             	    {
             	    match('\\'); 
             	    if ( input.LA(1)=='\"'||input.LA(1)=='\''||input.LA(1)=='\\'||input.LA(1)=='b'||input.LA(1)=='f'||input.LA(1)=='n'||input.LA(1)=='r'||input.LA(1)=='t' ) {
@@ -3514,11 +3456,7 @@
             	    }
             	    break;
             	case 2 :
-<<<<<<< HEAD
-            	    // InternalSysML.g:27115:67: ~ ( ( '\\\\' | '\"' ) )
-=======
-            	    // InternalSysML.g:27252:67: ~ ( ( '\\\\' | '\"' ) )
->>>>>>> 3b616612
+            	    // InternalSysML.g:27153:67: ~ ( ( '\\\\' | '\"' ) )
             	    {
             	    if ( (input.LA(1)>='\u0000' && input.LA(1)<='!')||(input.LA(1)>='#' && input.LA(1)<='[')||(input.LA(1)>=']' && input.LA(1)<='\uFFFF') ) {
             	        input.consume();
@@ -3555,13 +3493,8 @@
         try {
             int _type = RULE_REGULAR_COMMENT;
             int _channel = DEFAULT_TOKEN_CHANNEL;
-<<<<<<< HEAD
-            // InternalSysML.g:27117:22: ( '/*' ~ ( '*' ) ( options {greedy=false; } : . )* '*/' )
-            // InternalSysML.g:27117:24: '/*' ~ ( '*' ) ( options {greedy=false; } : . )* '*/'
-=======
-            // InternalSysML.g:27254:22: ( '/*' ~ ( '*' ) ( options {greedy=false; } : . )* '*/' )
-            // InternalSysML.g:27254:24: '/*' ~ ( '*' ) ( options {greedy=false; } : . )* '*/'
->>>>>>> 3b616612
+            // InternalSysML.g:27155:22: ( '/*' ~ ( '*' ) ( options {greedy=false; } : . )* '*/' )
+            // InternalSysML.g:27155:24: '/*' ~ ( '*' ) ( options {greedy=false; } : . )* '*/'
             {
             match("/*"); 
 
@@ -3574,11 +3507,7 @@
                 recover(mse);
                 throw mse;}
 
-<<<<<<< HEAD
-            // InternalSysML.g:27117:36: ( options {greedy=false; } : . )*
-=======
-            // InternalSysML.g:27254:36: ( options {greedy=false; } : . )*
->>>>>>> 3b616612
+            // InternalSysML.g:27155:36: ( options {greedy=false; } : . )*
             loop6:
             do {
                 int alt6=2;
@@ -3603,11 +3532,7 @@
 
                 switch (alt6) {
             	case 1 :
-<<<<<<< HEAD
-            	    // InternalSysML.g:27117:64: .
-=======
-            	    // InternalSysML.g:27254:64: .
->>>>>>> 3b616612
+            	    // InternalSysML.g:27155:64: .
             	    {
             	    matchAny(); 
 
@@ -3637,21 +3562,12 @@
         try {
             int _type = RULE_DOCUMENTATION_COMMENT;
             int _channel = DEFAULT_TOKEN_CHANNEL;
-<<<<<<< HEAD
-            // InternalSysML.g:27119:28: ( '/**' ( options {greedy=false; } : . )* '*/' )
-            // InternalSysML.g:27119:30: '/**' ( options {greedy=false; } : . )* '*/'
+            // InternalSysML.g:27157:28: ( '/**' ( options {greedy=false; } : . )* '*/' )
+            // InternalSysML.g:27157:30: '/**' ( options {greedy=false; } : . )* '*/'
             {
             match("/**"); 
 
-            // InternalSysML.g:27119:36: ( options {greedy=false; } : . )*
-=======
-            // InternalSysML.g:27256:28: ( '/**' ( options {greedy=false; } : . )* '*/' )
-            // InternalSysML.g:27256:30: '/**' ( options {greedy=false; } : . )* '*/'
-            {
-            match("/**"); 
-
-            // InternalSysML.g:27256:36: ( options {greedy=false; } : . )*
->>>>>>> 3b616612
+            // InternalSysML.g:27157:36: ( options {greedy=false; } : . )*
             loop7:
             do {
                 int alt7=2;
@@ -3676,11 +3592,7 @@
 
                 switch (alt7) {
             	case 1 :
-<<<<<<< HEAD
-            	    // InternalSysML.g:27119:64: .
-=======
-            	    // InternalSysML.g:27256:64: .
->>>>>>> 3b616612
+            	    // InternalSysML.g:27157:64: .
             	    {
             	    matchAny(); 
 
@@ -3710,21 +3622,12 @@
         try {
             int _type = RULE_ML_NOTE;
             int _channel = DEFAULT_TOKEN_CHANNEL;
-<<<<<<< HEAD
-            // InternalSysML.g:27121:14: ( '//*' ( options {greedy=false; } : . )* '*/' )
-            // InternalSysML.g:27121:16: '//*' ( options {greedy=false; } : . )* '*/'
+            // InternalSysML.g:27159:14: ( '//*' ( options {greedy=false; } : . )* '*/' )
+            // InternalSysML.g:27159:16: '//*' ( options {greedy=false; } : . )* '*/'
             {
             match("//*"); 
 
-            // InternalSysML.g:27121:22: ( options {greedy=false; } : . )*
-=======
-            // InternalSysML.g:27258:14: ( '//*' ( options {greedy=false; } : . )* '*/' )
-            // InternalSysML.g:27258:16: '//*' ( options {greedy=false; } : . )* '*/'
-            {
-            match("//*"); 
-
-            // InternalSysML.g:27258:22: ( options {greedy=false; } : . )*
->>>>>>> 3b616612
+            // InternalSysML.g:27159:22: ( options {greedy=false; } : . )*
             loop8:
             do {
                 int alt8=2;
@@ -3749,11 +3652,7 @@
 
                 switch (alt8) {
             	case 1 :
-<<<<<<< HEAD
-            	    // InternalSysML.g:27121:50: .
-=======
-            	    // InternalSysML.g:27258:50: .
->>>>>>> 3b616612
+            	    // InternalSysML.g:27159:50: .
             	    {
             	    matchAny(); 
 
@@ -3783,21 +3682,12 @@
         try {
             int _type = RULE_SL_NOTE;
             int _channel = DEFAULT_TOKEN_CHANNEL;
-<<<<<<< HEAD
-            // InternalSysML.g:27123:14: ( '//' (~ ( ( '\\n' | '\\r' ) ) (~ ( ( '\\n' | '\\r' ) ) )* )? ( ( '\\r' )? '\\n' )? )
-            // InternalSysML.g:27123:16: '//' (~ ( ( '\\n' | '\\r' ) ) (~ ( ( '\\n' | '\\r' ) ) )* )? ( ( '\\r' )? '\\n' )?
+            // InternalSysML.g:27161:14: ( '//' (~ ( ( '\\n' | '\\r' ) ) (~ ( ( '\\n' | '\\r' ) ) )* )? ( ( '\\r' )? '\\n' )? )
+            // InternalSysML.g:27161:16: '//' (~ ( ( '\\n' | '\\r' ) ) (~ ( ( '\\n' | '\\r' ) ) )* )? ( ( '\\r' )? '\\n' )?
             {
             match("//"); 
 
-            // InternalSysML.g:27123:21: (~ ( ( '\\n' | '\\r' ) ) (~ ( ( '\\n' | '\\r' ) ) )* )?
-=======
-            // InternalSysML.g:27260:14: ( '//' (~ ( ( '\\n' | '\\r' ) ) (~ ( ( '\\n' | '\\r' ) ) )* )? ( ( '\\r' )? '\\n' )? )
-            // InternalSysML.g:27260:16: '//' (~ ( ( '\\n' | '\\r' ) ) (~ ( ( '\\n' | '\\r' ) ) )* )? ( ( '\\r' )? '\\n' )?
-            {
-            match("//"); 
-
-            // InternalSysML.g:27260:21: (~ ( ( '\\n' | '\\r' ) ) (~ ( ( '\\n' | '\\r' ) ) )* )?
->>>>>>> 3b616612
+            // InternalSysML.g:27161:21: (~ ( ( '\\n' | '\\r' ) ) (~ ( ( '\\n' | '\\r' ) ) )* )?
             int alt10=2;
             int LA10_0 = input.LA(1);
 
@@ -3806,11 +3696,7 @@
             }
             switch (alt10) {
                 case 1 :
-<<<<<<< HEAD
-                    // InternalSysML.g:27123:22: ~ ( ( '\\n' | '\\r' ) ) (~ ( ( '\\n' | '\\r' ) ) )*
-=======
-                    // InternalSysML.g:27260:22: ~ ( ( '\\n' | '\\r' ) ) (~ ( ( '\\n' | '\\r' ) ) )*
->>>>>>> 3b616612
+                    // InternalSysML.g:27161:22: ~ ( ( '\\n' | '\\r' ) ) (~ ( ( '\\n' | '\\r' ) ) )*
                     {
                     if ( (input.LA(1)>='\u0000' && input.LA(1)<='\t')||(input.LA(1)>='\u000B' && input.LA(1)<='\f')||(input.LA(1)>='\u000E' && input.LA(1)<='\uFFFF') ) {
                         input.consume();
@@ -3821,11 +3707,7 @@
                         recover(mse);
                         throw mse;}
 
-<<<<<<< HEAD
-                    // InternalSysML.g:27123:37: (~ ( ( '\\n' | '\\r' ) ) )*
-=======
-                    // InternalSysML.g:27260:37: (~ ( ( '\\n' | '\\r' ) ) )*
->>>>>>> 3b616612
+                    // InternalSysML.g:27161:37: (~ ( ( '\\n' | '\\r' ) ) )*
                     loop9:
                     do {
                         int alt9=2;
@@ -3838,11 +3720,7 @@
 
                         switch (alt9) {
                     	case 1 :
-<<<<<<< HEAD
-                    	    // InternalSysML.g:27123:37: ~ ( ( '\\n' | '\\r' ) )
-=======
-                    	    // InternalSysML.g:27260:37: ~ ( ( '\\n' | '\\r' ) )
->>>>>>> 3b616612
+                    	    // InternalSysML.g:27161:37: ~ ( ( '\\n' | '\\r' ) )
                     	    {
                     	    if ( (input.LA(1)>='\u0000' && input.LA(1)<='\t')||(input.LA(1)>='\u000B' && input.LA(1)<='\f')||(input.LA(1)>='\u000E' && input.LA(1)<='\uFFFF') ) {
                     	        input.consume();
@@ -3868,11 +3746,7 @@
 
             }
 
-<<<<<<< HEAD
-            // InternalSysML.g:27123:55: ( ( '\\r' )? '\\n' )?
-=======
-            // InternalSysML.g:27260:55: ( ( '\\r' )? '\\n' )?
->>>>>>> 3b616612
+            // InternalSysML.g:27161:55: ( ( '\\r' )? '\\n' )?
             int alt12=2;
             int LA12_0 = input.LA(1);
 
@@ -3881,15 +3755,9 @@
             }
             switch (alt12) {
                 case 1 :
-<<<<<<< HEAD
-                    // InternalSysML.g:27123:56: ( '\\r' )? '\\n'
+                    // InternalSysML.g:27161:56: ( '\\r' )? '\\n'
                     {
-                    // InternalSysML.g:27123:56: ( '\\r' )?
-=======
-                    // InternalSysML.g:27260:56: ( '\\r' )? '\\n'
-                    {
-                    // InternalSysML.g:27260:56: ( '\\r' )?
->>>>>>> 3b616612
+                    // InternalSysML.g:27161:56: ( '\\r' )?
                     int alt11=2;
                     int LA11_0 = input.LA(1);
 
@@ -3898,11 +3766,7 @@
                     }
                     switch (alt11) {
                         case 1 :
-<<<<<<< HEAD
-                            // InternalSysML.g:27123:56: '\\r'
-=======
-                            // InternalSysML.g:27260:56: '\\r'
->>>>>>> 3b616612
+                            // InternalSysML.g:27161:56: '\\r'
                             {
                             match('\r'); 
 
@@ -3934,17 +3798,10 @@
         try {
             int _type = RULE_WS;
             int _channel = DEFAULT_TOKEN_CHANNEL;
-<<<<<<< HEAD
-            // InternalSysML.g:27125:9: ( ( ' ' | '\\t' | '\\r' | '\\n' )+ )
-            // InternalSysML.g:27125:11: ( ' ' | '\\t' | '\\r' | '\\n' )+
-            {
-            // InternalSysML.g:27125:11: ( ' ' | '\\t' | '\\r' | '\\n' )+
-=======
-            // InternalSysML.g:27262:9: ( ( ' ' | '\\t' | '\\r' | '\\n' )+ )
-            // InternalSysML.g:27262:11: ( ' ' | '\\t' | '\\r' | '\\n' )+
-            {
-            // InternalSysML.g:27262:11: ( ' ' | '\\t' | '\\r' | '\\n' )+
->>>>>>> 3b616612
+            // InternalSysML.g:27163:9: ( ( ' ' | '\\t' | '\\r' | '\\n' )+ )
+            // InternalSysML.g:27163:11: ( ' ' | '\\t' | '\\r' | '\\n' )+
+            {
+            // InternalSysML.g:27163:11: ( ' ' | '\\t' | '\\r' | '\\n' )+
             int cnt13=0;
             loop13:
             do {
@@ -5092,7 +4949,7 @@
     static final String DFA14_maxS =
         "\1\176\1\164\1\157\1\164\1\uffff\1\157\1\145\1\151\1\133\1\145\3\uffff\1\162\2\76\1\165\1\52\1\uffff\1\170\3\165\1\171\1\uffff\1\57\1\171\1\151\3\uffff\1\157\1\57\1\77\1\174\1\46\1\uffff\1\75\1\141\2\75\1\uffff\1\76\1\uffff\1\145\4\uffff\1\172\1\160\1\145\1\172\1\164\1\172\1\156\2\163\1\154\1\172\2\164\1\141\1\172\1\160\1\164\2\156\2\uffff\1\164\1\141\1\162\2\157\1\162\1\154\1\76\5\uffff\3\162\1\142\1\157\2\uffff\1\165\1\163\1\160\1\145\1\143\1\162\1\141\1\156\1\164\1\144\1\172\1\152\1\164\1\156\1\154\1\172\1\156\1\157\3\uffff\1\145\1\172\1\160\1\155\1\165\2\162\1\145\1\151\1\uffff\1\52\11\uffff\1\163\6\uffff\1\145\3\uffff\1\157\1\155\1\145\1\151\1\164\1\165\1\uffff\1\171\1\uffff\1\155\1\163\1\143\1\145\1\165\1\164\1\141\1\172\1\165\1\uffff\1\162\1\151\1\145\1\154\1\172\1\uffff\1\172\1\145\1\151\1\172\1\145\1\172\2\165\1\144\1\147\1\153\1\141\1\147\2\164\1\163\1\167\1\155\1\172\1\163\2\uffff\1\153\2\164\1\146\1\154\1\166\1\164\1\172\1\155\1\162\1\145\1\164\1\151\1\157\1\143\1\163\1\143\1\145\1\164\1\160\1\144\1\151\1\145\1\uffff\1\145\1\172\1\165\1\154\1\uffff\1\144\1\143\1\156\1\uffff\2\145\1\156\1\145\1\151\1\165\1\151\1\167\1\156\2\uffff\1\uffff\1\uffff\1\164\1\162\1\172\1\162\1\166\1\141\1\164\1\160\2\145\1\164\2\172\1\164\1\162\1\163\1\143\1\uffff\1\143\1\162\1\155\1\151\1\166\1\160\1\171\1\uffff\1\156\1\uffff\1\156\1\144\1\uffff\1\146\1\uffff\1\162\1\151\1\145\1\165\1\172\1\144\1\145\1\165\1\145\1\164\3\172\1\uffff\1\145\1\141\2\172\1\157\1\151\1\141\1\145\1\uffff\1\172\1\171\2\172\1\142\1\163\1\151\3\145\1\141\1\145\1\163\1\172\1\163\1\162\1\143\1\uffff\1\156\2\172\1\153\2\172\2\163\1\172\1\141\1\145\1\146\2\172\4\uffff\1\171\1\164\1\uffff\1\146\1\151\1\156\1\172\1\145\1\156\1\143\1\162\2\uffff\1\172\1\141\1\172\1\141\1\172\1\164\1\145\1\142\1\156\1\151\1\164\1\163\1\145\1\144\1\145\1\151\1\156\2\162\1\141\1\uffff\1\141\1\172\2\162\1\172\3\uffff\1\172\1\147\2\uffff\1\162\1\143\1\164\1\143\1\uffff\1\172\2\uffff\1\151\1\145\1\141\1\164\1\143\1\163\1\155\1\172\1\150\1\uffff\1\146\1\145\1\164\1\151\2\uffff\1\172\2\uffff\1\154\1\151\1\uffff\1\164\1\172\1\171\1\157\2\uffff\1\uffff\1\uffff\1\160\1\172\1\141\1\144\1\143\1\uffff\1\172\2\164\1\141\1\uffff\1\143\1\uffff\1\164\1\uffff\2\172\1\165\1\172\1\164\1\172\1\151\1\144\1\145\1\172\1\156\1\172\1\145\1\151\1\147\1\164\1\uffff\1\145\1\172\2\uffff\1\145\1\155\1\172\1\145\1\164\1\uffff\1\164\1\172\1\154\1\163\1\164\1\163\1\172\1\uffff\1\157\1\171\1\144\1\151\1\161\1\uffff\1\151\1\164\1\151\1\164\1\uffff\1\143\1\172\1\151\1\145\1\uffff\1\143\1\165\1\145\1\uffff\2\172\1\151\1\164\1\151\2\uffff\1\164\1\uffff\1\171\1\uffff\1\163\1\172\1\156\1\uffff\1\145\1\uffff\1\172\1\156\1\145\1\141\1\172\1\uffff\2\172\1\uffff\1\172\1\145\1\172\1\uffff\1\151\2\172\1\151\1\uffff\1\164\2\172\1\166\1\165\1\143\1\151\1\157\1\172\1\141\1\uffff\1\156\1\172\1\145\1\141\1\157\1\uffff\1\157\1\uffff\1\156\1\172\1\157\1\172\1\145\2\172\1\uffff\1\143\1\163\1\145\1\uffff\1\147\2\172\4\uffff\1\144\1\uffff\1\172\2\uffff\1\157\1\172\2\uffff\3\145\1\157\1\156\1\uffff\2\164\1\uffff\1\172\1\154\1\146\1\156\1\164\1\uffff\1\156\1\uffff\1\172\2\uffff\1\171\1\172\1\156\1\172\2\uffff\1\172\1\145\1\156\1\uffff\3\172\1\156\1\172\1\151\1\172\1\uffff\5\172\1\uffff\1\172\1\uffff\1\164\2\uffff\1\163\1\172\3\uffff\1\172\1\uffff\1\157\7\uffff\2\172\2\uffff\1\156\2\uffff\1\172\1\uffff";
     static final String DFA14_acceptS =
-        "\4\uffff\1\4\5\uffff\1\12\1\13\1\14\5\uffff\1\31\5\uffff\1\43\3\uffff\1\77\1\104\1\105\5\uffff\1\162\4\uffff\1\175\1\uffff\1\177\1\uffff\1\u0093\1\u0094\1\u0095\1\u009a\23\uffff\1\u0080\1\10\10\uffff\1\26\1\37\1\45\1\164\1\20\5\uffff\1\30\1\27\22\uffff\1\44\1\153\1\46\13\uffff\1\154\1\156\1\155\1\157\1\161\1\160\1\163\1\165\1\u0081\1\uffff\1\173\1\171\1\174\1\172\1\u0083\1\176\1\uffff\1\u0091\1\u0092\1\1\6\uffff\1\u008a\1\uffff\1\u008d\11\uffff\1\25\5\uffff\1\130\24\uffff\1\16\1\33\27\uffff\1\56\4\uffff\1\41\3\uffff\1\60\11\uffff\1\u0096\1\u0097\1\uffff\1\u0099\21\uffff\1\u0082\7\uffff\1\5\1\uffff\1\66\2\uffff\1\6\1\uffff\1\64\15\uffff\1\117\10\uffff\1\32\21\uffff\1\u008b\24\uffff\1\72\10\uffff\1\134\1\143\24\uffff\1\103\5\uffff\1\55\1\57\1\124\2\uffff\1\73\1\75\4\uffff\1\71\1\uffff\1\125\1\131\11\uffff\1\120\4\uffff\1\u0084\1\47\1\uffff\1\53\1\70\2\uffff\1\u0085\4\uffff\1\147\1\123\1\uffff\1\u0098\5\uffff\1\u008c\4\uffff\1\3\1\uffff\1\23\1\uffff\1\101\20\uffff\1\121\2\uffff\1\52\1\u0086\5\uffff\1\127\7\uffff\1\126\5\uffff\1\74\4\uffff\1\67\4\uffff\1\24\3\uffff\1\170\5\uffff\1\137\1\u008e\1\uffff\1\113\1\uffff\1\116\3\uffff\1\122\1\uffff\1\135\5\uffff\1\22\2\uffff\1\u0087\3\uffff\1\150\4\uffff\1\54\12\uffff\1\u0090\5\uffff\1\2\1\uffff\1\102\7\uffff\1\40\3\uffff\1\u008f\3\uffff\1\15\1\21\1\115\1\u0088\1\uffff\1\132\1\uffff\1\42\1\141\2\uffff\1\142\1\35\5\uffff\1\63\2\uffff\1\167\5\uffff\1\50\1\uffff\1\107\1\uffff\1\114\1\145\4\uffff\1\7\1\11\3\uffff\1\112\7\uffff\1\76\5\uffff\1\65\1\uffff\1\17\1\uffff\1\152\1\u0089\2\uffff\1\144\1\36\1\111\1\uffff\1\62\1\uffff\1\151\1\110\1\166\1\100\1\136\1\106\1\61\2\uffff\1\51\1\133\1\uffff\1\140\1\34\1\uffff\1\146";
+        "\4\uffff\1\4\5\uffff\1\12\1\13\1\14\5\uffff\1\31\5\uffff\1\43\3\uffff\1\77\1\104\1\105\5\uffff\1\162\4\uffff\1\175\1\uffff\1\177\1\uffff\1\u0093\1\u0094\1\u0095\1\u009a\23\uffff\1\u0080\1\10\10\uffff\1\26\1\37\1\45\1\164\1\20\5\uffff\1\30\1\27\22\uffff\1\44\1\154\1\46\13\uffff\1\153\1\156\1\155\1\157\1\161\1\160\1\163\1\165\1\u0081\1\uffff\1\173\1\171\1\174\1\172\1\u0083\1\176\1\uffff\1\u0091\1\u0092\1\1\6\uffff\1\u008a\1\uffff\1\u008d\11\uffff\1\25\5\uffff\1\130\24\uffff\1\16\1\33\27\uffff\1\56\4\uffff\1\41\3\uffff\1\60\11\uffff\1\u0096\1\u0097\1\uffff\1\u0099\21\uffff\1\u0082\7\uffff\1\5\1\uffff\1\66\2\uffff\1\6\1\uffff\1\64\15\uffff\1\117\10\uffff\1\32\21\uffff\1\u008b\24\uffff\1\72\10\uffff\1\134\1\143\24\uffff\1\103\5\uffff\1\55\1\57\1\124\2\uffff\1\73\1\75\4\uffff\1\71\1\uffff\1\125\1\131\11\uffff\1\120\4\uffff\1\u0084\1\47\1\uffff\1\53\1\70\2\uffff\1\u0085\4\uffff\1\147\1\123\1\uffff\1\u0098\5\uffff\1\u008c\4\uffff\1\3\1\uffff\1\23\1\uffff\1\101\20\uffff\1\121\2\uffff\1\52\1\u0086\5\uffff\1\127\7\uffff\1\126\5\uffff\1\74\4\uffff\1\67\4\uffff\1\24\3\uffff\1\170\5\uffff\1\137\1\u008e\1\uffff\1\113\1\uffff\1\116\3\uffff\1\122\1\uffff\1\135\5\uffff\1\22\2\uffff\1\u0087\3\uffff\1\150\4\uffff\1\54\12\uffff\1\u0090\5\uffff\1\2\1\uffff\1\102\7\uffff\1\40\3\uffff\1\u008f\3\uffff\1\15\1\21\1\115\1\u0088\1\uffff\1\132\1\uffff\1\42\1\141\2\uffff\1\142\1\35\5\uffff\1\63\2\uffff\1\167\5\uffff\1\50\1\uffff\1\107\1\uffff\1\114\1\145\4\uffff\1\7\1\11\3\uffff\1\112\7\uffff\1\76\5\uffff\1\65\1\uffff\1\17\1\uffff\1\152\1\u0089\2\uffff\1\144\1\36\1\111\1\uffff\1\62\1\uffff\1\151\1\110\1\166\1\100\1\136\1\106\1\61\2\uffff\1\51\1\133\1\uffff\1\140\1\34\1\uffff\1\146";
     static final String DFA14_specialS =
         "\170\uffff\1\5\160\uffff\1\6\131\uffff\1\2\1\4\1\1\1\3\122\uffff\1\0\u00e2\uffff}>";
     static final String[] DFA14_transitionS = {
