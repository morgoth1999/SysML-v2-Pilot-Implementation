package 'Port Example' {
	
	attribute def Temp;
	
	part def Fuel;
	
	port def FuelOutPort {
<<<<<<< HEAD
		value temperature : Temp;
		out ref fuelSupply : Fuel;
		in ref fuelReturn : Fuel;
	}
	
	port def FuelInPort {
		value temperature : Temp;
		out ref fuelSupply : Fuel;
		in ref fuelReturn : Fuel;
=======
		attribute temperature : Temp;
		ref out fuelSupply : Fuel;
		ref in fuelReturn : Fuel;
	}
	
	port def FuelInPort {
		attribute temperature : Temp;
		ref out fuelSupply : Fuel;
		ref in fuelReturn : Fuel;
>>>>>>> a687842e
	}
	
	part def FuelTankAssembly {
		port fuelTankPort : FuelOutPort;
	}
	
	part def Engine {
		port engineFuelPort : FuelInPort;
	}
}<|MERGE_RESOLUTION|>--- conflicted
+++ resolved
@@ -5,27 +5,15 @@
 	part def Fuel;
 	
 	port def FuelOutPort {
-<<<<<<< HEAD
-		value temperature : Temp;
+		attribute temperature : Temp;
 		out ref fuelSupply : Fuel;
 		in ref fuelReturn : Fuel;
 	}
 	
 	port def FuelInPort {
-		value temperature : Temp;
+		attribute temperature : Temp;
 		out ref fuelSupply : Fuel;
 		in ref fuelReturn : Fuel;
-=======
-		attribute temperature : Temp;
-		ref out fuelSupply : Fuel;
-		ref in fuelReturn : Fuel;
-	}
-	
-	port def FuelInPort {
-		attribute temperature : Temp;
-		ref out fuelSupply : Fuel;
-		ref in fuelReturn : Fuel;
->>>>>>> a687842e
 	}
 	
 	part def FuelTankAssembly {
