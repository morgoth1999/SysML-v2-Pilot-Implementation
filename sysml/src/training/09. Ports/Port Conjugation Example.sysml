package 'Port Conjugation Example' {
	
	attribute def Temp;
	
	part def Fuel;
	
	port def FuelPort {
<<<<<<< HEAD
		value temperature : Temp;
		out ref fuelSupply : Fuel;
		in ref fuelReturn : Fuel;
=======
		attribute temperature : Temp;
		ref out fuelSupply : Fuel;
		ref in fuelReturn : Fuel;
>>>>>>> a687842e
	}
	
	part def FuelTank {
		port fuelTankPort : FuelPort;
	}
	
	part def Engine {
		port engineFuelPort : ~FuelPort;
	}
}<|MERGE_RESOLUTION|>--- conflicted
+++ resolved
@@ -5,15 +5,9 @@
 	part def Fuel;
 	
 	port def FuelPort {
-<<<<<<< HEAD
-		value temperature : Temp;
+		attribute temperature : Temp;
 		out ref fuelSupply : Fuel;
 		in ref fuelReturn : Fuel;
-=======
-		attribute temperature : Temp;
-		ref out fuelSupply : Fuel;
-		ref in fuelReturn : Fuel;
->>>>>>> a687842e
 	}
 	
 	part def FuelTank {
