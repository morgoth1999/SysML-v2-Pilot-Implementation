package '4a-Functional Allocation' {
	import '2a-Parts Interconnection'::*;
	import '3a-Function-based Behavior-1'::*;
	import '3a-Function-based Behavior-1'::'provide power'::*;
		
	part vehicle1_c1_functional_allocation :> vehicle1_c1 {
		// Note: The definitions of the port types in '2a-Parts Interconnection' do not include 
		// flow properties.
		port fuelCmdPort :>> vehicle1_c1::fuelCmdPort {
			in fuelCmd: FuelCmd;
		}

		/**
		 * This allocates the action '3a-Function-based Behavior-1'::'provide power' as an enacted 
		 * performance of 'vehicle_c1_functional_allocation'.
		 */
		perform 'provide power' (
			// This assigns the fuelCmdPort to provide the input to 'provide power'.
			in fuelCmd = fuelCmdPort::fuelCmd
		);
		
		//*
		// The above is semantically equivalent to:
		
		ref action 'provide power' (in fuelCmd = fuelCmdPort::fuelCmd) 
		   :> '3a-Function-based Behavior'::'provide power', enactedPerformances;		
			
		// For a composite enacted performance within the vehicle, replace the above with:
		
		action 'provide power' (in fuelCmd = fuelCmdPort::fuelCmd) 
		   :>> '3a-Function-based Behavior'::'provide power';
		*/
		
		part engine :>> vehicle1_c1::engine {
			port fuelCmdPort :>> vehicle1_c1::engine::fuelCmdPort {
				in fuelCmd: FuelCmd;
			}
			
			/**
			 *  This allocates one of the sub-steps of 'provide power' to a sub-part of vehicle_c1. 
			 */ 
			perform 'generate torque' (
				in fuelCmd = fuelCmdPort::fuelCmd, 
				out engineTorque = drivePwrPort::engineTorque
			);
			
			port drivePwrPort :>> vehicle1_c1::engine::drivePwrPort {
				out engineTorque: Torque;
			}
		}
		
		part transmission :>> vehicle1_c1::transmission {
			port clutchPort :>> vehicle1_c1::transmission::clutchPort {
<<<<<<< HEAD
				in engineTorque: Torque;
=======
				attribute in engineTorque: Torque;
>>>>>>> a687842e
			}
			
			perform 'amplify torque' (
				in engineTorque = clutchPort::engineTorque, 
				out transmissionTorque = shaftPort_a::transmissionTorque
			);

			port shaftPort_a :>> vehicle1_c1::transmission::shaftPort_a {
				out transmissionTorque: Torque;
			}
		}
		
		part driveshaft :>> vehicle1_c1::driveshaft {
			port shaftPort_b :>> Driveshaft::shaftPort_b {
				in transmissionTorque: Torque;
			}

			perform 'transfer torque' (
				in transmissionTorque = shaftPort_b::transmissionTorque, 
				out driveshaftTorque = shaftPort_c::driveshaftTorque
			);

			port shaftPort_c :>> Driveshaft::shaftPort_c {
				out driveshaftTorque: Torque;
			}			
		}
		
		part rearAxleAssembly :>> vehicle1_c1::rearAxleAssembly {
			port shaftPort_d :>> vehicle1_c1::rearAxleAssembly::shaftPort_d {
				in driveshaftTorque: Torque;
			}
				
			perform 'distribute torque' (
				in driveshaftTorque = shaftPort_d::driveshaftTorque, 
				out wheelTorque1 = rearAxle::leftHalfAxle::axleToWheelPort::wheelTorque, 
				out wheelTorque2 = rearAxle::rightHalfAxle::axleToWheelPort::wheelTorque
			);
			
			part rearAxle :>> vehicle1_c1::rearAxleAssembly::rearAxle {
				part leftHalfAxle :>> vehicle1_c1::rearAxleAssembly::rearAxle::leftHalfAxle {
					port axleToWheelPort :>> vehicle1_c1::rearAxleAssembly::rearAxle::leftHalfAxle::leftAxleToWheelPort {
						out wheelTorque: Torque;
					}
				}
				part rightHalfAxle :>> vehicle1_c1::rearAxleAssembly::rearAxle::rightHalfAxle {
					port axleToWheelPort :>> vehicle1_c1::rearAxleAssembly::rearAxle::rightHalfAxle::rightAxleToWheelPort {
						out wheelTorque: Torque;
					}
				}
			}
		}
	}
}<|MERGE_RESOLUTION|>--- conflicted
+++ resolved
@@ -51,11 +51,7 @@
 		
 		part transmission :>> vehicle1_c1::transmission {
 			port clutchPort :>> vehicle1_c1::transmission::clutchPort {
-<<<<<<< HEAD
-				in engineTorque: Torque;
-=======
-				attribute in engineTorque: Torque;
->>>>>>> a687842e
+				in attribute engineTorque: Torque;
 			}
 			
 			perform 'amplify torque' (
