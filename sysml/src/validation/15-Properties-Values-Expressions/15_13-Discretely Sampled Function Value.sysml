--- conflicted
+++ resolved
@@ -5,53 +5,16 @@
 	import ISQ::*;
 	import SI::*;
 	import UnitsAndScales::*;
-<<<<<<< HEAD
 	import Time::*;
 
 	attribute def MissionElapsedTimeScale :> TimeScale {
-=======
-	
-    /*
-     * Coordinated Universal Time scale (UTC)
-     * TODO: Create a vector quantity that captures all ISO 8601 components: year, month, day, hour, minute, second
-     */
-    attribute UTC: IntervalScale {
-    	:>> longName = "Coordinated Universal Time scale (UTC) as specified in Rec. ITU-R TF.460-6";
-        :>> unit = s;
-        attribute referenceInstantOfTime: ScaleValueDefinition {
-            :>> num = 0;
-            :>> description = "Approximate agreement with International Atomic Time (TAI) on 1958-01-01";
-        }
-        attribute :>> scaleValueDefinitions = (referenceInstantOfTime);
-    }
-	
-	attribute def MissionElapsedTimeScale :> IntervalScale, DurationUnit {
->>>>>>> b9f34781
-    	:>> longName = "mission elapsed time starting at launch";
+    :>> longName = "mission elapsed time starting at launch";
 		:>> unit = s;
 		attribute :>> definitionalEpoch {
 			:>> num = 0;
 			:>> definition = "time instant zero at launch";
 		}
-<<<<<<< HEAD
 		attribute definitionalEpochInUTC : Iso8601DateTime;
-=======
-        attribute :>> scaleValueDefinitions = (launchTimeStamp);
-        private attribute launchTimestampMapping: ScaleValueMapping {
-            :>> mappedScaleValue = launchTimeStamp;
-            :>> referenceScaleValue = UTC.referenceInstantOfTime;        	
-        }
-        attribute :>> scaleValueMapping = launchTimestampMapping;
-        
-        // TODO: Add proper ISO 8601 attribute def in Time.sysml. Temporarily represented by String in ISO 8601 format.
-        attribute zeroReferenceTimestamp: String;  
-    }
-	
-	// Define mission elapsed time scale
-	attribute mets: MissionElapsedTimeScale { :>> zeroReferenceTimestamp = "2020-08-23T22:42:32.924534Z"; }
-	
-	attribute def MissionElapsedTimeValue :> TimeValue { :>> mRef = mets; }
->>>>>>> b9f34781
 		
 		// Map the definitional epoch (t = 0) of this scale to a reference epoch expressed in UTC
 		// This modeled as a 1D coordinate transformation (translation only)
@@ -60,7 +23,7 @@
 			:>> target = self;
 			:>> origin = definitionalEpochInUTC;
 		}
-    }
+  }
 
 	/** 
 	 * Define mission elapsed time scale starting at given UTC date time (in microsecond resolution)
