--- conflicted
+++ resolved
@@ -1,4 +1,3 @@
-<<<<<<< HEAD
 /** This is the Norwegian use-case for Arrowhead Framework */
 package AHFNorway {
 	// The use-case is for Productive4.0 and Arrowhead Tools
@@ -14,115 +13,6 @@
 		serviceURL = "pull";
 		// functionalities 
 		out ref action getAllItems; // referring to generic functionality
-	}
-	
-	value type Subscribe_getAllItems;
-	value type Return_AllItems {itms:String;}
-	
-	block AHFNorway_SoSD :> ArrowheadCore_SoSDD {
-		
-		block APISConsumer :> SysDD{
-			port serviceDiscovery:~ServiceDiscovery subsets services; // communicating with ServiceRegistry
-			port apis:~APISService subsets services; // consuming the APISService
-			systemname = "UngerApisClient";
-			address = "Unger_network_ip"; 
-			portno = 0;
-			
-			// Now calling the remote behavior through the port functionality
-			consumeditems:String;
-			perform apis::getAllItems(out consumeditems);
-		}
-		
-		block APISProducer :> SysDD{
-			port serviceDiscovery:~ServiceDiscovery subsets services; // communicating with ServiceRegistry
-			port apis:APISService subsets services { // providing the APISService
-				out ref action :>> getAllItems;
-			}
-			port tellu:APISService subsets services { // talking to TellU
-				out ref action :>> getAllItems;
-			}
-			
-			// specializing the functionality implementation towards REST
-			activity RESTGetAllItems(allitms:String) {/* Getting all items into the String by REST */}
-			private action restGetAllItems:RESTGetAllItems subsets ServiceMethod;
-			bind apis::getAllItems = restGetAllItems;
-			
-			// specializing the functionality implementation towards MQTT
-			state def MQTTGetAllItems {/* Getting all items into the String by MQTT */}
-			private state mqttGetAllItems:MQTTGetAllItems();
-			bind tellu::getAllItems = mqttGetAllItems;			
-			
-			systemname = "PrediktorApisServer";
-			address = "Prediktor_network_ip";
-			portno = 6565;
-		}
-		
-		block TellUConsumer :> SysDD{
-			port serviceDiscovery:~ServiceDiscovery subsets services; // communicating with ServiceRegistry
-			port tellu:~APISService subsets services;
-			systemname = "TellUClient";
-			address = "Prediktor_network_ip";
-			portno = 1;
-			
-			// Now sending signal to the remote behavior through the port functionality
-			state MQTT_TellU {
-				entry;
-				then Init;		
-				state Init;
-					do send Subscribe_getAllItems() to tellu 
-					then Idle;					
-				state Idle;
-					accept Return_AllItems
-					// Get the items and do something with them
-					then Idle;				
-			}
-		}
-
- 		part telluc:TellUConsumer subsets systems {
- 			port redefines serviceDiscovery;
- 			port redefines tellu;
- 		}
- 		part apisp:APISProducer subsets systems {
-  			port redefines serviceDiscovery;
- 			port redefines apis;
- 			port redefines tellu;
- 		}
- 		part apisc:APISConsumer subsets systems {
- 			port redefines serviceDiscovery;
- 			port redefines apis;
- 		}
- 		part service_registry redefines service_registry {
- 			port redefines serviceDiscovery;
- 		}
- 		
- 		connect apisp::tellu to telluc::tellu; // from TelluCloud to APIS at Prediktor
- 		connect apisp::apis to apisc::apis; // from Prediktor to Unger
- 		
- 		// Then we need to connect the application systems to the mandatory systems
- 		connect apisp::serviceDiscovery to service_registry::serviceDiscovery; 
- 		connect apisc::serviceDiscovery to service_registry::serviceDiscovery;
- 		connect telluc::serviceDiscovery to service_registry::serviceDiscovery;
- 		
- 		// Same procedure for the other mandatory services
-		
-	}
-	
-=======
-/** This is the Norwegian use-case for Arrowhead Framework */
-package AHFNorway {
-	// The use-case is for Productive4.0 and Arrowhead Tools
-	// The system is taken from a chemical factory
-	// This is focusing on the monitoring of products when delivered
-	import AHFProfileLib::*;
-	import AHFCoreLib::*;
-	import ScalarValues::*;
-	
-	port def APISService :> SD{
-		serviceDefinition = "APISPullService";
-		intrfce_protocol = "{JSON}";
-		serviceURL = "pull";
-		// functionalities 
-		ref action out getAllItems; // referring to generic functionality
 	}
 	
 	attribute def Subscribe_getAllItems;
@@ -145,10 +35,10 @@
 		part def APISProducer :> SysDD{
 			port serviceDiscovery:~ServiceDiscovery subsets services; // communicating with ServiceRegistry
 			port apis:APISService subsets services { // providing the APISService
-				ref action out :>> getAllItems;
+				out ref action :>> getAllItems;
 			}
 			port tellu:APISService subsets services { // talking to TellU
-				ref action out :>> getAllItems;
+				out ref action :>> getAllItems;
 			}
 			
 			// specializing the functionality implementation towards REST
@@ -216,5 +106,4 @@
 		
 	}
 	
->>>>>>> a687842e
 }