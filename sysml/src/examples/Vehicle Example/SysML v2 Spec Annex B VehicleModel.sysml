package VehicleModel {
    import Definitions::*;
    package Definitions {
        // These imports eliminate the need to import into each nested package
        import PartDefinitions::*;
        import PortDefinitions::*;
        import ItemDefinitions::*;
        import SignalDefinitions::*;
        import InterfaceDefinitions::*;
        import ActionDefinitions::*;
        import StateDefinitions::*;
        import RequirementDefinitions::*;
        import AttributeDefinitions::*;
        import IndividualDefinitions::*;
        package PartDefinitions {
            part def Vehicle {
                attribute mass :> ISQ::mass;
                attribute dryMass :> ISQ::mass;
                attribute cargoMass :> ISQ::mass;
                attribute position :> ISQ::length;
                attribute velocity :> ISQ::speed;
                attribute acceleration :> ISQ::acceleration;
                attribute electricalPower :> ISQ::power;
                attribute Tmax :> ISQ::temperature;
                attribute maintenanceTime: Time::DateTime;
                attribute brakePedalDepressed: Boolean;
                port fuelCmdPort: FuelCmdPort;
                port vehicleToRoadPort: VehicleToRoadPort;
                perform action providePower;
                perform action performSelfTest;
                perform action applyParkingBrake;
                perform action senseTemperature;
                exhibit state vehicleStates;
            }
            part def Engine;
            part def Cylinder;
            part def Transmission;
            part def Driveshaft;
            part def AxleAssembly;
            part def Axle {
                attribute mass :> ISQ::mass;
            }
            part def FrontAxle :> Axle {
                attribute steeringAngle: ScalarValues::Real;
            }
            part def HalfAxle;
            part def Differential;
            part def Wheel {
                attribute diameter: LengthValue;
            }
            abstract part def Software;
            part def VehicleSoftware :> Software;
            part def VehicleController :> Software {
                exhibit state controllerStates: ControllerStates;
            }
            part def FuelTank {
                attribute mass :> ISQ::mass;
                ref item fuel: Fuel {
                    attribute redefines fuelMass;
                }
                attribute fuelMassMax :> ISQ::mass;
                assert constraint {
                    fuel::fuelMass <= fuelMassMax
                }
            }
            part def Road {
                attribute incline: Real;
                attribute friction: Real;
            }
            part def VehicleRoadContext {
                attribute time: TimeValue;
            }
            // Used for Specifying Context for Individuals
            part def SpatialTemporalReference;
            // Used for Defining Variants for Superset Model
            part def Engine4Cyl;
            part def Engine6Cyl;
            part def TransmissionChoices;
            part def TransmissionAutomatic;
            part def TransmissionManual;
            part def Sunroof;
        }
        package PortDefinitions {
            port def FuelCmdPort {
                in item fuelCmd: FuelCmd;
            }
            port def DrivePwrPort {
                out engineTorque: Torque;
            }
            port def ClutchPort;
            port def ShaftPort_a;
            port def ShaftPort_b;
            port def ShaftPort_c;
            port def ShaftPort_d;
            port def DiffPort;
            port def AxlePort;
            port def AxleToWheelPort;
            port def WheelToAxlePort;
            port def WheelToRoadPort;
            port def VehicleToRoadPort;
        }
        package ItemDefinitions {
            item def Fuel {
                attribute fuelMass :> ISQ::mass;
            }
            item def FuelCmd;
        }
        package SignalDefinitions {
            attribute def VehicleStartSignal;
            attribute def VehicleOnSignal;
            attribute def VehicleOffSignal;
            attribute def StartSignal;
            attribute def OffSignal;
            attribute def OverTemp;
            attribute def ReturnToNormal;
            // The following are work arounds until time events and
            // change events are available
            attribute def 'at(vehicle::maintenanceTime)';
            attribute def 'when(temp>vehicle::Tmax)';
        }
        package InterfaceDefinitions {
            interface def EngineToTransmissionInterface {
                end p1: DrivePwrPort;
                end p2: ClutchPort;
            }
        }
        package ActionDefinitions {
            action def ProvidePower {
                in item fuelCmd: FuelCmd;
                out wheelToRoadTorque: Torque[2];
            }
            action def GenerateTorque {
                in item fuelCmd: FuelCmd;
                out engineTorque: Torque;
            }
            action def AmplifyTorque {
                in engineTorque: Torque;
                out transmissionTorque: Torque;
            }
            action def TransferTorque {
                in transmissionTorque: Torque;
                out driveshaftTorque: Torque;
            }
            action def DistributeTorque {
                in driveshaftTorque: Torque;
                out wheelToRoadTorque: Torque[2];
            }
            action def PerformSelfTest;
            action def ApplyParkingBrake;
            action def SenseTemperature {
                out temp: ISQ::TemperatureValue;
            }
        }
        package StateDefinitions {
            state def VehicleStates;
            state def ControllerStates;
        }
        package RequirementDefinitions {
            requirement def MassRequirement {
                doc /*The actual mass shall be less than the required mass*/
                attribute massRequired :> ISQ::mass;
                attribute massActual :> ISQ::mass;
                require constraint {
                    massActual <= massRequired
                }
            }
            requirement def ReliabilityRequirement {
                doc /*The actual reliability shall be greater than the required reliability*/
                attribute reliabilityRequired: Real;
                attribute reliabilityActual: Real;
                require constraint {
                    reliabilityActual >= reliabilityRequired
                }
            }
            requirement def TorqueGenerationRequirement {
                subject engine: Engine;
                doc /* The engine shall generate torque as a function of RPM as shown in
                 * Table 1.*/
            }
            requirement def DrivePowerInterfaceRequirement {
                subject engine: Engine;
                doc /* The engine shall transfer its generated torque to the transmission * the clutch interface.*/
            }
            requirement def FuelEconomyRequirement {
                doc /* The vehicle shall maintain an average fuel economomy of at least
                 * x miles per gallon for the nominal driving scenario */
                attribute actualFuelEconomy: DistancePerVolumeValue;
                attribute requiredFuelEconomy: DistancePerVolumeValue;
                require constraint {
                    actualFuelEconomy >= requiredFuelEconomy
                }
            }
        }
        package AttributeDefinitions {
            import ScalarValues::*;
            // Scalar Functions provides Sum expression
            import ScalarFunctions::*;
            import ISQ::*;
            import SI::*;
            alias ISQ::TorqueValue as Torque;
            //quantity used in analysis
            attribute def DistancePerVolumeValue :> Quantities::QuantityValue;
        }
        package IndividualDefinitions {
            individual def SpatialTemporalReference_1 :> SpatialTemporalReference;
            individual def VehicleRoadContext_1 :> VehicleRoadContext;
            individual def Vehicle_1 :> Vehicle;
            individual def FrontAxleAssembly_1 :> AxleAssembly;
            individual def FrontAxle_1 :> FrontAxle;
            individual def Wheel_1 :> Wheel;
            individual def Wheel_2 :> Wheel;
            individual def RearAxleAssembly_1 :> AxleAssembly;
            individual def Road_1 :> Road;
        }
    }
    package VehicleConfigurations {
        package VehicleConfiguration_a {
            package PartsTree {
                part vehicle_a: Vehicle {
                    attribute mass redefines Vehicle::mass =
                        dryMass + cargoMass + fuelTank::fuel::fuelMass;
                    attribute dryMass redefines Vehicle::dryMass = sum(partMasses);
                    attribute redefines Vehicle::cargoMass = 0;
                    attribute partMasses = (
                        fuelTank::mass,
                        frontAxleAssembly::mass,
                        rearAxleAssembly::mass
                    );
                    part fuelTank: FuelTank {
<<<<<<< HEAD
                        attribute redefines mass = 75  [kg];
                        ref item redefines fuel {
                            attribute redefines fuelMass = 50  [kg];
                        }
                    }
                    part frontAxleAssembly: AxleAssembly {
                        attribute mass :> ISQ::mass = 800  [kg];
=======
                        attribute redefines mass = 75 [kg];
                        ref item redefines fuel {
                            attribute redefines fuelMass = 50 [kg];
                        }
                    }
                    part frontAxleAssembly: AxleAssembly {
                        attribute mass :> ISQ::mass = 800 [kg];
>>>>>>> cc454bd8
                        part frontAxle: Axle;
                        part frontWheels: Wheel[2];
                    }
                    part rearAxleAssembly: AxleAssembly {
<<<<<<< HEAD
                        attribute mass :> ISQ::mass = 875  [kg];
=======
                        attribute mass :> ISQ::mass = 875 [kg];
>>>>>>> cc454bd8
                        attribute driveTrainEfficiency: Real = 0.6;
                        part rearAxle: Axle;
                        part rearWheels: Wheel[2]{
                            attribute redefines diameter;
                        }
                    }
                }
            }
            package ActionTree {}
        }
        package VehicleConfiguration_b {
            package PartsTree {
                part vehicle_b: Vehicle {
                    attribute mass redefines Vehicle::mass =
                        dryMass + cargoMass + fuelTank::fuel::fuelMass;
                    attribute dryMass redefines Vehicle::dryMass = sum(partMasses);
                    attribute redefines Vehicle::cargoMass = 0;
                    attribute partMasses = (
                        fuelTank::mass,
                        frontAxleAssembly::mass,
                        rearAxleAssembly::mass,
                        engine::mass,
                        transmission::mass,
                        driveshaft::mass
                    );
                    port redefines fuelCmdPort {
                        in item redefines fuelCmd;
                    }
                    port vehicleToRoadPort redefines vehicleToRoadPort {
                        port wheelToRoadPort1: WheelToRoadPort;
                        port wheelToRoadPort2: WheelToRoadPort;
                    }
                    perform ActionTree::providePower redefines providePower;
                    perform ActionTree::performSelfTest redefines performSelfTest;
                    perform ActionTree::applyParkingBrake redefines applyParkingBrake;
                    perform ActionTree::senseTemperature redefines senseTemperature;
                    exhibit States::vehicleStates redefines vehicleStates {
                        ref vehicle redefines vehicle = vehicle_b;
                    }
                    part fuelTank: FuelTank {
<<<<<<< HEAD
                        attribute redefines mass = 75  [kg];
                        ref item redefines fuel {
                            attribute redefines fuelMass = 60  [kg];
=======
                        attribute redefines mass = 75 [kg];
                        ref item redefines fuel {
                            attribute redefines fuelMass = 60 [kg];
>>>>>>> cc454bd8
                        }
                        attribute redefines fuelMassMax = 60;
                    }
                    part frontAxleAssembly: AxleAssembly {
<<<<<<< HEAD
                        attribute mass :> ISQ::mass = 800  [kg];
=======
                        attribute mass :> ISQ::mass = 800 [kg];
>>>>>>> cc454bd8
                        port shaftPort_d: ShaftPort_d;
                        part frontAxle: FrontAxle;
                        part frontWheels: Wheel[2];
                    }
                    part rearAxleAssembly: AxleAssembly {
<<<<<<< HEAD
                        attribute mass :> ISQ::mass = 875  [kg];
=======
                        attribute mass :> ISQ::mass = 875 [kg];
>>>>>>> cc454bd8
                        attribute driveTrainEfficiency: Real = 0.6;
                        port shaftPort_d: ShaftPort_d;
                        perform ActionTree::providePower::distributeTorque;
                        part rearWheel1: Wheel {
                            attribute redefines diameter;
                            port wheelToAxlePort: WheelToAxlePort;
                            port wheelToRoadPort: WheelToRoadPort;
                        }
                        part rearWheel2: Wheel {
                            attribute redefines diameter;
                            port wheelToRoadPort: WheelToRoadPort;
                            port wheelToAxlePort: WheelToAxlePort;
                        }
                        part differential: Differential {
                            port shaftPort_d: ShaftPort_d;
                            port leftDiffPort: DiffPort;
                            port rightDiffPort: DiffPort;
                        }
                        part rearAxle {
                            part leftHalfAxle: HalfAxle {
                                port leftAxleToDiffPort: AxlePort;
                                port leftAxleToWheelPort: AxlePort;
                            }
                            part rightHalfAxle: HalfAxle {
                                port rightAxleToDiffPort: AxlePort;
                                port rightAxleToWheelPort: AxlePort;
                            }
                        }
                        bind shaftPort_d = differential::shaftPort_d;
                        connect differential::leftDiffPort
                        to rearAxle::leftHalfAxle::leftAxleToDiffPort;
                        connect differential::rightDiffPort
                        to rearAxle::rightHalfAxle::rightAxleToDiffPort;
                    }
                    part engine: Engine {
<<<<<<< HEAD
                        attribute mass :> ISQ::mass = 200  [kg];
=======
                        attribute mass :> ISQ::mass = 200 [kg];
>>>>>>> cc454bd8
                        attribute peakHorsePower: PowerValue = 200;
                        port fuelCmdPort: FuelCmdPort {
                            in item redefines fuelCmd;
                        }
                        port drivePwrPort: DrivePwrPort {
                            out redefines engineTorque;
                        }
                        perform ActionTree::providePower::generateTorque;
                        part cylinders: Cylinder[4..6];
                    }
                    part transmission: Transmission {
<<<<<<< HEAD
                        attribute mass :> ISQ::mass = 100  [kg];
=======
                        attribute mass :> ISQ::mass = 100 [kg];
>>>>>>> cc454bd8
                        //conjugate notation ~
                        port clutchPort: ~DrivePwrPort;
                        port shaftPort_a: ShaftPort_a;
                        perform ActionTree::providePower::amplifyTorque;
                    }
                    part driveshaft: Driveshaft {
<<<<<<< HEAD
                        attribute mass :> ISQ::mass = 100  [kg];
=======
                        attribute mass :> ISQ::mass = 100 [kg];
>>>>>>> cc454bd8
                        port shaftPort_b: ShaftPort_b;
                        port shaftPort_c: ShaftPort_c;
                        perform ActionTree::providePower::transferTorque;
                    }
                    part vehicleSoftware: VehicleSoftware {
                        part vehicleController: VehicleController {
                            exhibit States::controllerStates redefines controllerStates {
                                ref controller = vehicleController;
                            }
                        }
                    }
                    bind engine::fuelCmdPort = fuelCmdPort;
                    interface engineToTransmissionInterface: EngineToTransmissionInterface
                    connect engine::drivePwrPort to transmission::clutchPort {
                        ref action generateToAmplify :> ActionTree::providePower::generateToAmplify;
                    }
                    connect transmission::shaftPort_a to driveshaft::shaftPort_b;
                    connect driveshaft::shaftPort_c to rearAxleAssembly::shaftPort_d;
                    bind rearAxleAssembly::rearWheel1::wheelToRoadPort = vehicleToRoadPort::wheelToRoadPort1;
                    bind rearAxleAssembly::rearWheel2::wheelToRoadPort = vehicleToRoadPort::wheelToRoadPort2;
                }
            }
            package ActionTree {
                action providePower: ProvidePower {
                    in item redefines fuelCmd;
                    out wheelToRoadTorque redefines wheelToRoadTorque[2] =
                        distributeTorque::wheelToRoadTorque;
                    // No successions (control flows) between these actions, because the
                    // flows between them are continuous streams.
                    action generateTorque: GenerateTorque {
                        in item = providePower::fuelCmd;
                        out engineTorque redefines engineTorque;
                    }
                    action amplifyTorque: AmplifyTorque {
                        in engineTorque redefines engineTorque;
                        out transmissionTorque redefines transmissionTorque;
                    }
                    action transferTorque: TransferTorque {
                        // This is a shorthand for the stream commented out below.
                        in transmissionTorque redefines transmissionTorque;
                        out driveshaftTorque redefines driveshaftTorque;
                    }
                    action distributeTorque: DistributeTorque {
                        in driveshaftTorque redefines driveshaftTorque;
                        out wheelToRoadTorque redefines wheelToRoadTorque[2];
                    }
                    stream generateToAmplify from generateTorque::engineTorque
                    to amplifyTorque::engineTorque;
                    stream amplifyTorque::transmissionTorque
                    to transferTorque::transmissionTorque;
                    stream transferTorque::driveshaftTorque
                    to distributeTorque::driveshaftTorque;
                }
                action performSelfTest: PerformSelfTest;
                action applyParkingBrake: ApplyParkingBrake;
                action senseTemperature: SenseTemperature;
            }
            package States {
                state vehicleStates: VehicleStates {
                    ref vehicle: Vehicle;
                    ref controller: VehicleController;
                    state operatingStates {
                        entry action initial;
                        state off;
                        state starting;
                        state on {
                            entry vehicle::performSelfTest;
                            // was vehicle::providePower;
                            do ActionTree::providePower;
							exit vehicle::applyParkingBrake;
							constraint {vehicle::electricalPower <= 500}
						}
						transition initial then off;
						transition 'off-starting'
							first off
							accept VehicleStartSignal
							if vehicle::brakePedalDepressed
							do send StartSignal()to controller
							then starting;

						transition 'starting-on'
							first starting
							accept VehicleOnSignal
							then on;
						transition 'on-off'
							first on
							accept VehicleOffSignal
							then off;
					}
					state healthStates {
						entry action initial;
						do vehicle::senseTemperature(out temp);
						state normal;
						state maintenance;
						state degraded;
						transition initial then normal;
						transition 'normal-maintenance'
							first normal
							accept 'at(vehicle::maintenanceTime)'
							then maintenance;
						transition 'normal-degraded'
							first normal
							accept 'when(temp>vehicle::Tmax)'
							do send OverTemp()to controller
							then degraded;
						transition 'maintenance-normal'
							first maintenance
							accept ReturnToNormal
							then normal;
						transition 'degraded-normal'
							first degraded
							accept ReturnToNormal
							then normal;
					}
				}
				state controllerStates: ControllerStates {
					state operatingStates {
						entry action initial;
						state off;
						state on;
						transition initial then off;
						transition 'off-on'
							first off
							//why not a usage of StartSignal?
							accept StartSignal
							then on;
						transition 'on-off'
							first on
							accept OffSignal
							then off;
					}
				}
			}
			package Requirements {
				import Definitions::PartDefinitions::*;
				import VehicleConfiguration_b::*;
				import VehicleConfiguration_b::PartsTree::*;
				import vehicle_b_SpecificationContext::*;
				item marketSurvey;
				dependency from vehicleSpecification to marketSurvey;
				part vehicle_b_SpecificationContext {
					// The subject of the specification is vehicle:Vehicle, which is a
					// usage of the black box specification. Other vehicles are further
					// specializations of this black box specification.
					// Redefine vehicle_b within the vehicle_b_Specification Context so
					// satisfies can be added.
					part redefines vehicle_b;
					requirement vehicleSpecification {
						subject vehicle: Vehicle;
						requirement id '1' vehicleMassRequirement: MassRequirement {
							doc /* The total mass of a vehicle shall be less than or equal
							 * to the required mass.*/
							/* Assume total mass includes a full tank of gas*/
							attribute redefines massRequired = 2000;
							attribute redefines massActual = vehicle::mass;
						}
						requirement id '2' vehicleFuelEconomyRequirements {
							doc /* fuel economy requirements group */
							attribute assumedCargoMass :> ISQ::mass;
							requirement id '2_1' cityFuelEconomyRequirement: FuelEconomyRequirement {
								redefines requiredFuelEconomy = 25 [km/L];
								assume constraint {
<<<<<<< HEAD
									assumedCargoMass >= 500  [kg]
=======
									assumedCargoMass >= 500 [kg]
>>>>>>> cc454bd8
								}
							}
							requirement id ' 2_2' highwayFuelEconomyRequirement: FuelEconomyRequirement {
								redefines requiredFuelEconomy = 30 [km/L];
								attribute assumedCargoMass :> ISQ::mass;
								assume constraint {
<<<<<<< HEAD
									assumedCargoMass >= 500  [kg]
=======
									assumedCargoMass >= 500 [kg]
>>>>>>> cc454bd8
								}
							}
						}
					}
					satisfy vehicleSpecification::vehicleMassRequirement by vehicle_b;
					satisfy vehicleSpecification::vehicleFuelEconomyRequirements by vehicle_b;
					//this should not pass the requirement since vehicle_b::mass=2010
					//and the massRequired=2000
					requirement engineSpecification {
						doc /* Engine power requirements group */
						subject engine: Engine;
						requirement torqueGeneration: TorqueGenerationRequirement;
						requirement drivePowerInterface: DrivePowerInterfaceRequirement;
					}
					satisfy engineSpecification::torqueGeneration by vehicle_b::engine;
				}
			}
		}
	}
	package VehicleAnalysis {
		import Definitions::AttributeDefinitions::*;
		// the following is a general vehicle dynamics analysis model that is not bound to package DynamicsEquations{
		attribute p: PowerValue; // engine power
		attribute m: MassValue;
		attribute v: SpeedValue;
		attribute a: AccelerationValue;
		attribute dt: TimeValue;
		attribute x0: LengthValue;
		attribute x_f: LengthValue;
		attribute v0: SpeedValue;
		attribute v_f: SpeedValue;
		constraint def StraightLineDynamicsEquations {
			attribute v_avg: SpeedValue = (v0 + v_f) / 2;
			a == p / (m * v) & 
			v_f == v0 + a * dt &
			x_f == x0 + v * dt
		}
	}
	package FuelEconomyAnalysisModel {
		import VehicleConfigurations::VehicleConfiguration_b::PartsTree::*;
		import VehicleConfigurations::VehicleConfiguration_b::Requirements::*;
		import Collections::SampledFunction;
		attribute def NominalScenario :> SampledFunction;
		analysis fuelEconomyAnalysis {
			return attribute calculatedFuelEconomy: DistancePerVolumeValue;
			in attribute scenario: NominalScenario;
			subject = vehicle_b;
			objective fuelEconomyAnalysisObjective {
				doc /* the objective of this analysis is to determine whether
				 * the vehicle design configuration can
				 * satisfy the fuel economy requirements */
				require vehicleSpecification::vehicleFuelEconomyRequirements;
			}
			action straightLineDynamics {
				in power: PowerValue = vehicle_b::engine::peakHorsePower;
				in mass: MassValue = vehicle_b::mass;
				in delta_t: TimeValue;
				in x_in: LengthValue;
				in v_in: SpeedValue;
				out x_out: LengthValue;
				out v_out: SpeedValue;
				out a_out: AccelerationValue;
				assert constraint dynamics {
					attribute v_avg: SpeedValue = (v_in + v_out) / 2;
					a_out == power / (mass * v_avg) &
					v_out == v_in + a_out * delta_t &
					x_out == x_in + v_avg * delta_t
				}
			}
			// perform the fuel consumption analysis based on the outputs from
			// the dynamics analysis (e.g., power vs time)
			action fuelConsumptionAnalysis {}
		}
	}
	package ElectricalPowerAnalysis {}
	package ReliabilityAnalyis {}
}<|MERGE_RESOLUTION|>--- conflicted
+++ resolved
@@ -227,15 +227,6 @@
                         rearAxleAssembly::mass
                     );
                     part fuelTank: FuelTank {
-<<<<<<< HEAD
-                        attribute redefines mass = 75  [kg];
-                        ref item redefines fuel {
-                            attribute redefines fuelMass = 50  [kg];
-                        }
-                    }
-                    part frontAxleAssembly: AxleAssembly {
-                        attribute mass :> ISQ::mass = 800  [kg];
-=======
                         attribute redefines mass = 75 [kg];
                         ref item redefines fuel {
                             attribute redefines fuelMass = 50 [kg];
@@ -243,16 +234,11 @@
                     }
                     part frontAxleAssembly: AxleAssembly {
                         attribute mass :> ISQ::mass = 800 [kg];
->>>>>>> cc454bd8
                         part frontAxle: Axle;
                         part frontWheels: Wheel[2];
                     }
                     part rearAxleAssembly: AxleAssembly {
-<<<<<<< HEAD
-                        attribute mass :> ISQ::mass = 875  [kg];
-=======
                         attribute mass :> ISQ::mass = 875 [kg];
->>>>>>> cc454bd8
                         attribute driveTrainEfficiency: Real = 0.6;
                         part rearAxle: Axle;
                         part rearWheels: Wheel[2]{
@@ -293,34 +279,20 @@
                         ref vehicle redefines vehicle = vehicle_b;
                     }
                     part fuelTank: FuelTank {
-<<<<<<< HEAD
-                        attribute redefines mass = 75  [kg];
-                        ref item redefines fuel {
-                            attribute redefines fuelMass = 60  [kg];
-=======
                         attribute redefines mass = 75 [kg];
                         ref item redefines fuel {
                             attribute redefines fuelMass = 60 [kg];
->>>>>>> cc454bd8
                         }
                         attribute redefines fuelMassMax = 60;
                     }
                     part frontAxleAssembly: AxleAssembly {
-<<<<<<< HEAD
-                        attribute mass :> ISQ::mass = 800  [kg];
-=======
                         attribute mass :> ISQ::mass = 800 [kg];
->>>>>>> cc454bd8
                         port shaftPort_d: ShaftPort_d;
                         part frontAxle: FrontAxle;
                         part frontWheels: Wheel[2];
                     }
                     part rearAxleAssembly: AxleAssembly {
-<<<<<<< HEAD
-                        attribute mass :> ISQ::mass = 875  [kg];
-=======
                         attribute mass :> ISQ::mass = 875 [kg];
->>>>>>> cc454bd8
                         attribute driveTrainEfficiency: Real = 0.6;
                         port shaftPort_d: ShaftPort_d;
                         perform ActionTree::providePower::distributeTorque;
@@ -356,11 +328,7 @@
                         to rearAxle::rightHalfAxle::rightAxleToDiffPort;
                     }
                     part engine: Engine {
-<<<<<<< HEAD
-                        attribute mass :> ISQ::mass = 200  [kg];
-=======
                         attribute mass :> ISQ::mass = 200 [kg];
->>>>>>> cc454bd8
                         attribute peakHorsePower: PowerValue = 200;
                         port fuelCmdPort: FuelCmdPort {
                             in item redefines fuelCmd;
@@ -372,22 +340,14 @@
                         part cylinders: Cylinder[4..6];
                     }
                     part transmission: Transmission {
-<<<<<<< HEAD
-                        attribute mass :> ISQ::mass = 100  [kg];
-=======
                         attribute mass :> ISQ::mass = 100 [kg];
->>>>>>> cc454bd8
                         //conjugate notation ~
                         port clutchPort: ~DrivePwrPort;
                         port shaftPort_a: ShaftPort_a;
                         perform ActionTree::providePower::amplifyTorque;
                     }
                     part driveshaft: Driveshaft {
-<<<<<<< HEAD
-                        attribute mass :> ISQ::mass = 100  [kg];
-=======
                         attribute mass :> ISQ::mass = 100 [kg];
->>>>>>> cc454bd8
                         port shaftPort_b: ShaftPort_b;
                         port shaftPort_c: ShaftPort_c;
                         perform ActionTree::providePower::transferTorque;
@@ -550,22 +510,14 @@
 							requirement id '2_1' cityFuelEconomyRequirement: FuelEconomyRequirement {
 								redefines requiredFuelEconomy = 25 [km/L];
 								assume constraint {
-<<<<<<< HEAD
-									assumedCargoMass >= 500  [kg]
-=======
 									assumedCargoMass >= 500 [kg]
->>>>>>> cc454bd8
 								}
 							}
 							requirement id ' 2_2' highwayFuelEconomyRequirement: FuelEconomyRequirement {
 								redefines requiredFuelEconomy = 30 [km/L];
 								attribute assumedCargoMass :> ISQ::mass;
 								assume constraint {
-<<<<<<< HEAD
-									assumedCargoMass >= 500  [kg]
-=======
 									assumedCargoMass >= 500 [kg]
->>>>>>> cc454bd8
 								}
 							}
 						}
