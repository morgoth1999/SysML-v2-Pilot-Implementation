--- conflicted
+++ resolved
@@ -263,19 +263,11 @@
             //examples of enumberations
             enum def Colors {black;grey;red;}
             enum def DiameterChoices:>ISQ::LengthValue{
-<<<<<<< HEAD
-                enum = 60  [mm];
-                enum = 80  [mm];
-                enum = 100  [mm];
-            }
-            attribute cylinderDiameter: DiameterChoices = 80  [mm];       
-=======
                 enum = 60 [mm];
                 enum = 80 [mm];
                 enum = 100 [mm];
             }
             attribute cylinderDiameter: DiameterChoices = 80 [mm];       
->>>>>>> cc454bd8
 
             // (from Ed's model) the following defines new quantities and units used in fuel economy reqts and analysis
             import Quantities::*;
@@ -685,26 +677,13 @@
                     requirement id '1' vehicleMassRequirement: MassRequirement {
                         doc /* The total mass of a vehicle shall be less than or equal to the required mass. */
                         /* Assume total mass includes a full tank of gas*/
-<<<<<<< HEAD
-                        attribute redefines massRequired=2000  [kg];
-=======
                         attribute redefines massRequired=2000 [kg];
->>>>>>> cc454bd8
                         attribute redefines massActual = vehicle::mass;
                     }
                     requirement id '2' vehicleFuelEconomyRequirements{
                         doc /* fuel economy requirements group */
                         attribute assumedCargoMass:>ISQ::mass;
                         requirement id '2_1' cityFuelEconomyRequirement:FuelEconomyRequirement{
-<<<<<<< HEAD
-                            redefines requiredFuelEconomy= 10  [km / L];
-                            assume constraint {assumedCargoMass>=500  [kg]}
-                        }
-                        requirement id ' 2_2' highwayFuelEconomyRequirement:FuelEconomyRequirement{
-                            redefines requiredFuelEconomy= 12.75  [km / L];
-                            attribute assumedCargoMass:>ISQ::mass;
-                            assume constraint {assumedCargoMass>=500  [kg]}
-=======
                             redefines requiredFuelEconomy= 10 [km/L];
                             assume constraint {assumedCargoMass>=500 [kg]}
                         }
@@ -712,7 +691,6 @@
                             redefines requiredFuelEconomy= 12.75 [km/L];
                             attribute assumedCargoMass:>ISQ::mass;
                             assume constraint {assumedCargoMass>=500 [kg]}
->>>>>>> cc454bd8
                         }
                     }
                 }
@@ -952,11 +930,7 @@
                 part vehicle_b_engine4cyl:>vehicleAlternatives{   
                     part engine redefines engine{
                         part cylinders :>> cylinders [4];
-<<<<<<< HEAD
-                        attribute mass redefines mass=180  [kg];
-=======
                         attribute mass redefines mass=180 [kg];
->>>>>>> cc454bd8
                         attribute peakHorsePower redefines peakHorsePower = 180;
                         attribute fuelEfficiency redefines fuelEfficiency=.6;
                         attribute cost redefines cost = 1000;                     
