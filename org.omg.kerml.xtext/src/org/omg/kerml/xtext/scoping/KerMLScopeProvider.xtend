--- conflicted
+++ resolved
@@ -1,218 +1,177 @@
-/*****************************************************************************
- * SysML 2 Pilot Implementation
- * Copyright (c) 2018 IncQuery Labs Ltd.
- * Copyright (c) 2018-2020 Model Driven Solutions, Inc.
- * Copyright (c) 2018,2019 California Institute of Technology/Jet Propulsion Laboratory
- *    
- * This program is free software: you can redistribute it and/or modify
- * it under the terms of the GNU Lesser General Public License as published by
- * the Free Software Foundation, either version 3 of the License, or
- * (at your option) any later version.
- * 
- * This program is distributed in the hope that it will be useful,
- * but WITHOUT ANY WARRANTY; without even the implied warranty of
- * MERCHANTABILITY or FITNESS FOR A PARTICULAR PURPOSE.  See the
- * GNU Lesser General Public License for more details.
- * 
- * You should have received a copy of the GNU Lesser General Public License
- * along with this program.  If not, see <https://www.gnu.org/licenses/>.
- * 
- * @license LGPL-3.0-or-later <http://spdx.org/licenses/LGPL-3.0-or-later>
- * 
- * Contributors:
- *  Zoltan Kiss, IncQuery
- *  Balazs Grill, IncQuery
- *  Ed Seidewitz, MDS
- *  Miyako Wilson, JPL
- * 
- *****************************************************************************/
-package org.omg.kerml.xtext.scoping
-
-import com.google.common.base.Predicates
-import com.google.inject.Inject
-import java.util.Set
-import org.eclipse.emf.ecore.EObject
-import org.eclipse.emf.ecore.EReference
-import org.eclipse.xtext.EcoreUtil2
-import org.eclipse.xtext.scoping.IScope
-import org.omg.sysml.lang.sysml.Element
-import org.omg.sysml.lang.sysml.Generalization
-import org.omg.sysml.lang.sysml.Membership
-import org.omg.sysml.lang.sysml.Package
-import org.omg.sysml.lang.sysml.SysMLPackage
-import org.omg.sysml.lang.sysml.Import
-import org.eclipse.xtext.scoping.IGlobalScopeProvider
-import org.omg.sysml.lang.sysml.QueryPathExpression
-import org.omg.sysml.lang.sysml.QueryPathStepExpression
-import org.omg.sysml.lang.sysml.Conjugation
-import org.omg.sysml.lang.sysml.Connector
-
-class KerMLScopeProvider extends AbstractKerMLScopeProvider {
-
-	@Inject
-	IGlobalScopeProvider globalScope
-
-	// Used to record visited Memberships and Imports.
-	Set<Element> visited = newHashSet
-	
-	def getVisited() {
-		visited
-	}
-	
-	def setVisited(Set<Element> visited) {
-		this.visited = visited
-	}
-	
-	def addVisited(Element element) {
-		visited.add(element)
-	}
-	
-	def removeVisited(Element element) {
-		visited.remove(element)
-	}
-	
-	override getScope(EObject context, EReference reference) {
-<<<<<<< HEAD
-		switch (reference) {
-			case SysMLPackage.eINSTANCE.featureTyping_Type: {
-				if (context instanceof FeatureTyping)
-					return context.typedFeature.scope_owningNamespace(reference)
-			}
-			case SysMLPackage.eINSTANCE.conjugation_OriginalType: {
-				if (context instanceof Conjugation) {
-					return context.conjugatedType.scope_owningNamespace(reference)
-				}
-			}
-			case SysMLPackage.eINSTANCE.generalization_General, 
-			case SysMLPackage.eINSTANCE.superclassing_Superclass: {
-				if (context instanceof Generalization)
-					return context.specific.scope_owningNamespace(reference)
-			}
-			case SysMLPackage.eINSTANCE.redefinition_RedefinedFeature: {
-				if (context instanceof Redefinition)
-					return context.redefiningFeature.scope_owningNamespace(reference)
-			}
-			case SysMLPackage.eINSTANCE.subsetting_SubsettedFeature: {
-				if (context instanceof Subsetting) {
-				    var subsettingFeature = context.subsettingFeature
-				    var owningType = subsettingFeature?.owningType
-        		    if (owningType instanceof QueryPathExpression) {
-					    return subsettingFeature.scope_QueryPathExpression(owningType as QueryPathExpression, reference)
-        		    } else if (owningType instanceof Connector) {
-        		    	if (owningType.connectorEnd.contains(subsettingFeature)) {
-        		    		return owningType.scope_owningNamespace(reference)
-        		    	}
-        		    }
-					return subsettingFeature.scope_owningNamespace(reference)
-				}
-			}
-			case SysMLPackage.eINSTANCE.membership_MemberElement, 
-			case SysMLPackage.eINSTANCE.featureMembership_MemberFeature,
-			case SysMLPackage.eINSTANCE.parameterMembership_MemberParameter: {
-				if (context instanceof Membership) {
-				    return context.scope_Namespace(context.membershipOwningPackage, reference)
-                }
-			}
-			case SysMLPackage.eINSTANCE.import_ImportedPackage: {
-				if (context instanceof Import) {
-					return context.scope_Namespace(context.importOwningPackage, reference)
-				}
-			}
-		}
-		return
-			if (context instanceof Package) 
-				context.scopeFor(reference, null)
-			else 
-				super.getScope(context, reference)		
-=======
-		if (context instanceof Conjugation)
-			context.conjugatedType.scope_owningNamespace(context, reference)
-		else if (context instanceof Generalization)
-			context.specific.scope_owningNamespace(context, reference)
-		else if (context instanceof Membership) {
-		    var owningPackage = context.membershipOwningPackage
-		    if (owningPackage instanceof QueryPathExpression) {
-			    context.scope_QueryPathExpression(owningPackage as QueryPathExpression, context, reference)
-		    } else context.scope_Namespace(owningPackage, context, reference)
-		} else if (context instanceof Import)
-			context.scope_Namespace(context.importOwningPackage, context, reference)
-		else if (context instanceof Package) 
-			context.scopeFor(reference, null, true, false, null)
-		else 
-			super.getScope(context, reference)
->>>>>>> 2ddfabf6
-	}
-	
-	def static Package getParentPackage(Element element) {
-		EcoreUtil2.getContainerOfType(element.eContainer, Package)
-	}
-	
-	def scope_owningNamespace(Element element, EObject context, EReference reference) {
-		element.scope_Namespace(element?.parentPackage, context, reference)
-	}
-
-	def scope_Namespace(Element element, Package namespace, EObject context, EReference reference) {
-		if (namespace === null)
-			super.getScope(element, reference)		
-		else 
-			namespace.scopeFor(reference, element, true,
-				reference == SysMLPackage.eINSTANCE.redefinition_RedefinedFeature, 
-				if (context instanceof Element) context else null)
-	}
-
-	def QueryPathExpression prevQueryPath(QueryPathStepExpression qps) {
-		var ops = qps.operand
-		if (ops.size() >= 2) {
-			var op1 = ops.get(1)
-			if (op1 instanceof QueryPathExpression) {
-				return op1
-			}
-		}
-		return null;
-	}
-
-	def QueryPathExpression prevQueryPath(QueryPathExpression qpe) {
-		var oe = qpe.owner
-		if (oe instanceof QueryPathStepExpression) {
-			var ops = oe.operand
-			if (ops.size() >= 2) {
-				var op1 = ops.get(0);
-				if (op1 == qpe) {
-					return null;
-				} else if (op1 instanceof QueryPathExpression) {
-					return op1
-				} else if (op1 instanceof QueryPathStepExpression) {
-					return prevQueryPath(op1)
-				}
-			}
-		}
-		return null
-	}
-
-	def IScope scope_QueryPathExpression(Element element, QueryPathExpression qpe, EObject context, EReference reference) {
-		var prev = prevQueryPath(qpe)
-		if (prev !== null)
-			element.scope_Namespace(prev.referent, context, reference)
-		else 
-			element.scope_Namespace(qpe, context, reference)
-	}
-	
-	def IScope scopeFor(Package pack, EReference reference, Element element, boolean isFirstScope, boolean isRedefinition, Element skip) {
-		val parent = pack.parentPackage
-		val outerscope = 
-			if (parent === null) { // Root Package
-				 val global = globalScope.getScope(pack.eResource, reference, Predicates.alwaysTrue)
-				 if (pack.name !== null) 
-				 	// The root scope includes qualified names whose first segment is the name
-				 	// of the root package.
-				 	new KerMLRootScope(global, pack, reference.EReferenceType, this, element)
-				 else 
-				 	global
-			} else {
-				parent.scopeFor(reference, element, false, false, null)
-			}		
-
-		new KerMLScope(outerscope, pack, reference.EReferenceType, this, isFirstScope, isRedefinition, element, skip)
-	}
-	
-}
+/*****************************************************************************
+ * SysML 2 Pilot Implementation
+ * Copyright (c) 2018 IncQuery Labs Ltd.
+ * Copyright (c) 2018-2020 Model Driven Solutions, Inc.
+ * Copyright (c) 2018,2019 California Institute of Technology/Jet Propulsion Laboratory
+ *    
+ * This program is free software: you can redistribute it and/or modify
+ * it under the terms of the GNU Lesser General Public License as published by
+ * the Free Software Foundation, either version 3 of the License, or
+ * (at your option) any later version.
+ * 
+ * This program is distributed in the hope that it will be useful,
+ * but WITHOUT ANY WARRANTY; without even the implied warranty of
+ * MERCHANTABILITY or FITNESS FOR A PARTICULAR PURPOSE.  See the
+ * GNU Lesser General Public License for more details.
+ * 
+ * You should have received a copy of the GNU Lesser General Public License
+ * along with this program.  If not, see <https://www.gnu.org/licenses/>.
+ * 
+ * @license LGPL-3.0-or-later <http://spdx.org/licenses/LGPL-3.0-or-later>
+ * 
+ * Contributors:
+ *  Zoltan Kiss, IncQuery
+ *  Balazs Grill, IncQuery
+ *  Ed Seidewitz, MDS
+ *  Miyako Wilson, JPL
+ * 
+ *****************************************************************************/
+package org.omg.kerml.xtext.scoping
+
+import com.google.common.base.Predicates
+import com.google.inject.Inject
+import java.util.Set
+import org.eclipse.emf.ecore.EObject
+import org.eclipse.emf.ecore.EReference
+import org.eclipse.xtext.EcoreUtil2
+import org.eclipse.xtext.scoping.IScope
+import org.omg.sysml.lang.sysml.Element
+import org.omg.sysml.lang.sysml.Generalization
+import org.omg.sysml.lang.sysml.Membership
+import org.omg.sysml.lang.sysml.Package
+import org.omg.sysml.lang.sysml.SysMLPackage
+import org.omg.sysml.lang.sysml.Import
+import org.eclipse.xtext.scoping.IGlobalScopeProvider
+import org.omg.sysml.lang.sysml.QueryPathExpression
+import org.omg.sysml.lang.sysml.QueryPathStepExpression
+import org.omg.sysml.lang.sysml.Conjugation
+import org.omg.sysml.lang.sysml.Connector
+import org.omg.sysml.lang.sysml.Subsetting
+
+class KerMLScopeProvider extends AbstractKerMLScopeProvider {
+
+	@Inject
+	IGlobalScopeProvider globalScope
+
+	// Used to record visited Memberships and Imports.
+	Set<Element> visited = newHashSet
+	
+	def getVisited() {
+		visited
+	}
+	
+	def setVisited(Set<Element> visited) {
+		this.visited = visited
+	}
+	
+	def addVisited(Element element) {
+		visited.add(element)
+	}
+	
+	def removeVisited(Element element) {
+		visited.remove(element)
+	}
+	
+	override getScope(EObject context, EReference reference) {
+		if (context instanceof Conjugation)
+			context.conjugatedType.scope_owningNamespace(context, reference)
+		else if (context instanceof Subsetting) {
+		    var subsettingFeature = context.subsettingFeature
+		    var owningType = subsettingFeature?.owningType
+		    if (owningType instanceof QueryPathExpression) {
+			    return subsettingFeature.scope_QueryPathExpression(owningType as QueryPathExpression, context, reference)
+		    } else if (owningType instanceof Connector) {
+		    	if (owningType.connectorEnd.contains(subsettingFeature)) {
+		    		return owningType.scope_owningNamespace(context, reference)
+		    	}
+		    }
+			subsettingFeature.scope_owningNamespace(context, reference)
+		} else if (context instanceof Generalization)
+			context.specific.scope_owningNamespace(context, reference)
+		else if (context instanceof Membership) {
+		    var owningPackage = context.membershipOwningPackage
+		    if (owningPackage instanceof QueryPathExpression) {
+			    context.scope_QueryPathExpression(owningPackage as QueryPathExpression, context, reference)
+		    } else 
+		    	context.scope_Namespace(owningPackage, context, reference)
+		} else if (context instanceof Import)
+			context.scope_Namespace(context.importOwningPackage, context, reference)
+		else if (context instanceof Package) 
+			context.scopeFor(reference, null, true, false, null)
+		else 
+			super.getScope(context, reference)
+	}
+	
+	def static Package getParentPackage(Element element) {
+		EcoreUtil2.getContainerOfType(element.eContainer, Package)
+	}
+	
+	def scope_owningNamespace(Element element, EObject context, EReference reference) {
+		element.scope_Namespace(element?.parentPackage, context, reference)
+	}
+
+	def scope_Namespace(Element element, Package namespace, EObject context, EReference reference) {
+		if (namespace === null)
+			super.getScope(element, reference)		
+		else 
+			namespace.scopeFor(reference, element, true,
+				reference == SysMLPackage.eINSTANCE.redefinition_RedefinedFeature, 
+				if (context instanceof Element) context else null)
+	}
+
+	def QueryPathExpression prevQueryPath(QueryPathStepExpression qps) {
+		var ops = qps.operand
+		if (ops.size() >= 2) {
+			var op1 = ops.get(1)
+			if (op1 instanceof QueryPathExpression) {
+				return op1
+			}
+		}
+		return null;
+	}
+
+	def QueryPathExpression prevQueryPath(QueryPathExpression qpe) {
+		var oe = qpe.owner
+		if (oe instanceof QueryPathStepExpression) {
+			var ops = oe.operand
+			if (ops.size() >= 2) {
+				var op1 = ops.get(0);
+				if (op1 == qpe) {
+					return null;
+				} else if (op1 instanceof QueryPathExpression) {
+					return op1
+				} else if (op1 instanceof QueryPathStepExpression) {
+					return prevQueryPath(op1)
+				}
+			}
+		}
+		return null
+	}
+
+	def IScope scope_QueryPathExpression(Element element, QueryPathExpression qpe, EObject context, EReference reference) {
+		var prev = prevQueryPath(qpe)
+		if (prev !== null)
+			element.scope_Namespace(prev.referent, context, reference)
+		else 
+			element.scope_Namespace(qpe, context, reference)
+	}
+	
+	def IScope scopeFor(Package pack, EReference reference, Element element, boolean isFirstScope, boolean isRedefinition, Element skip) {
+		val parent = pack.parentPackage
+		val outerscope = 
+			if (parent === null) { // Root Package
+				 val global = globalScope.getScope(pack.eResource, reference, Predicates.alwaysTrue)
+				 if (pack.name !== null) 
+				 	// The root scope includes qualified names whose first segment is the name
+				 	// of the root package.
+				 	new KerMLRootScope(global, pack, reference.EReferenceType, this, element)
+				 else 
+				 	global
+			} else {
+				parent.scopeFor(reference, element, false, false, null)
+			}		
+
+		new KerMLScope(outerscope, pack, reference.EReferenceType, this, isFirstScope, isRedefinition, element, skip)
+	}
+	
+}