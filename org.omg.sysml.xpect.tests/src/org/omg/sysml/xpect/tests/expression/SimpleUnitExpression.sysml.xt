--- conflicted
+++ resolved
@@ -1,76 +1,40 @@
-<<<<<<< HEAD
-//* XPECT_SETUP org.omg.sysml.xpect.tests.expression.SysMLExpressionTest
-        ResourceSet {
-                ThisFile {}
-                File {from ="/library.kernel/Base.kerml"}
-                File {from ="/library.kernel/ScalarValues.kerml"}
-                File {from ="/library.kernel/ScalarFunctions.kerml"}
-                File {from ="/library.systems/Blocks.sysml"}
-				File {from ="/library.domain/Quantities and Units/Quantities.sysml"}
-                File {from ="/library.domain/Quantities and Units/ISQ.sysml"}
-                File {from ="/library.domain/Quantities and Units/SI.sysml"}
-        }
-        Workspace {
-                JavaProject {
-                        SrcFolder {
-                                ThisFile {}
-                                File {from ="/library.kernel/Base.kerml"}
-                				File {from ="/library.kernel/ScalarValues.kerml"}
-                				File {from ="/library.kernel/ScalarFunctions.kerml"}
-                				File {from ="/library.systems/Blocks.sysml"}
-								File {from ="/library.domain/Quantities and Units/Quantities.sysml"}
-				                File {from ="/library.domain/Quantities and Units/ISQ.sysml"}
-				                File {from ="/library.domain/Quantities and Units/SI.sysml"}
-                        }
-                }
-        }
-END_SETUP
-*/
-
-// XPECT noErrors ---> ""
-package P {
-    import SI::*;
-    block Vehicle {
-        value mass:MassValue = 1200@[kg];
-    }
-}
-
-=======
-//* XPECT_SETUP org.omg.sysml.xpect.tests.expression.SysMLExpressionTest
-        ResourceSet {
-                ThisFile {}
-                File {from ="/library.kernel/Base.kerml"}
-                File {from ="/library.kernel/Objects.kerml"}
-                File {from ="/library.kernel/Performances.kerml"}
-                File {from ="/library.kernel/ScalarFunctions.kerml"}
-                File {from ="/library.systems/Blocks.sysml"}
-                File {from ="/library.domain/Quantities.sysml"}
-                File {from ="/library.domain/ISQ.sysml"}
-                File {from ="/library.domain/SI.sysml"}
-        }
-        Workspace {
-                JavaProject {
-                        SrcFolder {
-                                ThisFile {}
-                                File {from ="/library.kernel/Base.kerml"}
-                                File {from ="/library.kernel/Objects.kerml"}
-                                File {from ="/library.kernel/Performances.kerml"}
-                				File {from ="/library.kernel/ScalarFunctions.kerml"}
-                				File {from ="/library.systems/Blocks.sysml"}
-                                File {from ="/library.domain/Quantities.sysml"}
-                                File {from ="/library.domain/ISQ.sysml"}
-                                File {from ="/library.domain/SI.sysml"}
-                        }
-                }
-        }
-END_SETUP
-*/
-
-// XPECT noErrors ---> ""
-package P {
-    import SI::*;
-    block Vehicle {
-        value mass:MassValue = 1200@[kg];
-    }
-}
->>>>>>> 34e136fa
+//* XPECT_SETUP org.omg.sysml.xpect.tests.expression.SysMLExpressionTest
+        ResourceSet {
+                ThisFile {}
+                File {from ="/library.kernel/Base.kerml"}
+                File {from ="/library.kernel/Objects.kerml"}
+                File {from ="/library.kernel/Performances.kerml"}
+                File {from ="/library.kernel/ScalarValues.kerml"}
+                File {from ="/library.kernel/ScalarFunctions.kerml"}
+                File {from ="/library.systems/Blocks.sysml"}
+				File {from ="/library.domain/Quantities and Units/Quantities.sysml"}
+                File {from ="/library.domain/Quantities and Units/ISQ.sysml"}
+                File {from ="/library.domain/Quantities and Units/SI.sysml"}
+        }
+        Workspace {
+                JavaProject {
+                        SrcFolder {
+                                ThisFile {}
+                                File {from ="/library.kernel/Base.kerml"}
+                                File {from ="/library.kernel/Objects.kerml"}
+                                File {from ="/library.kernel/Performances.kerml"}
+                				File {from ="/library.kernel/ScalarValues.kerml"}
+                				File {from ="/library.kernel/ScalarFunctions.kerml"}
+                				File {from ="/library.systems/Blocks.sysml"}
+								File {from ="/library.domain/Quantities and Units/Quantities.sysml"}
+				                File {from ="/library.domain/Quantities and Units/ISQ.sysml"}
+				                File {from ="/library.domain/Quantities and Units/SI.sysml"}
+                        }
+                }
+        }
+END_SETUP
+*/
+
+// XPECT noErrors ---> ""
+package P {
+    import SI::*;
+    block Vehicle {
+        value mass:MassValue = 1200@[kg];
+    }
+}
+