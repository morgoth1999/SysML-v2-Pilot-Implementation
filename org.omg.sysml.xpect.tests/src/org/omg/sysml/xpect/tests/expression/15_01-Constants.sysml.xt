<<<<<<< HEAD
//* XPECT_SETUP org.omg.sysml.xpect.tests.expression.SysMLExpressionTest
        ResourceSet {
                ThisFile {}
                File {from ="/library.kernel/Base.kerml"}
                File {from ="/library.kernel/ScalarValues.kerml"}
                File {from ="/library.kernel/ScalarFunctions.kerml"}
                File {from ="/library.systems/Blocks.sysml"}
                File {from ="/library.domain/Quantities and Units/Quantities.sysml"}
              	File {from ="/library.domain/Quantities and Units/UnitsAndScales.sysml"}
                File {from ="/library.domain/Quantities and Units/ISQ.sysml"}
                File {from ="/library.domain/Quantities and Units/SI.sysml"}
				File {from ="/library.domain/Quantities and Units/USCustomaryUnits.sysml"}
        }
        Workspace {
                JavaProject {
                        SrcFolder {
                                ThisFile {}
                                File {from ="/library.kernel/Base.kerml"}
                                File {from ="/library.kernel/ScalarValues.kerml"}
                				File {from ="/library.kernel/ScalarFunctions.kerml"}
                				File {from ="/library.systems/Blocks.sysml"}
                                File {from ="/library.domain/Quantities and Units/Quantities.sysml"}
               					File {from ="/library.domain/Quantities and Units/UnitsAndScales.sysml"}
               					File {from ="/library.domain/Quantities and Units/ISQ.sysml"}
                				File {from ="/library.domain/Quantities and Units/SI.sysml"}
								File {from ="/library.domain/Quantities and Units/USCustomaryUnits.sysml"}
                        }
                }
        }
END_SETUP
*/

package '15_01-Constants' {
    import SI::*;
    import USCustomaryUnits::*;

    /* Math and physical constants should be defined in the model library. */
    
     /**
     Examples of mathematical constants
     Note: There should be a way to mark these as "invariant" 
     */
    package 'Mathematical Constants' {
        value e: Real = 2.71828182845904523536;
        value pi: Real = 3.14159265358979323846;
    }

    /**
     * Should this be in the ISQ library model?
     */
    value type DimensionOneValue :> QuantityValue {
		value magnitude: Real redefines QuantityValue::num;
    	ref scale: DimensionOneUnit redefines QuantityValue::mRef;
    }
    
    /**
     * Should this ibe in the ISQ library model?
     */
    block AccelerationUnit :> SIDerivedUnit {
		value lengthPowerFactor :> SIDerivedUnit::lengthPowerFactor {
			value exponent redefines UnitPowerFactor::exponent = 1;
		}
		value timePowerFactor :> SIDerivedUnit::timePowerFactor {
			value exponent redefines UnitPowerFactor::exponent = -2;
		}		
    }
    value type AccelerationValue :> QuantityValue {
		value magnitude: Real redefines QuantityValue::num;
    	ref scale: AccelerationUnit redefines QuantityValue::mRef;
    }

    /**
     Examples of fundamental physical constants
     Note: There should be a way to mark these as "invariant" 
     */
    /**
     * The reference source is:
     CODATA - Task Group on Fundamental Physical Constants (TGFC) - 2010 Recommended Values - See http://www.codata.org/committees-and-groups/fundamental-physical-constants/tgfc-previous-values-and-publications
     */
    package 'Fundamental Physical Constants' {
        value 'fine structure constant': DimensionOneValue = 7.297352569824E-3;
        value 'electron to proton mass ratio': DimensionOneValue = 5.446170217822E-4;
        value 'speed of light in vacuum': SpeedValue = 299792458@[m/s];
    }

    package 'Global Context' {
        value 'nominal earth gravitational acceleration': AccelerationValue = 9.80665@[m/(s^2)];
    }

    package 'Model X Context' {
        value 'amplifier gain': DimensionOneValue = 3.5;
    }

}
=======
//* XPECT_SETUP org.omg.sysml.xpect.tests.expression.SysMLExpressionTest
        ResourceSet {
                ThisFile {}
                File {from ="/library.kernel/Base.kerml"}
                File {from ="/library.kernel/Objects.kerml"}
                File {from ="/library.kernel/Performances.kerml"}
                File {from ="/library.kernel/ScalarValues.kerml"}
                File {from ="/library.kernel/ScalarFunctions.kerml"}
                File {from ="/library.systems/Blocks.sysml"}
                File {from ="/library.domain/Quantities.sysml"}
                File {from ="/library.domain/ISQ.sysml"}
                File {from ="/library.domain/SI.sysml"}
                File {from ="/library.domain/UnitsAndScales.sysml"}
                File {from ="/library.domain/USCustomaryUnits.sysml"}
        }
        Workspace {
                JavaProject {
                        SrcFolder {
                                ThisFile {}
                                File {from ="/library.kernel/Base.kerml"}
                                File {from ="/library.kernel/Objects.kerml"}
                                File {from ="/library.kernel/Performances.kerml"}
                                File {from ="/library.kernel/ScalarValues.kerml"}
                				File {from ="/library.kernel/ScalarFunctions.kerml"}
                				File {from ="/library.systems/Blocks.sysml"}
                                File {from ="/library.domain/Quantities.sysml"}
                                File {from ="/library.domain/ISQ.sysml"}
                                File {from ="/library.domain/SI.sysml"}
                                File {from ="/library.domain/UnitsAndScales.sysml"}
                                File {from ="/library.domain/USCustomaryUnits.sysml"}
                        }
                }
        }
END_SETUP
*/

package '15_01-Constants' {
    import SI::*;
    import USCustomaryUnits::*;

    /* Math and physical constants should be defined in the model library. */
    
     /**
     Examples of mathematical constants
     Note: There should be a way to mark these as "invariant" 
     */
    package 'Mathematical Constants' {
        value e: Real = 2.71828182845904523536;
        value pi: Real = 3.14159265358979323846;
    }

    /**
     * Should this be in the ISQ library model?
     */
    value type DimensionOneValue :> QuantityValue {
		value magnitude: Real redefines QuantityValue::magnitude;
    	ref scale: UnitOfDimensionOne redefines QuantityValue::scale;
    }
    
    /**
     * Should this ibe in the ISQ library model?
     */
    block AccelerationUnit :> SIDerivedUnit {
		value lengthPowerFactor :> SIDerivedUnit::lengthPowerFactor {
			value exponent redefines UnitPowerFactor::exponent = 1;
		}
		value timePowerFactor :> SIDerivedUnit::timePowerFactor {
			value exponent redefines UnitPowerFactor::exponent = -2;
		}		
    }
    value type AccelerationValue :> QuantityValue {
		value magnitude: Real redefines QuantityValue::magnitude;
    	ref scale: AccelerationUnit redefines QuantityValue::scale;
    }

    /**
     Examples of fundamental physical constants
     Note: There should be a way to mark these as "invariant" 
     */
    /**
     * The reference source is:
     CODATA - Task Group on Fundamental Physical Constants (TGFC) - 2010 Recommended Values - See http://www.codata.org/committees-and-groups/fundamental-physical-constants/tgfc-previous-values-and-publications
     */
    package 'Fundamental Physical Constants' {
        value 'fine structure constant': DimensionOneValue = 7.297352569824E-3;
        value 'electron to proton mass ratio': DimensionOneValue = 5.446170217822E-4;
        value 'speed of light in vacuum': SpeedValue = 299792458@[m/s];
    }

    package 'Global Context' {
        value 'nominal earth gravitational acceleration': AccelerationValue = 9.80665@[m/(s^2)];
    }

    package 'Model X Context' {
        value 'amplifier gain': DimensionOneValue = 3.5;
    }

}
>>>>>>> 34e136fa
<|MERGE_RESOLUTION|>--- conflicted
+++ resolved
@@ -1,195 +1,98 @@
-<<<<<<< HEAD
-//* XPECT_SETUP org.omg.sysml.xpect.tests.expression.SysMLExpressionTest
-        ResourceSet {
-                ThisFile {}
-                File {from ="/library.kernel/Base.kerml"}
-                File {from ="/library.kernel/ScalarValues.kerml"}
-                File {from ="/library.kernel/ScalarFunctions.kerml"}
-                File {from ="/library.systems/Blocks.sysml"}
-                File {from ="/library.domain/Quantities and Units/Quantities.sysml"}
-              	File {from ="/library.domain/Quantities and Units/UnitsAndScales.sysml"}
-                File {from ="/library.domain/Quantities and Units/ISQ.sysml"}
-                File {from ="/library.domain/Quantities and Units/SI.sysml"}
-				File {from ="/library.domain/Quantities and Units/USCustomaryUnits.sysml"}
-        }
-        Workspace {
-                JavaProject {
-                        SrcFolder {
-                                ThisFile {}
-                                File {from ="/library.kernel/Base.kerml"}
-                                File {from ="/library.kernel/ScalarValues.kerml"}
-                				File {from ="/library.kernel/ScalarFunctions.kerml"}
-                				File {from ="/library.systems/Blocks.sysml"}
-                                File {from ="/library.domain/Quantities and Units/Quantities.sysml"}
-               					File {from ="/library.domain/Quantities and Units/UnitsAndScales.sysml"}
-               					File {from ="/library.domain/Quantities and Units/ISQ.sysml"}
-                				File {from ="/library.domain/Quantities and Units/SI.sysml"}
-								File {from ="/library.domain/Quantities and Units/USCustomaryUnits.sysml"}
-                        }
-                }
-        }
-END_SETUP
-*/
-
-package '15_01-Constants' {
-    import SI::*;
-    import USCustomaryUnits::*;
-
-    /* Math and physical constants should be defined in the model library. */
-    
-     /**
-     Examples of mathematical constants
-     Note: There should be a way to mark these as "invariant" 
-     */
-    package 'Mathematical Constants' {
-        value e: Real = 2.71828182845904523536;
-        value pi: Real = 3.14159265358979323846;
-    }
-
-    /**
-     * Should this be in the ISQ library model?
-     */
-    value type DimensionOneValue :> QuantityValue {
-		value magnitude: Real redefines QuantityValue::num;
-    	ref scale: DimensionOneUnit redefines QuantityValue::mRef;
-    }
-    
-    /**
-     * Should this ibe in the ISQ library model?
-     */
-    block AccelerationUnit :> SIDerivedUnit {
-		value lengthPowerFactor :> SIDerivedUnit::lengthPowerFactor {
-			value exponent redefines UnitPowerFactor::exponent = 1;
-		}
-		value timePowerFactor :> SIDerivedUnit::timePowerFactor {
-			value exponent redefines UnitPowerFactor::exponent = -2;
-		}		
-    }
-    value type AccelerationValue :> QuantityValue {
-		value magnitude: Real redefines QuantityValue::num;
-    	ref scale: AccelerationUnit redefines QuantityValue::mRef;
-    }
-
-    /**
-     Examples of fundamental physical constants
-     Note: There should be a way to mark these as "invariant" 
-     */
-    /**
-     * The reference source is:
-     CODATA - Task Group on Fundamental Physical Constants (TGFC) - 2010 Recommended Values - See http://www.codata.org/committees-and-groups/fundamental-physical-constants/tgfc-previous-values-and-publications
-     */
-    package 'Fundamental Physical Constants' {
-        value 'fine structure constant': DimensionOneValue = 7.297352569824E-3;
-        value 'electron to proton mass ratio': DimensionOneValue = 5.446170217822E-4;
-        value 'speed of light in vacuum': SpeedValue = 299792458@[m/s];
-    }
-
-    package 'Global Context' {
-        value 'nominal earth gravitational acceleration': AccelerationValue = 9.80665@[m/(s^2)];
-    }
-
-    package 'Model X Context' {
-        value 'amplifier gain': DimensionOneValue = 3.5;
-    }
-
-}
-=======
-//* XPECT_SETUP org.omg.sysml.xpect.tests.expression.SysMLExpressionTest
-        ResourceSet {
-                ThisFile {}
-                File {from ="/library.kernel/Base.kerml"}
-                File {from ="/library.kernel/Objects.kerml"}
-                File {from ="/library.kernel/Performances.kerml"}
-                File {from ="/library.kernel/ScalarValues.kerml"}
-                File {from ="/library.kernel/ScalarFunctions.kerml"}
-                File {from ="/library.systems/Blocks.sysml"}
-                File {from ="/library.domain/Quantities.sysml"}
-                File {from ="/library.domain/ISQ.sysml"}
-                File {from ="/library.domain/SI.sysml"}
-                File {from ="/library.domain/UnitsAndScales.sysml"}
-                File {from ="/library.domain/USCustomaryUnits.sysml"}
-        }
-        Workspace {
-                JavaProject {
-                        SrcFolder {
-                                ThisFile {}
-                                File {from ="/library.kernel/Base.kerml"}
-                                File {from ="/library.kernel/Objects.kerml"}
-                                File {from ="/library.kernel/Performances.kerml"}
-                                File {from ="/library.kernel/ScalarValues.kerml"}
-                				File {from ="/library.kernel/ScalarFunctions.kerml"}
-                				File {from ="/library.systems/Blocks.sysml"}
-                                File {from ="/library.domain/Quantities.sysml"}
-                                File {from ="/library.domain/ISQ.sysml"}
-                                File {from ="/library.domain/SI.sysml"}
-                                File {from ="/library.domain/UnitsAndScales.sysml"}
-                                File {from ="/library.domain/USCustomaryUnits.sysml"}
-                        }
-                }
-        }
-END_SETUP
-*/
-
-package '15_01-Constants' {
-    import SI::*;
-    import USCustomaryUnits::*;
-
-    /* Math and physical constants should be defined in the model library. */
-    
-     /**
-     Examples of mathematical constants
-     Note: There should be a way to mark these as "invariant" 
-     */
-    package 'Mathematical Constants' {
-        value e: Real = 2.71828182845904523536;
-        value pi: Real = 3.14159265358979323846;
-    }
-
-    /**
-     * Should this be in the ISQ library model?
-     */
-    value type DimensionOneValue :> QuantityValue {
-		value magnitude: Real redefines QuantityValue::magnitude;
-    	ref scale: UnitOfDimensionOne redefines QuantityValue::scale;
-    }
-    
-    /**
-     * Should this ibe in the ISQ library model?
-     */
-    block AccelerationUnit :> SIDerivedUnit {
-		value lengthPowerFactor :> SIDerivedUnit::lengthPowerFactor {
-			value exponent redefines UnitPowerFactor::exponent = 1;
-		}
-		value timePowerFactor :> SIDerivedUnit::timePowerFactor {
-			value exponent redefines UnitPowerFactor::exponent = -2;
-		}		
-    }
-    value type AccelerationValue :> QuantityValue {
-		value magnitude: Real redefines QuantityValue::magnitude;
-    	ref scale: AccelerationUnit redefines QuantityValue::scale;
-    }
-
-    /**
-     Examples of fundamental physical constants
-     Note: There should be a way to mark these as "invariant" 
-     */
-    /**
-     * The reference source is:
-     CODATA - Task Group on Fundamental Physical Constants (TGFC) - 2010 Recommended Values - See http://www.codata.org/committees-and-groups/fundamental-physical-constants/tgfc-previous-values-and-publications
-     */
-    package 'Fundamental Physical Constants' {
-        value 'fine structure constant': DimensionOneValue = 7.297352569824E-3;
-        value 'electron to proton mass ratio': DimensionOneValue = 5.446170217822E-4;
-        value 'speed of light in vacuum': SpeedValue = 299792458@[m/s];
-    }
-
-    package 'Global Context' {
-        value 'nominal earth gravitational acceleration': AccelerationValue = 9.80665@[m/(s^2)];
-    }
-
-    package 'Model X Context' {
-        value 'amplifier gain': DimensionOneValue = 3.5;
-    }
-
-}
->>>>>>> 34e136fa
+//* XPECT_SETUP org.omg.sysml.xpect.tests.expression.SysMLExpressionTest
+        ResourceSet {
+                ThisFile {}
+                File {from ="/library.kernel/Base.kerml"}
+                File {from ="/library.kernel/Objects.kerml"}
+                File {from ="/library.kernel/Performances.kerml"}
+                File {from ="/library.kernel/ScalarValues.kerml"}
+                File {from ="/library.kernel/ScalarFunctions.kerml"}
+                File {from ="/library.systems/Blocks.sysml"}
+                File {from ="/library.domain/Quantities and Units/Quantities.sysml"}
+              	File {from ="/library.domain/Quantities and Units/UnitsAndScales.sysml"}
+                File {from ="/library.domain/Quantities and Units/ISQ.sysml"}
+                File {from ="/library.domain/Quantities and Units/SI.sysml"}
+				File {from ="/library.domain/Quantities and Units/USCustomaryUnits.sysml"}
+        }
+        Workspace {
+                JavaProject {
+                        SrcFolder {
+                                ThisFile {}
+                                File {from ="/library.kernel/Base.kerml"}
+                                File {from ="/library.kernel/Objects.kerml"}
+                                File {from ="/library.kernel/Performances.kerml"}
+                                File {from ="/library.kernel/ScalarValues.kerml"}
+                				File {from ="/library.kernel/ScalarFunctions.kerml"}
+                				File {from ="/library.systems/Blocks.sysml"}
+                                File {from ="/library.domain/Quantities and Units/Quantities.sysml"}
+               					File {from ="/library.domain/Quantities and Units/UnitsAndScales.sysml"}
+               					File {from ="/library.domain/Quantities and Units/ISQ.sysml"}
+                				File {from ="/library.domain/Quantities and Units/SI.sysml"}
+								File {from ="/library.domain/Quantities and Units/USCustomaryUnits.sysml"}
+                        }
+                }
+        }
+END_SETUP
+*/
+
+package '15_01-Constants' {
+    import SI::*;
+    import USCustomaryUnits::*;
+
+    /* Math and physical constants should be defined in the model library. */
+    
+     /**
+     Examples of mathematical constants
+     Note: There should be a way to mark these as "invariant" 
+     */
+    package 'Mathematical Constants' {
+        value e: Real = 2.71828182845904523536;
+        value pi: Real = 3.14159265358979323846;
+    }
+
+    /**
+     * Should this be in the ISQ library model?
+     */
+    value type DimensionOneValue :> QuantityValue {
+		value magnitude: Real redefines QuantityValue::num;
+    	ref scale: DimensionOneUnit redefines QuantityValue::mRef;
+    }
+    
+    /**
+     * Should this ibe in the ISQ library model?
+     */
+    block AccelerationUnit :> SIDerivedUnit {
+		value lengthPowerFactor :> SIDerivedUnit::lengthPowerFactor {
+			value exponent redefines UnitPowerFactor::exponent = 1;
+		}
+		value timePowerFactor :> SIDerivedUnit::timePowerFactor {
+			value exponent redefines UnitPowerFactor::exponent = -2;
+		}		
+    }
+    value type AccelerationValue :> QuantityValue {
+		value magnitude: Real redefines QuantityValue::num;
+    	ref scale: AccelerationUnit redefines QuantityValue::mRef;
+    }
+
+    /**
+     Examples of fundamental physical constants
+     Note: There should be a way to mark these as "invariant" 
+     */
+    /**
+     * The reference source is:
+     CODATA - Task Group on Fundamental Physical Constants (TGFC) - 2010 Recommended Values - See http://www.codata.org/committees-and-groups/fundamental-physical-constants/tgfc-previous-values-and-publications
+     */
+    package 'Fundamental Physical Constants' {
+        value 'fine structure constant': DimensionOneValue = 7.297352569824E-3;
+        value 'electron to proton mass ratio': DimensionOneValue = 5.446170217822E-4;
+        value 'speed of light in vacuum': SpeedValue = 299792458@[m/s];
+    }
+
+    package 'Global Context' {
+        value 'nominal earth gravitational acceleration': AccelerationValue = 9.80665@[m/(s^2)];
+    }
+
+    package 'Model X Context' {
+        value 'amplifier gain': DimensionOneValue = 3.5;
+    }
+
+}