--- conflicted
+++ resolved
@@ -3,19 +3,13 @@
 	ResourceSet {
 		ThisFile {}
 		File {from ="/library.kernel/Base.kerml"}
+		File {from ="/library.kernel/Occurrences.kerml"}
+       	File {from ="/library.kernel/Objects.kerml"}
+       	File {from ="/library.kernel/Performances.kerml"}
 		File {from ="/library.kernel/BaseFunctions.kerml"}
-<<<<<<< HEAD
 		File {from ="/library.kernel/ScalarValues.kerml"}
 		File {from ="/library.kernel/ScalarFunctions.kerml"}
-		File {from ="/library.kernel/Occurrences.kerml"}
 		File {from ="/library.systems/Blocks.sysml"}
-=======
-		File {from ="/library.kernel/Occurrences.kerml"}
-       	File {from ="/library.kernel/Objects.kerml"}
-        File {from ="/library.kernel/Performances.kerml"}
-		File {from ="/library.kernel/ScalarFunctions.kerml"}
- 		File {from ="/library.systems/Blocks.sysml"}
->>>>>>> 34e136fa
 		File {from ="/library.systems/Activities.sysml"}
 		File {from ="/library.systems/ControlNodes.sysml"}
 		File {from ="/library.systems/States.sysml"}
@@ -26,17 +20,12 @@
 			SrcFolder {
 				ThisFile {}
 				File {from ="/library.kernel/Base.kerml"}
+				File {from ="/library.kernel/Occurrences.kerml"}
+                File {from ="/library.kernel/Objects.kerml"}
+                File {from ="/library.kernel/Performances.kerml"}
 				File {from ="/library.kernel/BaseFunctions.kerml"}
-<<<<<<< HEAD
 				File {from ="/library.kernel/ScalarValues.kerml"}
 				File {from ="/library.kernel/ScalarFunctions.kerml"}
-				File {from ="/library.kernel/Occurrences.kerml"}
-=======
-				File {from ="/library.kernel/Occurrences.kerml"}
-				File {from ="/library.kernel/ScalarFunctions.kerml"}
-                File {from ="/library.kernel/Objects.kerml"}
-                File {from ="/library.kernel/Performances.kerml"}
->>>>>>> 34e136fa
 				File {from ="/library.systems/Blocks.sysml"}
 				File {from ="/library.systems/Activities.sysml"}
 				File {from ="/library.systems/ControlNodes.sysml"}
