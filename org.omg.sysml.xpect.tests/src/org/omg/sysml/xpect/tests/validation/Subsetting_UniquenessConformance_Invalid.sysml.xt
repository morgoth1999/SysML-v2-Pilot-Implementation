--- conflicted
+++ resolved
@@ -1,80 +1,41 @@
-<<<<<<< HEAD
-//* 
-XPECT_SETUP org.omg.sysml.xpect.tests.validation.SysMLValidationTests
-	ResourceSet {
-		ThisFile {}
-		File {from ="/library.kernel/Base.kerml"}
-		File {from ="/library.kernel/BaseFunctions.kerml"}
-		File {from ="/library.kernel/ScalarValues.kerml"}
-		File {from ="/library.systems/Blocks.sysml"}
-
-	}
-	Workspace {
-		JavaProject {
-			SrcFolder {
-				ThisFile {}
-				File {from ="/library.kernel/Base.kerml"}
-				File {from ="/library.kernel/BaseFunctions.kerml"}
-				File {from ="/library.kernel/ScalarValues.kerml"}
-				File {from ="/library.systems/Blocks.sysml"}
-			}
-		}
-	}
-END_SETUP 
-*/
-// XPECT noErrors ---> ""
-package '1a-Parts Tree Simplified' {
-	
-	part rearAxleAssembly {			
-		part rearWheel: Wheel[2];
-		// XPECT errors --> "Subsetting/redefining feature cannot be nonunique if subsetted/redefined feature is unique" at "rearWheel"
-		part rearWheel_1: Wheel[2] nonunique subsets rearWheel;
-		//subsetting - uniquness conformance is valid if subsetting multiplicity upperBound is less then or equal to 1
-		part rearWheel_2[0..1] nonunique subsets rearWheel;
-		part rearWheel_3[1] nonunique subsets rearWheel;// = rearWheel[1]; //inTypes[Integer, DataValue, Anything] outType[Anything]
-	}
-	block Wheel;
-}
-
-=======
-//* 
-XPECT_SETUP org.omg.sysml.xpect.tests.validation.SysMLValidationTests
-	ResourceSet {
-		ThisFile {}
-		File {from ="/library.kernel/Base.kerml"}
-        File {from ="/library.kernel/Objects.kerml"}
-       	File {from ="/library.kernel/Performances.kerml"}
-		File {from ="/library.kernel/BaseFunctions.kerml"}
-		File {from ="/library.kernel/ScalarValues.kerml"}
-		File {from ="/library.systems/Blocks.sysml"}
-
-	}
-	Workspace {
-		JavaProject {
-			SrcFolder {
-				ThisFile {}
-				File {from ="/library.kernel/Base.kerml"}
-		        File {from ="/library.kernel/Objects.kerml"}
-		       	File {from ="/library.kernel/Performances.kerml"}
-				File {from ="/library.kernel/BaseFunctions.kerml"}
-				File {from ="/library.kernel/ScalarValues.kerml"}
-				File {from ="/library.systems/Blocks.sysml"}
-			}
-		}
-	}
-END_SETUP 
-*/
-// XPECT noErrors ---> ""
-package '1a-Parts Tree Simplified' {
-	
-	part rearAxleAssembly {			
-		part rearWheel: Wheel[2];
-		// XPECT errors --> "Subsetting/redefining feature cannot be nonunique if subsetted/redefined feature is unique" at "rearWheel"
-		part rearWheel_1: Wheel[2] nonunique subsets rearWheel;
-		//subsetting - uniquness conformance is valid if subsetting multiplicity upperBound is less then or equal to 1
-		part rearWheel_2[0..1] nonunique subsets rearWheel;
-		part rearWheel_3[1] nonunique subsets rearWheel = rearWheel[1];
-	}
-	block Wheel;
-}
->>>>>>> 34e136fa
+//* 
+XPECT_SETUP org.omg.sysml.xpect.tests.validation.SysMLValidationTests
+	ResourceSet {
+		ThisFile {}
+		File {from ="/library.kernel/Base.kerml"}
+        File {from ="/library.kernel/Objects.kerml"}
+       	File {from ="/library.kernel/Performances.kerml"}
+		File {from ="/library.kernel/BaseFunctions.kerml"}
+		File {from ="/library.kernel/ScalarValues.kerml"}
+		File {from ="/library.systems/Blocks.sysml"}
+
+	}
+	Workspace {
+		JavaProject {
+			SrcFolder {
+				ThisFile {}
+				File {from ="/library.kernel/Base.kerml"}
+		        File {from ="/library.kernel/Objects.kerml"}
+		       	File {from ="/library.kernel/Performances.kerml"}
+				File {from ="/library.kernel/BaseFunctions.kerml"}
+				File {from ="/library.kernel/ScalarValues.kerml"}
+				File {from ="/library.systems/Blocks.sysml"}
+			}
+		}
+	}
+END_SETUP 
+*/
+// XPECT noErrors ---> ""
+package '1a-Parts Tree Simplified' {
+	
+	part rearAxleAssembly {			
+		part rearWheel: Wheel[2];
+		// XPECT errors --> "Subsetting/redefining feature cannot be nonunique if subsetted/redefined feature is unique" at "rearWheel"
+		part rearWheel_1: Wheel[2] nonunique subsets rearWheel;
+		//subsetting - uniquness conformance is valid if subsetting multiplicity upperBound is less then or equal to 1
+		part rearWheel_2[0..1] nonunique subsets rearWheel;
+		part rearWheel_3[1] nonunique subsets rearWheel;// = rearWheel[1]; //inTypes[Integer, DataValue, Anything] outType[Anything]
+	}
+	block Wheel;
+}
+