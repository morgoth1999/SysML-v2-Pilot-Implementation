<?xml version="1.0" encoding="UTF-8"?>
<?eclipse version="3.4"?>
<plugin>
   <extension
         point="org.eclipse.xpect.fileExtensions">
      <fileExtension
<<<<<<< HEAD
            fileExtension="alf"
            xtextLanguageName="org.omg.kerml.xtext.KerML"
            xtextRuntimeModule="org.omg.sysml.xpect.KerMLXpectRuntimeModule"
=======
            fileExtension="sysml"
            xtextLanguageName="org.omg.sysml.xtext.SysML"
            xtextRuntimeModule="org.omg.sysml.xpect.SysMLXpectRuntimeModule"
            xtextUiModule="org.omg.sysml.xtext.ui.SysMLUiModule">
      </fileExtension>
      <fileExtension
            fileExtension="kerml"
            xtextLanguageName="org.omg.sysml.xtext.KerML"
            xtextRuntimeModule="org.omg.kerml.xpect.KerMLXpectRuntimeModule"
>>>>>>> 0f359b9d
            xtextUiModule="org.omg.kerml.xtext.ui.KerMLUiModule">
      </fileExtension>
   </extension>
   <extension
         point="org.eclipse.xpect.fileExtensions">
      <fileExtension
            fileExtension="sysml"
            xtextLanguageName="org.omg.sysml.xtext.SysML"
            xtextRuntimeModule="org.omg.sysml.xpect.SysMLXpectRuntimeModule"
            xtextUiModule="org.omg.sysml.xtext.ui.SysMLUiModule">
      </fileExtension>
   </extension>

</plugin><|MERGE_RESOLUTION|>--- conflicted
+++ resolved
@@ -4,11 +4,6 @@
    <extension
          point="org.eclipse.xpect.fileExtensions">
       <fileExtension
-<<<<<<< HEAD
-            fileExtension="alf"
-            xtextLanguageName="org.omg.kerml.xtext.KerML"
-            xtextRuntimeModule="org.omg.sysml.xpect.KerMLXpectRuntimeModule"
-=======
             fileExtension="sysml"
             xtextLanguageName="org.omg.sysml.xtext.SysML"
             xtextRuntimeModule="org.omg.sysml.xpect.SysMLXpectRuntimeModule"
@@ -18,7 +13,6 @@
             fileExtension="kerml"
             xtextLanguageName="org.omg.sysml.xtext.KerML"
             xtextRuntimeModule="org.omg.kerml.xpect.KerMLXpectRuntimeModule"
->>>>>>> 0f359b9d
             xtextUiModule="org.omg.kerml.xtext.ui.KerMLUiModule">
       </fileExtension>
    </extension>
