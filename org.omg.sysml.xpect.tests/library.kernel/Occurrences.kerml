<<<<<<< HEAD
/**
 * This package defines associations between occurrences that assert relationships
 * modeling four-dimensional semantics. [Currently this is primarily time semantics.]
 */
package Occurrences {
	private import Base::*;
	
	/**
	 * HappensDuring asserts that the shorterOccurrence happens during the longerOccurrence.
	 * That is, the start time of the shorterOccurrence is no earlier than the start time
	 * of the longerOccurrence, and the end time of the shorterOccurrence is no later than
	 * the end time of the longerOccurrence. Note that this implies that every occurrence
	 * "happens during" itself.
	 */
	assoc HappensDuring {
		end feature shorterOccurrence: Occurrence[0..*] redefines Occurrence::suboccurrences, BinaryLink::source;
		end feature longerOccurrence: Occurrence[0..*];
	}
	
	/**
	 * HappensWhile asserts that two occurrences happen during each other, that is, they
	 * each start at the same time and end at the same time.
	 */
	assoc HappensWhile specializes HappensDuring {
		end feature thisOccurrence: Occurrence[0..*] redefines shorterOccurrence;
		end feature thatOccurrence: Occurrence[0..*] redefines longerOccurrence;
		
		connector :HappensDuring 
			from shorterOccurrence => thatOccurrence 
			to longerOccurrence => thisOccurrence;
	}
	
	/**
	 * HappensBefore asserts that the earlierOccurrence happens before the laterOccurrence.
	 * That is, the end time of the earlierOccurrence happens no later than the start time
	 * of the laterOccurrence.
	 */
	assoc HappensBefore {
		end feature earlierOccurrence: Occurrence[0..*] redefines Occurrence::predecessors, BinaryLink::source;
		end feature laterOccurrence: Occurrence[0..*] redefines Occurrence::successors, BinaryLink::target;
	}
	
	/**
	 * PortionOf asserts one occurrence is a portion of another.
	 */
	assoc PortionOf { 
		end feature portionOf: Occurrence[0..1] redefines Occurrence::portionOf, BinaryLink::source;
		end portion feature 'portion': Occurrence[0..*] redefines Occurrence::portions, BinaryLink::target; 
	}
	
	/**
	 * TimeSliceOf asserts once occurrence is a time slice of another.
	 */
	assoc TimeSliceOf {
		end feature timeSliceOf: Occurrence[1..*] redefines Occurrence::timeSliceOf, BinaryLink::source;
		end portion feature timeSlice: Occurrence[0..*] redefines Occurrence::timeSlices, BinaryLink::target;
	}
	
	/**
	 * SnapshotsOf asserts once occurrence is a snapshot of another.
	 */
	assoc SnapshotOf {
		end feature snapshotOf: Occurrence[1..*] redefines Occurrence::snapshotOf, BinaryLink::source;
		end portion feature snapshot: Occurrence[0..*] redefines Occurrence::snapshots, BinaryLink::target;
	}
	
	/** 
	 * Involves asserts that the behavior carried out by the involvingPerformance involves the
	 * involvedObject.
	 */
	assoc Involves {
		end feature involvingPerformance: Performance[0..*] redefines Object::involvingPerformances, BinaryLink::source;
		end feature involvedObject: Object[0..*] redefines Performance::involvedObjects, BinaryLink::target;
	}
	
	/**
	 * Performance asserts that the performer enacts the behavior carried out by the performance.
	 */
	 assoc Performs specializes Involves {
	 	end feature performer: Object[0..*] redefines Involves::involvedObject, Performance::performers;
	 	end feature performance: Performance[0..*] redefines Involves::involvingPerformance subsets Object::enactedPerformances;
	 }
	
	/**
	 * successions is a specialization of binaryLinks restricted to type HappensBefore.
	 * It is the default subsetting for succession connectors.
	 */
	 feature successions: HappensBefore[0..*] nonunique subsets binaryLinks {
	 	end feature earlierOccurrence: Occurrence[0..*] redefines HappensBefore::earlierOccurrence, binaryLinks::source;
	 	end feature laterOccurrence: Occurrence[0..*] redefines HappensBefore::laterOccurrence, binaryLinks::target;
	 }
=======
/**
 * This package defines the concept of occurrences and the associations between them 
 * that assert relationships modeling four-dimensional semantics. 
 * [Currently this is primarily time semantics.]
 */
package Occurrences {
	private import Base::Anything;
	private import Base::things;
	private import Objects::*;
	
	/**
	 * Occurrence is the most general classifier of entities that have identity and 
	 * may occur over time.
	 * 
	 * The features of Occurrence specify the semantics of portions, slices and
	 * snapshots of an occurrence over time.
	 */
	abstract classifier Occurrence specializes Anything {
		private import BaseFunctions::size;
		
		feature portionOfLife : Life[1] subsets portionOf;
		
		feature self : Occurrence[1] redefines Anything::self
			subsets suboccurrences, portions, portionOf, timeSlices, timeSliceOf;
		
		/**
		 * Occurrences that end no earlier than this occurrence starts.
		 */
		feature predecessors: Occurrence[0..*];
		
		/**
		 * Occurrences that start no earlier than this occcurrence ends.
		 */
		feature successors: Occurrence[0..*];
		
		/**
		 * Occurrences that start no earlier than and end no later than
		 * this occurrence, including at least this occurrence.
		 */
		feature suboccurrences: Occurrence[1..*];
		
		/**
		 * Occurrences that are portions of this occurrence, including at
		 * least this occurrence.
		 */
		portion feature portions: Occurrence[1..*] subsets suboccurrences;
		
		/**
		 * Occurrences of which this occurrence is a portion, including at
		 * least this occurrence.
		 */
		feature portionOf : Occurrence[1..*];
		
		/**
		 * Portions of an occurrence over some slice of time, including at
		 * least this occurrence.
		 */
		portion feature timeSlices: Occurrence[1..*] subsets portions;
		
		/**
		 * Occurrences of which this occurrence is a time slice, including at
		 * least this occurrence.
		 */
		feature timeSliceOf : Occurrence[1..*] subsets portionOf;
		
		/**
		 * Time slices of an occurrence that happen at a single instant of time
		 * (i.e., have no duration).
		 */
		portion feature snapshots: Occurrence[0..*] subsets timeSlices;
		
		/**
		 * Occurrences of which this occurrence is a snapshot.
		 */
		feature snapshotOf : Occurrence[1..*] subsets timeSliceOf;
		
		/**
		 * The snapshot representing the start of the occurrence in time.
		 */
		portion feature startShot: Occurrence[1] subsets snapshots;
		
		/** 
		 * The snapshot representing the end of the occurrence in time.
		 */
		portion feature endShot: Occurrence[1] subsets snapshots;
		
		/**
		 * Snapshots have no duration.
		 */
		composite succession :Occurrences::HappensBefore, SelfLink 
			first snapshots[1] then snapshots[1];
		
		/**
		 * The startShot happens before all snapshots.
		 */
		composite succession startShot[1] then snapshots[0..*];
		
		/**
		 * The endShot happens after all snapshots.
		 */
		composite succession snapshots[0..*] then endShot[1];
		
		/**
		 * The incoming transfers targeting this occurrence. 
		 */
		feature all incomingTransfers: Transfers::Transfer[0..*] subsets Transfers::transfers;
		binding incomingTransfers::transferTarget[*] = self;
	}
	
	abstract class all Life specializes Occurrence {
		/**
		 * Lives are only portions of themselves.
		 */
		binding portionOf = self;
	}

	/**
	 * HappensDuring asserts that the shorterOccurrence happens during the longerOccurrence.
	 * That is, the start time of the shorterOccurrence is no earlier than the start time
	 * of the longerOccurrence, and the end time of the shorterOccurrence is no later than
	 * the end time of the longerOccurrence. Note that this implies that every occurrence
	 * "happens during" itself.
	 */
	assoc HappensDuring {
		end feature shorterOccurrence: Occurrence[0..*] redefines Occurrence::suboccurrences, BinaryLink::source;
		end feature longerOccurrence: Occurrence[0..*];
	}
	
	/**
	 * HappensWhile asserts that two occurrences happen during each other, that is, they
	 * each start at the same time and end at the same time.
	 */
	assoc HappensWhile specializes HappensDuring {
		end feature thisOccurrence: Occurrence[0..*] redefines shorterOccurrence;
		end feature thatOccurrence: Occurrence[0..*] redefines longerOccurrence;
		
		connector :HappensDuring 
			from shorterOccurrence => thatOccurrence 
			to longerOccurrence => thisOccurrence;
	}
	
	/**
	 * HappensBefore asserts that the earlierOccurrence happens before the laterOccurrence.
	 * That is, the end time of the earlierOccurrence happens no later than the start time
	 * of the laterOccurrence.
	 */
	assoc HappensBefore {
		end feature earlierOccurrence: Occurrence[0..*] redefines Occurrence::predecessors, BinaryLink::source;
		end feature laterOccurrence: Occurrence[0..*] redefines Occurrence::successors, BinaryLink::target;
	}
	
	/**
	 * PortionOf asserts one occurrence is a portion of another.
	 */
	assoc PortionOf { 
		end feature portionOf: Occurrence[0..1] redefines Occurrence::portionOf, BinaryLink::source;
		end portion feature 'portion': Occurrence[0..*] redefines Occurrence::portions, BinaryLink::target; 
	}
	
	/**
	 * TimeSliceOf asserts once occurrence is a time slice of another.
	 */
	assoc TimeSliceOf {
		end feature timeSliceOf: Occurrence[1..*] redefines Occurrence::timeSliceOf, BinaryLink::source;
		end portion feature timeSlice: Occurrence[0..*] redefines Occurrence::timeSlices, BinaryLink::target;
	}
	
	/**
	 * SnapshotsOf asserts once occurrence is a snapshot of another.
	 */
	assoc SnapshotOf {
		end feature snapshotOf: Occurrence[1..*] redefines Occurrence::snapshotOf, BinaryLink::source;
		end portion feature snapshot: Occurrence[0..*] redefines Occurrence::snapshots, BinaryLink::target;
	}
	
	/**
	 * successions is a specialization of binaryLinks restricted to type HappensBefore.
	 * It is the default subsetting for succession connectors.
	 */
	 feature successions: HappensBefore[0..*] nonunique subsets binaryLinks {
	 	end feature earlierOccurrence: Occurrence[0..*] redefines HappensBefore::earlierOccurrence, binaryLinks::source;
	 	end feature laterOccurrence: Occurrence[0..*] redefines HappensBefore::laterOccurrence, binaryLinks::target;
	 }
>>>>>>> 34e136fa
}<|MERGE_RESOLUTION|>--- conflicted
+++ resolved
@@ -1,96 +1,3 @@
-<<<<<<< HEAD
-/**
- * This package defines associations between occurrences that assert relationships
- * modeling four-dimensional semantics. [Currently this is primarily time semantics.]
- */
-package Occurrences {
-	private import Base::*;
-	
-	/**
-	 * HappensDuring asserts that the shorterOccurrence happens during the longerOccurrence.
-	 * That is, the start time of the shorterOccurrence is no earlier than the start time
-	 * of the longerOccurrence, and the end time of the shorterOccurrence is no later than
-	 * the end time of the longerOccurrence. Note that this implies that every occurrence
-	 * "happens during" itself.
-	 */
-	assoc HappensDuring {
-		end feature shorterOccurrence: Occurrence[0..*] redefines Occurrence::suboccurrences, BinaryLink::source;
-		end feature longerOccurrence: Occurrence[0..*];
-	}
-	
-	/**
-	 * HappensWhile asserts that two occurrences happen during each other, that is, they
-	 * each start at the same time and end at the same time.
-	 */
-	assoc HappensWhile specializes HappensDuring {
-		end feature thisOccurrence: Occurrence[0..*] redefines shorterOccurrence;
-		end feature thatOccurrence: Occurrence[0..*] redefines longerOccurrence;
-		
-		connector :HappensDuring 
-			from shorterOccurrence => thatOccurrence 
-			to longerOccurrence => thisOccurrence;
-	}
-	
-	/**
-	 * HappensBefore asserts that the earlierOccurrence happens before the laterOccurrence.
-	 * That is, the end time of the earlierOccurrence happens no later than the start time
-	 * of the laterOccurrence.
-	 */
-	assoc HappensBefore {
-		end feature earlierOccurrence: Occurrence[0..*] redefines Occurrence::predecessors, BinaryLink::source;
-		end feature laterOccurrence: Occurrence[0..*] redefines Occurrence::successors, BinaryLink::target;
-	}
-	
-	/**
-	 * PortionOf asserts one occurrence is a portion of another.
-	 */
-	assoc PortionOf { 
-		end feature portionOf: Occurrence[0..1] redefines Occurrence::portionOf, BinaryLink::source;
-		end portion feature 'portion': Occurrence[0..*] redefines Occurrence::portions, BinaryLink::target; 
-	}
-	
-	/**
-	 * TimeSliceOf asserts once occurrence is a time slice of another.
-	 */
-	assoc TimeSliceOf {
-		end feature timeSliceOf: Occurrence[1..*] redefines Occurrence::timeSliceOf, BinaryLink::source;
-		end portion feature timeSlice: Occurrence[0..*] redefines Occurrence::timeSlices, BinaryLink::target;
-	}
-	
-	/**
-	 * SnapshotsOf asserts once occurrence is a snapshot of another.
-	 */
-	assoc SnapshotOf {
-		end feature snapshotOf: Occurrence[1..*] redefines Occurrence::snapshotOf, BinaryLink::source;
-		end portion feature snapshot: Occurrence[0..*] redefines Occurrence::snapshots, BinaryLink::target;
-	}
-	
-	/** 
-	 * Involves asserts that the behavior carried out by the involvingPerformance involves the
-	 * involvedObject.
-	 */
-	assoc Involves {
-		end feature involvingPerformance: Performance[0..*] redefines Object::involvingPerformances, BinaryLink::source;
-		end feature involvedObject: Object[0..*] redefines Performance::involvedObjects, BinaryLink::target;
-	}
-	
-	/**
-	 * Performance asserts that the performer enacts the behavior carried out by the performance.
-	 */
-	 assoc Performs specializes Involves {
-	 	end feature performer: Object[0..*] redefines Involves::involvedObject, Performance::performers;
-	 	end feature performance: Performance[0..*] redefines Involves::involvingPerformance subsets Object::enactedPerformances;
-	 }
-	
-	/**
-	 * successions is a specialization of binaryLinks restricted to type HappensBefore.
-	 * It is the default subsetting for succession connectors.
-	 */
-	 feature successions: HappensBefore[0..*] nonunique subsets binaryLinks {
-	 	end feature earlierOccurrence: Occurrence[0..*] redefines HappensBefore::earlierOccurrence, binaryLinks::source;
-	 	end feature laterOccurrence: Occurrence[0..*] redefines HappensBefore::laterOccurrence, binaryLinks::target;
-	 }
-=======
 /**
  * This package defines the concept of occurrences and the associations between them 
  * that assert relationships modeling four-dimensional semantics. 
@@ -274,5 +181,4 @@
 	 	end feature earlierOccurrence: Occurrence[0..*] redefines HappensBefore::earlierOccurrence, binaryLinks::source;
 	 	end feature laterOccurrence: Occurrence[0..*] redefines HappensBefore::laterOccurrence, binaryLinks::target;
 	 }
->>>>>>> 34e136fa
 }