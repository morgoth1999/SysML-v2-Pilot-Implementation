<<<<<<< HEAD
/**
 * This package defines the classes and features that provide the bases for the typing
 * of all elements in the language.
 */
package Base {
	
	/*
	 *** CLASSES ***
	 */
		
    /**
     * Anything is the top level generalized type in the language. 
     */
	abstract classifier Anything;
	
	// Values
	
	/**
	 * Value is the most general classifier of entities that are values that do not change
	 * over time.
	 */
	abstract datatype DataValue specializes Anything;
	
	/**
	 * EnumeratedValue is a specialization that is the most general class for enumerated values.
	 */
	abstract datatype EnumeratedValue specializes DataValue;
	
	// Occurrences
	
	/**
	 * Occurrence is the most general classifier of entities that have identity and 
	 * may occur over time.
	 * 
	 * The features of Occurrence specify the semantics of portions, slices and
	 * snapshots of an occurrence over time.
	 */
	abstract classifier Occurrence specializes Anything {
		import BaseFunctions::size;
		
		feature portionOfLife : Life[1] subsets portionOf;
		
		feature self : Occurrence[1] redefines Base::self
			subsets suboccurrences, portions, portionOf, timeSlices, timeSliceOf;
		
		/**
		 * Occurrences that end no earlier than this occurrence starts.
		 */
		feature predecessors: Occurrence[0..*];
		
		/**
		 * Occurrences that start no earlier than this occcurrence ends.
		 */
		feature successors: Occurrence[0..*];
		
		/**
		 * Occurrences that start no earlier than and end no later than
		 * this occurrence, including at least this occurrence.
		 */
		feature suboccurrences: Occurrence[1..*];
		
		/**
		 * Occurrences that are portions of this occurrence, including at
		 * least this occurrence.
		 */
		portion feature portions: Occurrence[1..*] subsets suboccurrences;
		
		/**
		 * Occurrences of which this occurrence is a portion, including at
		 * least this occurrence.
		 */
		feature portionOf : Occurrence[1..*];
		
		/**
		 * Portions of an occurrence over some slice of time, including at
		 * least this occurrence.
		 */
		portion feature timeSlices: Occurrence[1..*] subsets portions;
		
		/**
		 * Occurrences of which this occurrence is a time slice, including at
		 * least this occurrence.
		 */
		feature timeSliceOf : Occurrence[1..*] subsets portionOf;
		
		/**
		 * Time slices of an occurrence that happen at a single instant of time
		 * (i.e., have no duration).
		 */
		portion feature snapshots: Occurrence[0..*] subsets timeSlices;
		
		/**
		 * Occurrences of which this occurrence is a snapshot.
		 */
		feature snapshotOf : Occurrence[1..*] subsets timeSliceOf;
		
		/**
		 * The snapshot representing the start of the occurrence in time.
		 */
		portion feature startShot: Occurrence[1] subsets snapshots;
		
		/** 
		 * The snapshot representing the end of the occurrence in time.
		 */
		portion feature endShot: Occurrence[1] subsets snapshots;
		
		/**
		 * Snapshots have no duration.
		 */
		composite succession :Occurrences::HappensBefore, SelfLink 
			first snapshots[1] then snapshots[1];
		
		/**
		 * The startShot happens before all snapshots.
		 */
		composite succession startShot[1] then snapshots[0..*];
		
		/**
		 * The endShot happens after all snapshots.
		 */
		composite succession snapshots[0..*] then endShot[1];
		
		/**
		 * The incoming transfers targeting this occurrence. 
		 */
		feature all incomingTransfers: Transfers::Transfer[0..*] subsets Transfers::transfers;
		binding incomingTransfers::transferTarget[*] = self;
	}
	
	abstract class all Life specializes Occurrence {
		/**
		 * Lives are only portions of themselves.
		 */
		binding portionOf = self;
	}

	/**
	 * Object is the most general classifier of non-behavioral entities that have identity
	 * and are mutable over time.
	 */
	abstract class Object specializes Occurrence {
		/**
		 * Performances in which this object is involved.
		 */
		feature involvingPerformances: Performance[0..*];
		
		/**
		 * Performances which are enacted by this object.
		 */
		abstract feature enactedPerformances: Performance[0..*] subsets involvingPerformances, suboccurrences;
	}
	
	/**
	 * Link is the most general association between two or more things.
	 * (It is actually class, not an association, because an association
	 * must have a specific number of ends.)
	 */
	class Link specializes Object {
		feature participant: Anything[2..*] nonunique ordered;
	}
	
	/**
	 * BinaryLink is the most general binary association between exactly two things, 
	 * nominally directed from source to target.
	 */
	assoc BinaryLink specializes Link {
	    feature participant: Anything[2] nonunique ordered redefines Link::participant;
		
		end feature source: Anything[0..*] nonunique subsets participant;
	    end feature target: Anything[0..*] nonunique subsets participant;
	    
// Means:
//	    feature sourceParticipant: Anything[1] subsets participant {
//	    	feature targetEnd: Anything[0..*] = BinaryLink::targetParticipant(sourceParticipant);
//	    }
//	    feature targetParticipant: Anything[1] subsets participant {
//	    	feature sourceEnd: Anything[0..*] = BinaryLink::sourceParticipant(targetParticipant);
//	    }  

// Was:
//	    feature sourceParticipant: Anything[1..1] subsets participant = participant[1];
//	    feature targetParticipant: Anything[1..1] subsets participant = participant[2];
//	
//	    private connector linkage: BinaryLink is sourceParticipant to targetParticipant;	
	}
	
	/**
	 * SelfLink is a binary association in which the individuals at the two ends are asserted
	 * to be the same.
	 */
	assoc SelfLink specializes BinaryLink {
		end feature self: Anything[0..*] nonunique redefines source subsets myself redefines Base::self;
		end feature myself: Anything[0..*] nonunique redefines target subsets self;
		
//		feature sourceParticipant: Anything[1..1] redefines BinaryLink::sourceParticipant subsets targetParticipant; 
//		feature targetParticipant: Anything[1..1] redefines BinaryLink::targetParticipant subsets sourceParticipant;
	}
	
	/**
	 * Performance is the most general class of behaviors that may be performed over time.
	 */
	abstract behavior Performance() specializes Occurrence {
		/**
		 * Objects that are involved in this performance.
		 */
		feature involvedObjects: Object[0..*];
		
		/**
		 * Objects that enact this performance.
		 */
		feature performers: Object[0..*] subsets involvedObjects;
		
		/**
		 * Suboccurrences of this performance that are also performances.
		 */
		step subperformances: Performance[0..*] nonunique subsets performances, suboccurrences;
		
		/**
		 * Subperformances of this performance that are evaluations.
		 */
		expr subevaluations: Evaluation[0..*] nonunique subsets evaluations, subperformances;
		
		/**
		 * Subevaluations of this performance that are boolean evaluations.
		 */
		expr subBooleanEvaluations: BooleanEvaluation[0..*] nonunique subsets booleanEvaluations, subevaluations;
		
		/**
		 * Subperformances of this performance that are transfers.
		 */
		step subtransfers: Transfers::Transfer[0..*] nonunique subsets Transfers::transfers, subperformances;
		
		/**
		 * Subtransfers of this performance that are transfers-before (succession flows).
		 */
		step subflows: Transfers::TransferBefore[0..*] nonunique subsets Transfers::flows, subtransfers;
	}
	
	/**
	 * Evaluation is the most general class of functions that may be evaluated to compute
	 * a result.
	 */
	abstract function Evaluation(): Anything[0..*] specializes Performance;
	
	/**
	 * BooleanEvaluation is a specialization of Evaluation that is the most general class of
	 * predicates that may be evaluated to produce a Boolean truth value.
	 */
	abstract predicate BooleanEvaluation(): ScalarValues::Boolean[1] specializes Evaluation;
	
	/**
	 * LiteralEvaluation is a specialization of Evaluation for the case of literal expressions.
	 */				
	abstract function LiteralEvaluation(): ScalarValues::ScalarValue[1] specializes Evaluation;
	
	/**
	 * NullEvaluation is a specialization of Evaluation for the case of null expressions.
	 */
	function NullEvaluation(): Anything[0..0] specializes Evaluation;

	/* 
	 *** FEATURES ***
	 */
	
	/**
	 * things is the top-level feature in the language.
	 */
	abstract feature things: Anything[0..*] nonunique;
	
	/**
	 * self is a feature that relates everything to itself.
	 * (This is enforced by tying this feature to SelfLink::self.)
	 */
	feature self: Anything[1] subsets things;
	 
	/**
	 * dataValues is a specialization of things restricted to type DataValue.
	 */
	abstract feature dataValues: DataValue[0..*] nonunique subsets things;
		 
	/**
	 * naturals is a specialization of dataValues restricted to type Natural. 
	 * It is the root feature of all multiplicities, which map from a feature to
	 * the set of Natural numbers representing allowable cardinalities of the feature.
	 */
	abstract feature naturals: ScalarValues::Natural[0..*] subsets dataValues;
	
	/**
	 * objects is a specialization of things restricted to type Object.
	 */
	abstract feature objects: Object[0..*] nonunique subsets things;
	
	/**
	 * links is the most general feature of links between individuals.
	 */
	abstract feature links: Link[0..*] nonunique subsets objects;
	
	/**
	 * binaryLinks is a specialization of links restricted to type BinaryLink.
	 */
	abstract feature binaryLinks: BinaryLink[0..*] nonunique subsets links {
		end feature source: Anything[0..*] nonunique redefines BinaryLink::source;
		end feature target: Anything[0..*] nonunique redefines BinaryLink::target;
	}
	
	/**
	 * selfLinks is a specialization of binaryLinks restricted to type SelfLink.
	 */
	abstract feature selfLinks: SelfLink[0..*] nonunique subsets binaryLinks {
		end feature source: Anything[0..*] nonunique redefines SelfLink::source, binaryLinks::source;
		end feature target: Anything[0..*] nonunique redefines SelfLink::target, binaryLinks::target;
	}
	
	/**
	 * performances is the most general feature for performances of behaviors.
	 */
	abstract step performances: Performance[0..*] nonunique subsets things;
	
	/**
	 * evaluations is a specialization of performances for evaluations of functions.
	 */
	abstract expr evaluations: Evaluation[0..*] nonunique subsets performances;
	
	/**
	 * booleanEvaluations is a specialization of evaluations for restricted to type BooleanEvaluation.
	 */
	abstract expr booleanEvaluations: BooleanEvaluation[0..*] nonunique subsets evaluations;
	
	/**
	 * literalEvaluations is a specialization of evaluations restricted to type LiteralEvaluation.
	 */
	abstract expr literalEvaluations: LiteralEvaluation[0..*] nonunique (): ScalarValues::ScalarValue[1] subsets evaluations;
	
	/**
	 * nullEvaluations is a specialization of evaluations restricted to type NullEvaluation.
	 */
	abstract expr nullEvaluations: NullEvaluation[0..*] nonunique subsets evaluations;
	
=======
/**
 * This package defines the classifiers and features that provide the bases for the typing
 * of all elements in the language.
 */
package Base {
	
    /**
     * Anything is the top level generalized type in the language. 
     */
	abstract classifier Anything {
		/**
		 * self is a feature that relates everything to itself.
		 * (This is enforced by tying this feature to Objects::SelfLink::self.)
		 */
		feature self: Anything[1] subsets things;		
	}
	
	/**
	 * Value is the most general classifier of entities that are values that do not change
	 * over time.
	 */
	abstract datatype DataValue specializes Anything {
		feature self: DataValue redefines Anything::self;
	}
	
	/**
	 * EnumeratedValue is a specialization that is the most general class for enumerated values.
	 */
	abstract datatype EnumeratedValue specializes DataValue;
	
	/**
	 * things is the top-level feature in the language.
	 */
	abstract feature things: Anything[0..*] nonunique;
	
	/**
	 * dataValues is a specialization of things restricted to type DataValue.
	 */
	abstract feature dataValues: DataValue[0..*] nonunique subsets things;
		 
	/**
	 * naturals is a specialization of dataValues restricted to type Natural. 
	 * It is the root feature of all multiplicities, which map from a feature to
	 * the set of Natural numbers representing allowable cardinalities of the feature.
	 */
	abstract feature naturals: ScalarValues::Natural[0..*] subsets dataValues;
	
>>>>>>> 34e136fa
}<|MERGE_RESOLUTION|>--- conflicted
+++ resolved
@@ -1,343 +1,3 @@
-<<<<<<< HEAD
-/**
- * This package defines the classes and features that provide the bases for the typing
- * of all elements in the language.
- */
-package Base {
-	
-	/*
-	 *** CLASSES ***
-	 */
-		
-    /**
-     * Anything is the top level generalized type in the language. 
-     */
-	abstract classifier Anything;
-	
-	// Values
-	
-	/**
-	 * Value is the most general classifier of entities that are values that do not change
-	 * over time.
-	 */
-	abstract datatype DataValue specializes Anything;
-	
-	/**
-	 * EnumeratedValue is a specialization that is the most general class for enumerated values.
-	 */
-	abstract datatype EnumeratedValue specializes DataValue;
-	
-	// Occurrences
-	
-	/**
-	 * Occurrence is the most general classifier of entities that have identity and 
-	 * may occur over time.
-	 * 
-	 * The features of Occurrence specify the semantics of portions, slices and
-	 * snapshots of an occurrence over time.
-	 */
-	abstract classifier Occurrence specializes Anything {
-		import BaseFunctions::size;
-		
-		feature portionOfLife : Life[1] subsets portionOf;
-		
-		feature self : Occurrence[1] redefines Base::self
-			subsets suboccurrences, portions, portionOf, timeSlices, timeSliceOf;
-		
-		/**
-		 * Occurrences that end no earlier than this occurrence starts.
-		 */
-		feature predecessors: Occurrence[0..*];
-		
-		/**
-		 * Occurrences that start no earlier than this occcurrence ends.
-		 */
-		feature successors: Occurrence[0..*];
-		
-		/**
-		 * Occurrences that start no earlier than and end no later than
-		 * this occurrence, including at least this occurrence.
-		 */
-		feature suboccurrences: Occurrence[1..*];
-		
-		/**
-		 * Occurrences that are portions of this occurrence, including at
-		 * least this occurrence.
-		 */
-		portion feature portions: Occurrence[1..*] subsets suboccurrences;
-		
-		/**
-		 * Occurrences of which this occurrence is a portion, including at
-		 * least this occurrence.
-		 */
-		feature portionOf : Occurrence[1..*];
-		
-		/**
-		 * Portions of an occurrence over some slice of time, including at
-		 * least this occurrence.
-		 */
-		portion feature timeSlices: Occurrence[1..*] subsets portions;
-		
-		/**
-		 * Occurrences of which this occurrence is a time slice, including at
-		 * least this occurrence.
-		 */
-		feature timeSliceOf : Occurrence[1..*] subsets portionOf;
-		
-		/**
-		 * Time slices of an occurrence that happen at a single instant of time
-		 * (i.e., have no duration).
-		 */
-		portion feature snapshots: Occurrence[0..*] subsets timeSlices;
-		
-		/**
-		 * Occurrences of which this occurrence is a snapshot.
-		 */
-		feature snapshotOf : Occurrence[1..*] subsets timeSliceOf;
-		
-		/**
-		 * The snapshot representing the start of the occurrence in time.
-		 */
-		portion feature startShot: Occurrence[1] subsets snapshots;
-		
-		/** 
-		 * The snapshot representing the end of the occurrence in time.
-		 */
-		portion feature endShot: Occurrence[1] subsets snapshots;
-		
-		/**
-		 * Snapshots have no duration.
-		 */
-		composite succession :Occurrences::HappensBefore, SelfLink 
-			first snapshots[1] then snapshots[1];
-		
-		/**
-		 * The startShot happens before all snapshots.
-		 */
-		composite succession startShot[1] then snapshots[0..*];
-		
-		/**
-		 * The endShot happens after all snapshots.
-		 */
-		composite succession snapshots[0..*] then endShot[1];
-		
-		/**
-		 * The incoming transfers targeting this occurrence. 
-		 */
-		feature all incomingTransfers: Transfers::Transfer[0..*] subsets Transfers::transfers;
-		binding incomingTransfers::transferTarget[*] = self;
-	}
-	
-	abstract class all Life specializes Occurrence {
-		/**
-		 * Lives are only portions of themselves.
-		 */
-		binding portionOf = self;
-	}
-
-	/**
-	 * Object is the most general classifier of non-behavioral entities that have identity
-	 * and are mutable over time.
-	 */
-	abstract class Object specializes Occurrence {
-		/**
-		 * Performances in which this object is involved.
-		 */
-		feature involvingPerformances: Performance[0..*];
-		
-		/**
-		 * Performances which are enacted by this object.
-		 */
-		abstract feature enactedPerformances: Performance[0..*] subsets involvingPerformances, suboccurrences;
-	}
-	
-	/**
-	 * Link is the most general association between two or more things.
-	 * (It is actually class, not an association, because an association
-	 * must have a specific number of ends.)
-	 */
-	class Link specializes Object {
-		feature participant: Anything[2..*] nonunique ordered;
-	}
-	
-	/**
-	 * BinaryLink is the most general binary association between exactly two things, 
-	 * nominally directed from source to target.
-	 */
-	assoc BinaryLink specializes Link {
-	    feature participant: Anything[2] nonunique ordered redefines Link::participant;
-		
-		end feature source: Anything[0..*] nonunique subsets participant;
-	    end feature target: Anything[0..*] nonunique subsets participant;
-	    
-// Means:
-//	    feature sourceParticipant: Anything[1] subsets participant {
-//	    	feature targetEnd: Anything[0..*] = BinaryLink::targetParticipant(sourceParticipant);
-//	    }
-//	    feature targetParticipant: Anything[1] subsets participant {
-//	    	feature sourceEnd: Anything[0..*] = BinaryLink::sourceParticipant(targetParticipant);
-//	    }  
-
-// Was:
-//	    feature sourceParticipant: Anything[1..1] subsets participant = participant[1];
-//	    feature targetParticipant: Anything[1..1] subsets participant = participant[2];
-//	
-//	    private connector linkage: BinaryLink is sourceParticipant to targetParticipant;	
-	}
-	
-	/**
-	 * SelfLink is a binary association in which the individuals at the two ends are asserted
-	 * to be the same.
-	 */
-	assoc SelfLink specializes BinaryLink {
-		end feature self: Anything[0..*] nonunique redefines source subsets myself redefines Base::self;
-		end feature myself: Anything[0..*] nonunique redefines target subsets self;
-		
-//		feature sourceParticipant: Anything[1..1] redefines BinaryLink::sourceParticipant subsets targetParticipant; 
-//		feature targetParticipant: Anything[1..1] redefines BinaryLink::targetParticipant subsets sourceParticipant;
-	}
-	
-	/**
-	 * Performance is the most general class of behaviors that may be performed over time.
-	 */
-	abstract behavior Performance() specializes Occurrence {
-		/**
-		 * Objects that are involved in this performance.
-		 */
-		feature involvedObjects: Object[0..*];
-		
-		/**
-		 * Objects that enact this performance.
-		 */
-		feature performers: Object[0..*] subsets involvedObjects;
-		
-		/**
-		 * Suboccurrences of this performance that are also performances.
-		 */
-		step subperformances: Performance[0..*] nonunique subsets performances, suboccurrences;
-		
-		/**
-		 * Subperformances of this performance that are evaluations.
-		 */
-		expr subevaluations: Evaluation[0..*] nonunique subsets evaluations, subperformances;
-		
-		/**
-		 * Subevaluations of this performance that are boolean evaluations.
-		 */
-		expr subBooleanEvaluations: BooleanEvaluation[0..*] nonunique subsets booleanEvaluations, subevaluations;
-		
-		/**
-		 * Subperformances of this performance that are transfers.
-		 */
-		step subtransfers: Transfers::Transfer[0..*] nonunique subsets Transfers::transfers, subperformances;
-		
-		/**
-		 * Subtransfers of this performance that are transfers-before (succession flows).
-		 */
-		step subflows: Transfers::TransferBefore[0..*] nonunique subsets Transfers::flows, subtransfers;
-	}
-	
-	/**
-	 * Evaluation is the most general class of functions that may be evaluated to compute
-	 * a result.
-	 */
-	abstract function Evaluation(): Anything[0..*] specializes Performance;
-	
-	/**
-	 * BooleanEvaluation is a specialization of Evaluation that is the most general class of
-	 * predicates that may be evaluated to produce a Boolean truth value.
-	 */
-	abstract predicate BooleanEvaluation(): ScalarValues::Boolean[1] specializes Evaluation;
-	
-	/**
-	 * LiteralEvaluation is a specialization of Evaluation for the case of literal expressions.
-	 */				
-	abstract function LiteralEvaluation(): ScalarValues::ScalarValue[1] specializes Evaluation;
-	
-	/**
-	 * NullEvaluation is a specialization of Evaluation for the case of null expressions.
-	 */
-	function NullEvaluation(): Anything[0..0] specializes Evaluation;
-
-	/* 
-	 *** FEATURES ***
-	 */
-	
-	/**
-	 * things is the top-level feature in the language.
-	 */
-	abstract feature things: Anything[0..*] nonunique;
-	
-	/**
-	 * self is a feature that relates everything to itself.
-	 * (This is enforced by tying this feature to SelfLink::self.)
-	 */
-	feature self: Anything[1] subsets things;
-	 
-	/**
-	 * dataValues is a specialization of things restricted to type DataValue.
-	 */
-	abstract feature dataValues: DataValue[0..*] nonunique subsets things;
-		 
-	/**
-	 * naturals is a specialization of dataValues restricted to type Natural. 
-	 * It is the root feature of all multiplicities, which map from a feature to
-	 * the set of Natural numbers representing allowable cardinalities of the feature.
-	 */
-	abstract feature naturals: ScalarValues::Natural[0..*] subsets dataValues;
-	
-	/**
-	 * objects is a specialization of things restricted to type Object.
-	 */
-	abstract feature objects: Object[0..*] nonunique subsets things;
-	
-	/**
-	 * links is the most general feature of links between individuals.
-	 */
-	abstract feature links: Link[0..*] nonunique subsets objects;
-	
-	/**
-	 * binaryLinks is a specialization of links restricted to type BinaryLink.
-	 */
-	abstract feature binaryLinks: BinaryLink[0..*] nonunique subsets links {
-		end feature source: Anything[0..*] nonunique redefines BinaryLink::source;
-		end feature target: Anything[0..*] nonunique redefines BinaryLink::target;
-	}
-	
-	/**
-	 * selfLinks is a specialization of binaryLinks restricted to type SelfLink.
-	 */
-	abstract feature selfLinks: SelfLink[0..*] nonunique subsets binaryLinks {
-		end feature source: Anything[0..*] nonunique redefines SelfLink::source, binaryLinks::source;
-		end feature target: Anything[0..*] nonunique redefines SelfLink::target, binaryLinks::target;
-	}
-	
-	/**
-	 * performances is the most general feature for performances of behaviors.
-	 */
-	abstract step performances: Performance[0..*] nonunique subsets things;
-	
-	/**
-	 * evaluations is a specialization of performances for evaluations of functions.
-	 */
-	abstract expr evaluations: Evaluation[0..*] nonunique subsets performances;
-	
-	/**
-	 * booleanEvaluations is a specialization of evaluations for restricted to type BooleanEvaluation.
-	 */
-	abstract expr booleanEvaluations: BooleanEvaluation[0..*] nonunique subsets evaluations;
-	
-	/**
-	 * literalEvaluations is a specialization of evaluations restricted to type LiteralEvaluation.
-	 */
-	abstract expr literalEvaluations: LiteralEvaluation[0..*] nonunique (): ScalarValues::ScalarValue[1] subsets evaluations;
-	
-	/**
-	 * nullEvaluations is a specialization of evaluations restricted to type NullEvaluation.
-	 */
-	abstract expr nullEvaluations: NullEvaluation[0..*] nonunique subsets evaluations;
-	
-=======
 /**
  * This package defines the classifiers and features that provide the bases for the typing
  * of all elements in the language.
@@ -385,5 +45,4 @@
 	 */
 	abstract feature naturals: ScalarValues::Natural[0..*] subsets dataValues;
 	
->>>>>>> 34e136fa
 }