package Transfers {
	doc
	/*
	 * This package defines the transfer interactions used to type item flows.
	 */

	private import Base::Anything;
	private import Occurrences::*;
	private import Links::*;
	private import Objects::BinaryLinkObject;
	private import Performances::Performance;
	private import Performances::performances;
	private import ScalarValues::Boolean;
	private import ScalarValues::Natural;
	private import SequenceFunctions::*;
	
	interaction Transfer specializes Performance, BinaryLink {
		doc
		/*
<<<<<<< HEAD
		 * A Transfer represents the transfer of items from the source of the interaction 
		 * to the target of the interaction.
=======
		 * Transfer is the most general interaction used for typing item flows. It represents the
		 * transfer of items from an output feature of the source of the interaction to an input
		 * feature of the target of the interaction.
>>>>>>> 0ee89147
		 */
	
		end feature source: Occurrence[0..*] redefines BinaryLink::source {
			doc
			/*
			 * The entity whose output is the source of the items to be transferred.
			 */
		
			out feature sourceOutput: Occurrence[0..*];
		}
		
		end feature target: Occurrence[0..*] redefines BinaryLink::target {
			doc
			/*
			 * The entity whose input is the target of the items to be transferred.
			 */
		
			in feature targetInput: Occurrence[0..*];
		}
		
<<<<<<< HEAD
		feature isInstant: Boolean[1] = notEmpty(instant) {
			doc
			/*
			 * If isInstance is true, then the transfer is instantaneous.
			 */
		}
		
		feature item: Anything[1..*] {
			doc
			/*
			 * The items that are transferred.
			 */
		}
		
		feature itemNum: Natural [1] = size(item);
		
		private binding instant[0..1] of startShot[0..1] = endShot[0..1] {
			doc
			/*
			 * If isInstant is true, then the start and end of the transfer happen at the same time.
			 */
		}
	}
	
	interaction MessageTransfer specializes Transfer {
		doc
		/*
		 * A MessageTransfer is a Transfer that is created by a SendPerformance and accepted
		 * by an AcceptPerformance.
		 */
	}
	 
	interaction FlowTransfer specializes Transfer disjoint from MessageTransfer {
		doc
		/*
		 * A FlowTransfer is a Transfer identifying an output feature of the source from which
		 * to pick up items and an input feature of the target to drop them off. They can
		 * start when items are available at the source and move or copy them to the target.
		 */
		 
		feature isMove: Boolean[1] default true {
			doc
			/*
			 * If isMove is true, then all items leave the source at the start
			 * of the transfer.
			 */
		}
		
		feature isPush: Boolean[1] default true {
			doc
			/*
			 * If isPush is true, then the transfer begins when the items are available
			 * at the source.
			 */
		}
		
		connector sourceOutputLink: BinaryLinkObject[itemNum] {
=======
		feature isMove: Boolean[1] = notEmpty(moving) {
			doc
			/*
			 * If isMove is true, then all items leave the source at the start
			 * of the transfer.
			 */
		}
		
		feature isPush: Boolean[1] = notEmpty(pushing) {
			doc
			/*
			 * If isPush is true, then the transfer begins when the items are available
			 * at the source.
			 */
		}
		
		feature isInstant: Boolean[1] = notEmpty(instant) {
			doc
			/*
			 * If isInstance is true, then the transfer is instantaneous.
			 */
		}
		
		feature item: Anything[1..*] {
			doc
			/*
			 * The items that are transferred.
			 */
		}
		
		connector sourceOutputLink: BinaryLinkObject[1..*] {
>>>>>>> 0ee89147
			doc
			/*
			 * The output of the items from the sourceOutput.
			 */
		
			end transferSource subsets source[1];
			end transferPayload subsets item[itemNum] subsets transferSource.sourceOutput;
		}
		
<<<<<<< HEAD
		connector targetInputLink: BinaryLinkObject[itemNum] {
=======
		connector targetInputLink: BinaryLinkObject[1..*] {
>>>>>>> 0ee89147
			doc
			/*
			 * The input of the items to the targetInput.
			 */
		
			end transferTarget subsets target[1];
			end transferPayload subsets item[itemNum] subsets transferTarget.targetInput;
		}
		
<<<<<<< HEAD
		private connector sending: HappensDuring[itemNum] from startShot[1] to sourceOutputLink[itemNum] {
=======
		private connector sending: HappensDuring[1..*] from startShot[1] to sourceOutputLink[1..*] {
>>>>>>> 0ee89147
			doc
			/*
			 * The start of the transfer happens during the output of each of the items from the
			 * source. 
			 */
		}
		
		private connector moving: HappensWhile[0..*] from sourceOutputLink.endShot[0..*] to startShot[0..1] {
			doc
			/*
			 * If isMove is true, then all items leave the source at the start
			 * of the transfer.
			 */
		}
		private inv { isMove implies size(moving) == size(sourceOutputLink) }
		
		private connector pushing: HappensWhile[0..*] from sourceOutputLink.startShot[0..*] to startShot[0..1] {
			doc
			/*
			 * If isPush is true, then the transfer begins when the items are available
			 * at the source.
			 */
		}
		private inv { isPush implies size(pushing) == size(sourceOutputLink) }
		
<<<<<<< HEAD
		private connector delivering: HappensWhile[itemNum] from targetInputLink.startShot[itemNum] to endShot[1] {
=======
		private connector delivering: HappensWhile[1..*] from targetInputLink.startShot[1..*] to endShot[1] {
>>>>>>> 0ee89147
			doc
			/*
			 * The input of each of the items to the target starts at the end of the transfer.
			 */
		}
<<<<<<< HEAD
	}
	
=======
		
		private binding instant[0..1] of startShot[0..1] = endShot[0..1] {
			doc
			/*
			 * If isInstant is true, then the start and end of the transfer happen at the same time.
			 */
		}
	}
	 
>>>>>>> 0ee89147
	interaction TransferBefore specializes Transfer, HappensBefore {
		doc
		/*
		 * TransferBefore is a specialization of Transfer in which the source happens before
		 * the transfer, which happens before the target.
		 */
	
	 	end feature source: Occurrence[0..*] redefines Transfer::source, HappensBefore::earlierOccurrence;
	  	end feature target: Occurrence[0..*] redefines Transfer::target, HappensBefore::laterOccurrence;
	  	
	  	feature self: TransferBefore redefines Performance::self;
	  	
	  	private succession source then self;
	  	private succession self then target;
	}
	
<<<<<<< HEAD
	interaction FlowTransferBefore specializes FlowTransfer, TransferBefore {
		doc
		/*
		 * FlowTransferbefore is a FlowTransfer that is also a TransferBefore. 
		 */
	}
	
=======
>>>>>>> 0ee89147
	step transfers: Transfer[0..*] nonunique subsets performances, binaryLinks {
		doc
		/*
		 * transfers is a specialization of performances and binaryLinks restricted to type 
<<<<<<< HEAD
		 * Transfer.
=======
		 * Transfer. It is the default subsetting for streaming item flows.
>>>>>>> 0ee89147
		 */
	
		end feature source: Occurrence[0..*] redefines Transfer::source, binaryLinks::source;
		end feature target: Occurrence[0..*] redefines Transfer::target, binaryLinks::target;
	}
	
	step messageTransfers: MessageTransfer[0..*] nonunique subsets transfers {
		doc
		/*
		 * messageTransfers is a specialization of transfers restricted to type MessageTransfers.
		 */
	}
	
	step flowTransfers: FlowTransfer[0..*] nonunique subsets transfers {
		doc
		/*
		 * flowTransfers is a specialization of transfers restricted to type FlowTransfers.
		 * It is the default subsetting for non-succession item flows.
		 */
	}
	  
	step transfersBefore: TransferBefore[0..*] nonunique subsets transfers, happensBeforeLinks {
		doc
		/*
		 * transfersBefore is a specialization of transfers and happensBeforeLinks restricted to
<<<<<<< HEAD
		 * type TransferBefore.
=======
		 * type TransferBefore. It is the default subsetting for succession (non-streaming) item flows.
>>>>>>> 0ee89147
		 */
	
		end feature source: Occurrence[0..*] redefines transfers::source, HappensBefore::earlierOccurrence;
		end feature target: Occurrence[0..*] redefines transfers::target, HappensBefore::laterOccurrence;
	}
	
	step flowTransfersBefore: FlowTransferBefore[0..*] nonunique subsets flowTransfers, transfersBefore {
		doc
		/*
		 * flowTransfersBefore is a specialization of flowTransfers and transfersBefore that is restricted
		 * to type FlowTransferBefore. IT is the default subsetting for succession item flows.
		 */
	}

	behavior SendPerformance specializes Performance  {
		doc
		/*
		 * SendPerformances are Performance that require an outgoingTransferFromSelf 
		 * from a designated sender Occurrence carrying a given item, optionally to a designated receiver.
		 */
	
		in feature sentItem [0..*] = sentTransfer.item;
		in feature sender: Occurrence[1] = this;
		in feature receiver: Occurrence[0..1];
		feature sentTransfer: MessageTransfer [1] subsets sender.outgoingTransfersFromSelf;
		binding receiver.incomingTransfersToSelf[0..1] = sentTransfer[1];

		succession self then sentTransfer;
	}
	
	behavior AcceptPerformance specializes Performance {
		doc
		/*
		 * AcceptPerformance is a performance that requires an incomingTransferToSelf
		 * of a desigated receiver Occurrence, providing its item as output.
		 */
		inout feature acceptedItem[0..*] = acceptedTransfer.item;
		in feature receiver: Occurrence[1] default this;
		inout feature acceptedTransfer: MessageTransfer[1]
			subsets receiver.incomingTransfersToSelf;
		succession acceptedTransfer then self.endShot;
	}

	abstract step sendPerformances: SendPerformance[0..*] nonunique subsets performances {
		doc
		/*
		 * sendPerformances is a specialization of performances for SendPerformances.
		 */
	}
		
	abstract step acceptPerformances: AcceptPerformance[0..*] nonunique subsets performances {
		doc
		/*
		 * acceptPerformances is a specialization of performances for AcceptPerformances.
		 */
	}
}<|MERGE_RESOLUTION|>--- conflicted
+++ resolved
@@ -17,14 +17,8 @@
 	interaction Transfer specializes Performance, BinaryLink {
 		doc
 		/*
-<<<<<<< HEAD
 		 * A Transfer represents the transfer of items from the source of the interaction 
 		 * to the target of the interaction.
-=======
-		 * Transfer is the most general interaction used for typing item flows. It represents the
-		 * transfer of items from an output feature of the source of the interaction to an input
-		 * feature of the target of the interaction.
->>>>>>> 0ee89147
 		 */
 	
 		end feature source: Occurrence[0..*] redefines BinaryLink::source {
@@ -45,7 +39,6 @@
 			in feature targetInput: Occurrence[0..*];
 		}
 		
-<<<<<<< HEAD
 		feature isInstant: Boolean[1] = notEmpty(instant) {
 			doc
 			/*
@@ -103,116 +96,59 @@
 		}
 		
 		connector sourceOutputLink: BinaryLinkObject[itemNum] {
-=======
-		feature isMove: Boolean[1] = notEmpty(moving) {
+			doc
+			/*
+			 * The output of the items from the sourceOutput.
+			 */
+		
+			end transferSource references source[1];
+			end transferPayload references item[itemNum] subsets transferSource.sourceOutput;
+		}
+		
+		connector targetInputLink: BinaryLinkObject[itemNum] {
+			doc
+			/*
+			 * The input of the items to the targetInput.
+			 */
+		
+			end transferTarget references target[1];
+			end transferPayload references item[itemNum] subsets transferTarget.targetInput;
+		}
+		
+		private connector sending: HappensDuring[itemNum] from startShot[1] to sourceOutputLink[itemNum] {
+			doc
+			/*
+			 * The start of the transfer happens during the output of each of the items from the
+			 * source. 
+			 */
+		}
+		
+		private connector moving: HappensWhile[0..*] from sourceOutputLink.endShot[0..*] to startShot[0..1] {
 			doc
 			/*
 			 * If isMove is true, then all items leave the source at the start
 			 * of the transfer.
 			 */
 		}
-		
-		feature isPush: Boolean[1] = notEmpty(pushing) {
+		private inv { isMove implies size(moving) == size(sourceOutputLink) }
+		
+		private connector pushing: HappensWhile[0..*] from sourceOutputLink.startShot[0..*] to startShot[0..1] {
 			doc
 			/*
 			 * If isPush is true, then the transfer begins when the items are available
 			 * at the source.
 			 */
 		}
-		
-		feature isInstant: Boolean[1] = notEmpty(instant) {
-			doc
-			/*
-			 * If isInstance is true, then the transfer is instantaneous.
-			 */
-		}
-		
-		feature item: Anything[1..*] {
-			doc
-			/*
-			 * The items that are transferred.
-			 */
-		}
-		
-		connector sourceOutputLink: BinaryLinkObject[1..*] {
->>>>>>> 0ee89147
-			doc
-			/*
-			 * The output of the items from the sourceOutput.
-			 */
-		
-			end transferSource subsets source[1];
-			end transferPayload subsets item[itemNum] subsets transferSource.sourceOutput;
-		}
-		
-<<<<<<< HEAD
-		connector targetInputLink: BinaryLinkObject[itemNum] {
-=======
-		connector targetInputLink: BinaryLinkObject[1..*] {
->>>>>>> 0ee89147
-			doc
-			/*
-			 * The input of the items to the targetInput.
-			 */
-		
-			end transferTarget subsets target[1];
-			end transferPayload subsets item[itemNum] subsets transferTarget.targetInput;
-		}
-		
-<<<<<<< HEAD
-		private connector sending: HappensDuring[itemNum] from startShot[1] to sourceOutputLink[itemNum] {
-=======
-		private connector sending: HappensDuring[1..*] from startShot[1] to sourceOutputLink[1..*] {
->>>>>>> 0ee89147
-			doc
-			/*
-			 * The start of the transfer happens during the output of each of the items from the
-			 * source. 
-			 */
-		}
-		
-		private connector moving: HappensWhile[0..*] from sourceOutputLink.endShot[0..*] to startShot[0..1] {
-			doc
-			/*
-			 * If isMove is true, then all items leave the source at the start
-			 * of the transfer.
-			 */
-		}
-		private inv { isMove implies size(moving) == size(sourceOutputLink) }
-		
-		private connector pushing: HappensWhile[0..*] from sourceOutputLink.startShot[0..*] to startShot[0..1] {
-			doc
-			/*
-			 * If isPush is true, then the transfer begins when the items are available
-			 * at the source.
-			 */
-		}
 		private inv { isPush implies size(pushing) == size(sourceOutputLink) }
 		
-<<<<<<< HEAD
 		private connector delivering: HappensWhile[itemNum] from targetInputLink.startShot[itemNum] to endShot[1] {
-=======
-		private connector delivering: HappensWhile[1..*] from targetInputLink.startShot[1..*] to endShot[1] {
->>>>>>> 0ee89147
 			doc
 			/*
 			 * The input of each of the items to the target starts at the end of the transfer.
 			 */
 		}
-<<<<<<< HEAD
-	}
-	
-=======
-		
-		private binding instant[0..1] of startShot[0..1] = endShot[0..1] {
-			doc
-			/*
-			 * If isInstant is true, then the start and end of the transfer happen at the same time.
-			 */
-		}
-	}
-	 
->>>>>>> 0ee89147
+	}
+	
 	interaction TransferBefore specializes Transfer, HappensBefore {
 		doc
 		/*
@@ -229,7 +165,6 @@
 	  	private succession self then target;
 	}
 	
-<<<<<<< HEAD
 	interaction FlowTransferBefore specializes FlowTransfer, TransferBefore {
 		doc
 		/*
@@ -237,17 +172,11 @@
 		 */
 	}
 	
-=======
->>>>>>> 0ee89147
 	step transfers: Transfer[0..*] nonunique subsets performances, binaryLinks {
 		doc
 		/*
 		 * transfers is a specialization of performances and binaryLinks restricted to type 
-<<<<<<< HEAD
 		 * Transfer.
-=======
-		 * Transfer. It is the default subsetting for streaming item flows.
->>>>>>> 0ee89147
 		 */
 	
 		end feature source: Occurrence[0..*] redefines Transfer::source, binaryLinks::source;
@@ -273,11 +202,7 @@
 		doc
 		/*
 		 * transfersBefore is a specialization of transfers and happensBeforeLinks restricted to
-<<<<<<< HEAD
 		 * type TransferBefore.
-=======
-		 * type TransferBefore. It is the default subsetting for succession (non-streaming) item flows.
->>>>>>> 0ee89147
 		 */
 	
 		end feature source: Occurrence[0..*] redefines transfers::source, HappensBefore::earlierOccurrence;
