/**
 * International System of Quantities and Units
<<<<<<< HEAD
 * Generated on 2021-05-06T13:20:43Z from standard ISO-80000-7:2019 "Light"
=======
 * Generated on 2021-05-07T14:31:30Z from standard ISO-80000-7:2019 "Light"
>>>>>>> cc454bd8
 * see also https://www.iso.org/obp/ui/#iso:std:iso:80000:-7:ed-2:v1:en
 *
 * Note 1: In documentation comments, AsciiMath notation (see http://asciimath.org/) is used for mathematical concepts,
 * with Greek letters in Unicode encoding. In running text, AsciiMath is placed between backticks.
 * Note 2: For vector and tensor quantities currently the unit and quantity value type for their (scalar) magnitude is 
 * defined, as well as their typical Cartesian 3d VectorMeasurementReference (i.e. coordinate system) 
 * or TensorMeasurementReference.
 */
package ISQLight {
    private import ScalarValues::Real;
    private import Quantities::*;
    private import UnitsAndScales::*;
    private import ISQBase::*;

    // Quantity definitions referenced from other ISQ packages
    private import ISQThermodynamics::EnergyValue;

    /**
     * source: item 7-1.1 speed of light in a medium
     * symbol(s): `c`
     * application domain: generic
     * name: SpeedOfLightInAMedium
     * quantity dimension: L^1*T^-1
     * measurement unit(s): m*s^-1
     * tensor order: 0
     * definition: phase speed of an electromagnetic wave at a given point in a medium
     * remarks: See also ISO 80000-3. The value of the speed of light in a medium can depend on the frequency, polarization, and direction. For the definition of the speed of electromagnetic waves in vacuum, `c_0`, see ISO 80000-1.
     */
    attribute def SpeedOfLightInAMediumUnit :> DerivedUnit {
        private attribute lengthPF: QuantityPowerFactor[1] { :>> quantity = isq::L; :>> exponent = 1; }
        private attribute durationPF: QuantityPowerFactor[1] { :>> quantity = isq::T; :>> exponent = -1; }
        attribute :>> quantityDimension { :>> quantityPowerFactors = (lengthPF, durationPF); }
    }

    attribute def SpeedOfLightInAMediumValue :> ScalarQuantityValue {
        attribute :>> num: Real;
        attribute :>> mRef: SpeedOfLightInAMediumUnit[1];
    }
    attribute speedOfLightInAMedium: SpeedOfLightInAMediumValue :> scalarQuantities;

    /**
     * source: item 7-1.2 refractive index
     * symbol(s): `n`
     * application domain: generic
     * name: RefractiveIndex (specializes DimensionOneQuantity)
     * quantity dimension: 1
     * measurement unit(s): 1
     * tensor order: 0
     * definition: quotient of speed of light in vacuum (ISO 80000-1) and speed of light in a medium (item 7-1.1)
     * remarks: The value of the refractive index can depend on the frequency, polarization, and direction. The refractive index is expressed by n = c_0/c, where c_()_0 is the speed of light in vacuum and c is the speed of light in the medium. For a medium with absorption, the complex refractive index n is defined by n = n + ik where k is spectral absorption index (IEC 60050-845) and i is imaginary unit. The refractivity is expressed by n -1, where n is refractive index.
     */
    attribute def RefractiveIndexValue :> DimensionOneValue;
    attribute refractiveIndex: RefractiveIndexValue :> scalarQuantities;

    /**
     * source: item 7-2.1 radiant energy
     * symbol(s): `Q_e`, `W`, `U`, `(Q)`
     * application domain: electromagnetism
     * name: RadiantEnergy (specializes Energy)
     * quantity dimension: L^2*M^1*T^-2
     * measurement unit(s): J, kg*m^2*s^-2
     * tensor order: 0
     * definition: energy (ISO 80000-5) emitted, transferred or received in form of electromagnetic waves
     * remarks: Radiant energy can be expressed by the time integral of radiant flux (item 7-4.1), `Φ_e`, over a given duration (ISO 80000-3), `Δt`: `Q_e = int_(Δ t) Φ_e dt`. Radiant energy is expressed either as a function of wavelength (ISO 80000-3), `λ`, as a function of frequency (ISO 80000-3), `ν`, or as a function of wavenumber, `σ`. (See also 0.1.) The corresponding photometric quantity is "luminous energy" (item 7-12). The corresponding quantity for photons is "photon energy" (item 7-19.2).
     */
    attribute radiantEnergy: EnergyValue :> scalarQuantities;

    /**
     * source: item 7-2.2 spectral radiant energy
     * symbol(s): `Q_(e,λ)`, `W_λ`, `U_λ`, `(Q_λ)`
     * application domain: generic
     * name: SpectralRadiantEnergy
     * quantity dimension: L^1*M^1*T^-2
     * measurement unit(s): J/nm, kg*m*s^-2
     * tensor order: 0
     * definition: spectral density of radiant energy, expressed by `Q_(e,λ) = (dQ_e) / (dλ)`, where `Q_e` is radiant energy (item 7-2.1) in terms of wavelength `λ` (ISO 80000-3)
     * remarks: The integral of (total) radiant energy is determined by the wavelength interval `(λ_1, λ_2)` under consideration: `Q_e = int_(λ_1)^(λ_2) Q_(e,λ) dλ`
     */
    attribute def SpectralRadiantEnergyUnit :> DerivedUnit {
        private attribute lengthPF: QuantityPowerFactor[1] { :>> quantity = isq::L; :>> exponent = 1; }
        private attribute massPF: QuantityPowerFactor[1] { :>> quantity = isq::M; :>> exponent = 1; }
        private attribute durationPF: QuantityPowerFactor[1] { :>> quantity = isq::T; :>> exponent = -2; }
        attribute :>> quantityDimension { :>> quantityPowerFactors = (lengthPF, massPF, durationPF); }
    }

    attribute def SpectralRadiantEnergyValue :> ScalarQuantityValue {
        attribute :>> num: Real;
        attribute :>> mRef: SpectralRadiantEnergyUnit[1];
    }
    attribute spectralRadiantEnergy: SpectralRadiantEnergyValue :> scalarQuantities;

    /**
     * source: item 7-3.1 radiant energy density
     * symbol(s): `w`, `(ρ_e)`
     * application domain: generic
     * name: RadiantEnergyDensity
     * quantity dimension: L^-1*M^1*T^-2
     * measurement unit(s): J/m^3, kg*m^-1*s^-2
     * tensor order: 0
     * definition: volumetric density of radiant energy, expressed by `w = (dQ_e)/(dV)`, where `Q_e` is radiant energy (item 7-2.1) in an elementary three-dimensional domain and `V` is the volume (ISO 80000-3) of that domain
     * remarks: Radiant energy density within a Planckian radiator is given by `w = (4 σ)/(c_0) T^4` where `σ` is the Stefan-Boltzmann constant (ISO 80000-1), `c_0` is speed of light in vacuum (ISO 80000-1) and `T` is thermodynamic temperature (ISO 80000-5).
     */
    attribute def RadiantEnergyDensityUnit :> DerivedUnit {
        private attribute lengthPF: QuantityPowerFactor[1] { :>> quantity = isq::L; :>> exponent = -1; }
        private attribute massPF: QuantityPowerFactor[1] { :>> quantity = isq::M; :>> exponent = 1; }
        private attribute durationPF: QuantityPowerFactor[1] { :>> quantity = isq::T; :>> exponent = -2; }
        attribute :>> quantityDimension { :>> quantityPowerFactors = (lengthPF, massPF, durationPF); }
    }

    attribute def RadiantEnergyDensityValue :> ScalarQuantityValue {
        attribute :>> num: Real;
        attribute :>> mRef: RadiantEnergyDensityUnit[1];
    }
    attribute radiantEnergyDensity: RadiantEnergyDensityValue :> scalarQuantities;

    /**
     * source: item 7-3.2 spectral radiant energy density in terms of wavelength
     * symbol(s): `w_λ`
     * application domain: generic
     * name: SpectralRadiantEnergyDensityInTermsOfWavelength
     * quantity dimension: L^-2*M^1*T^-2
     * measurement unit(s): J/(m^3*nm), kg*m^-2*s^-2
     * tensor order: 0
     * definition: change of radiant energy density with wavelength, expressed by `w_λ = (dw)/(dλ)`, where `w` is radiant energy density (item 7-3.1) as a function of wavelength `λ` (ISO 80000-3)
     * remarks: Spectral radiant energy density within a Planckian radiator is given by `w_λ = 8πhc_0*f(λ, T)`, where `h` is the Planck constant (ISO 80000-1), `c_0` is speed of light in vacuum (ISO 80000-1), `T` is thermodynamic temperature (ISO 80000-5) and `f(λ,T) = (λ^-5)/(exp(c_2 λ^-1 T^-1) - 1)`. For the radiation constant `c_2` in `f(λ,T)`, see ISO 80000-1.
     */
    attribute def SpectralRadiantEnergyDensityInTermsOfWavelengthUnit :> DerivedUnit {
        private attribute lengthPF: QuantityPowerFactor[1] { :>> quantity = isq::L; :>> exponent = -2; }
        private attribute massPF: QuantityPowerFactor[1] { :>> quantity = isq::M; :>> exponent = 1; }
        private attribute durationPF: QuantityPowerFactor[1] { :>> quantity = isq::T; :>> exponent = -2; }
        attribute :>> quantityDimension { :>> quantityPowerFactors = (lengthPF, massPF, durationPF); }
    }

    attribute def SpectralRadiantEnergyDensityInTermsOfWavelengthValue :> ScalarQuantityValue {
        attribute :>> num: Real;
        attribute :>> mRef: SpectralRadiantEnergyDensityInTermsOfWavelengthUnit[1];
    }
    attribute spectralRadiantEnergyDensityInTermsOfWavelength: SpectralRadiantEnergyDensityInTermsOfWavelengthValue :> scalarQuantities;

    /**
     * source: item 7-3.3 spectral radiant energy density in terms of wavenumber
     * symbol(s): `w_ṽ`, `ρ_ṽ`
     * application domain: generic
     * name: SpectralRadiantEnergyDensityInTermsOfWavenumber
     * quantity dimension: M^1*T^-2
     * measurement unit(s): J/m^2, kg*s^-2
     * tensor order: 0
     * definition: change of radiant energy density with wavenumber, expressed by `w_ṽ = (dw)/(dṽ)`, where `w` is radiant energy density (item 7-3.1) as a function of wavenumber `ṽ` (ISO 80000-3)
     * remarks: None.
     */
    attribute def SpectralRadiantEnergyDensityInTermsOfWavenumberUnit :> DerivedUnit {
        private attribute massPF: QuantityPowerFactor[1] { :>> quantity = isq::M; :>> exponent = 1; }
        private attribute durationPF: QuantityPowerFactor[1] { :>> quantity = isq::T; :>> exponent = -2; }
        attribute :>> quantityDimension { :>> quantityPowerFactors = (massPF, durationPF); }
    }

    attribute def SpectralRadiantEnergyDensityInTermsOfWavenumberValue :> ScalarQuantityValue {
        attribute :>> num: Real;
        attribute :>> mRef: SpectralRadiantEnergyDensityInTermsOfWavenumberUnit[1];
    }
    attribute spectralRadiantEnergyDensityInTermsOfWavenumber: SpectralRadiantEnergyDensityInTermsOfWavenumberValue :> scalarQuantities;

    /**
     * source: item 7-4.1 radiant flux, radiant power
     * symbol(s): `Φ_e`, `P_e`, `Φ`, `P`
     * application domain: generic
     * name: RadiantFlux
     * quantity dimension: L^2*M^1*T^-3
     * measurement unit(s): W, kg*m^2*s^-3
     * tensor order: 0
     * definition: change in radiant energy with time, expressed by `Φ_e = (dQ_e)/(dt)`, where `Q_e` is the radiant energy (item 7-2.1) emitted, transferred or received and `t` is time (ISO 80000-3)
     * remarks: The corresponding photometric quantity is "luminous flux" (item 7-13). The corresponding quantity for photons is "photon flux" (item 7-20).
     */
    attribute def RadiantFluxUnit :> DerivedUnit {
        private attribute lengthPF: QuantityPowerFactor[1] { :>> quantity = isq::L; :>> exponent = 2; }
        private attribute massPF: QuantityPowerFactor[1] { :>> quantity = isq::M; :>> exponent = 1; }
        private attribute durationPF: QuantityPowerFactor[1] { :>> quantity = isq::T; :>> exponent = -3; }
        attribute :>> quantityDimension { :>> quantityPowerFactors = (lengthPF, massPF, durationPF); }
    }

    attribute def RadiantFluxValue :> ScalarQuantityValue {
        attribute :>> num: Real;
        attribute :>> mRef: RadiantFluxUnit[1];
    }
    attribute radiantFlux: RadiantFluxValue :> scalarQuantities;

    alias RadiantFluxUnit as RadiantPowerUnit;
    alias RadiantFluxValue as RadiantPowerValue;
    alias radiantFlux as radiantPower;

    /**
     * source: item 7-4.2 spectral radiant flux, spectral radiant power
     * symbol(s): `Φ_(e,λ)`, `P_(e,λ)`, `(Φ_λ)`, `(P_λ)`
     * application domain: generic
     * name: SpectralRadiantFlux
     * quantity dimension: L^1*M^1*T^-3
     * measurement unit(s): W/nm, kg*m*s^-3
     * tensor order: 0
     * definition: spectral density of radiant flux, expressed by `Φ_(e,λ) = (dQ_e)/(dλ)`, where `Φ_e` is radiant flux (item 7-4.1) in terms of wavelength `λ` (ISO 80000-3)
     * remarks: The integral of (total) radiant flux is determined by the wavelength interval `(λ_1, λ_2)` under consideration: `Φ_e = int_(λ_1)^(λ_2) Φ_(e,λ) dλ` .
     */
    attribute def SpectralRadiantFluxUnit :> DerivedUnit {
        private attribute lengthPF: QuantityPowerFactor[1] { :>> quantity = isq::L; :>> exponent = 1; }
        private attribute massPF: QuantityPowerFactor[1] { :>> quantity = isq::M; :>> exponent = 1; }
        private attribute durationPF: QuantityPowerFactor[1] { :>> quantity = isq::T; :>> exponent = -3; }
        attribute :>> quantityDimension { :>> quantityPowerFactors = (lengthPF, massPF, durationPF); }
    }

    attribute def SpectralRadiantFluxValue :> ScalarQuantityValue {
        attribute :>> num: Real;
        attribute :>> mRef: SpectralRadiantFluxUnit[1];
    }
    attribute spectralRadiantFlux: SpectralRadiantFluxValue :> scalarQuantities;

    alias SpectralRadiantFluxUnit as SpectralRadiantPowerUnit;
    alias SpectralRadiantFluxValue as SpectralRadiantPowerValue;
    alias spectralRadiantFlux as spectralRadiantPower;

    /**
     * source: item 7-5.1 radiant intensity
     * symbol(s): `I_e`, `(I)`
     * application domain: generic
     * name: RadiantIntensity
     * quantity dimension: L^2*M^1*T^-3
     * measurement unit(s): W/sr, kg*m^2*s^-3*sr^-1
     * tensor order: 0
     * definition: density of radiant flux with respect to solid angle in a specified direction, expressed by `I_e = (dΦ_e)/(dΩ)`, where `Φ_e` is the radiant flux (item 7-4.1) emitted in a specified direction, and `Ω` is the solid angle (ISO 80000-3) containing that direction
     * remarks: The definition holds strictly only for a point source. The distribution of the radiant intensities as a function of the direction of emission, e.g. given by the polar angles `(θ,φ)`, is used to determine the radiant flux (item 7-4.1) within a certain solid angle (ISO 80000-3), `Ω`, of a source: `Φ_e = int int_Ω I_e(θ, φ) sin(θ) dφ dθ`. The corresponding photometric quantity is "luminous intensity" (item 7-14). The corresponding quantity for photons is "photon intensity" (item 7-21).
     */
    attribute def RadiantIntensityUnit :> DerivedUnit {
        private attribute lengthPF: QuantityPowerFactor[1] { :>> quantity = isq::L; :>> exponent = 2; }
        private attribute massPF: QuantityPowerFactor[1] { :>> quantity = isq::M; :>> exponent = 1; }
        private attribute durationPF: QuantityPowerFactor[1] { :>> quantity = isq::T; :>> exponent = -3; }
        attribute :>> quantityDimension { :>> quantityPowerFactors = (lengthPF, massPF, durationPF); }
    }

    attribute def RadiantIntensityValue :> ScalarQuantityValue {
        attribute :>> num: Real;
        attribute :>> mRef: RadiantIntensityUnit[1];
    }
    attribute radiantIntensity: RadiantIntensityValue :> scalarQuantities;

    /**
     * source: item 7-5.2 spectral radiant intensity
     * symbol(s): `I_(e,λ)`, `(I_λ)`
     * application domain: generic
     * name: SpectralRadiantIntensity
     * quantity dimension: L^1*M^1*T^-3
     * measurement unit(s): W/(sr*nm), kg*m*s^-3*sr^-1
     * tensor order: 0
     * definition: spectral density of radiant intensity, expressed by `I_(e, λ) = (d I_e)/(dλ)`, where `I_e` is radiant intensity (item 7-5.1) in terms of wavelength `λ` (ISO 80000-3)
     * remarks: The integral of (total) radiant intensity is determined by the wavelength interval `(λ_1, λ_2)` under consideration: `I_e = int_(λ_1)^(λ_2) I_(e,λ) dλ` .
     */
    attribute def SpectralRadiantIntensityUnit :> DerivedUnit {
        private attribute lengthPF: QuantityPowerFactor[1] { :>> quantity = isq::L; :>> exponent = 1; }
        private attribute massPF: QuantityPowerFactor[1] { :>> quantity = isq::M; :>> exponent = 1; }
        private attribute durationPF: QuantityPowerFactor[1] { :>> quantity = isq::T; :>> exponent = -3; }
        attribute :>> quantityDimension { :>> quantityPowerFactors = (lengthPF, massPF, durationPF); }
    }

    attribute def SpectralRadiantIntensityValue :> ScalarQuantityValue {
        attribute :>> num: Real;
        attribute :>> mRef: SpectralRadiantIntensityUnit[1];
    }
    attribute spectralRadiantIntensity: SpectralRadiantIntensityValue :> scalarQuantities;

    /**
     * source: item 7-6.1 radiance
     * symbol(s): `L_e`, `(L)`
     * application domain: generic
     * name: Radiance
     * quantity dimension: M^1*T^-3
     * measurement unit(s): W/(sr*m^2), kg*s^-3*sr^-1
     * tensor order: 0
     * definition: density of radiant intensity with respect to projected area in a specified direction at a specified point on a real or imaginary surface, expressed by `L_e = (d I_e)/(dA) * 1/cos(α)`, where `I_e` is radiant intensity (item 7-5.1), `A` is area (ISO 80000-3), and `α` is the angle between the normal to the surface at the specified point and the specified direction
     * remarks: See also 0.1. For Planckian radiation, `L_e = σ/π T^4` where `T` is thermodynamic temperature (ISO 80000-5) and `σ` is the Stefan-Boltzmann constant (ISO 80000-1). The corresponding photometric quantity is "luminance" (item 7-15). The corresponding quantity for photons is "photon radiance" (item 7-22).
     */
    attribute def RadianceUnit :> DerivedUnit {
        private attribute massPF: QuantityPowerFactor[1] { :>> quantity = isq::M; :>> exponent = 1; }
        private attribute durationPF: QuantityPowerFactor[1] { :>> quantity = isq::T; :>> exponent = -3; }
        attribute :>> quantityDimension { :>> quantityPowerFactors = (massPF, durationPF); }
    }

    attribute def RadianceValue :> ScalarQuantityValue {
        attribute :>> num: Real;
        attribute :>> mRef: RadianceUnit[1];
    }
    attribute radiance: RadianceValue :> scalarQuantities;

    /**
     * source: item 7-6.2 spectral radiance
     * symbol(s): `L_(e,λ)`, `(L_λ)`
     * application domain: generic
     * name: SpectralRadiance
     * quantity dimension: L^-1*M^1*T^-3
     * measurement unit(s): W/(sr*m^2*nm), kg*m^-1*s^-3*sr^-1
     * tensor order: 0
     * definition: density of radiance with respect to wavelength, expressed by `L_(e, λ) = (d L_e)/(d λ)` where `L_e` is radiance (item 7-6.1) in terms of wavelength λ(ISO 80000-3)
     * remarks: For Planckian radiation, `L_(e, λ)(λ) = (c(λ))/(4 π) ω_λ(λ) = h c_0^2 * f(λ,T)`, where `c(λ)` is phase speed (ISO 80000-3) of electromagnetic radiation of a wavelength (ISO 80000-3) `λ` in a given medium, `ω_λ(λ)` is spectral radiant energy density in terms of wavelength, `c_0` is speed of light in vacuum (ISO 80000-1), `h` is the Planck constant (ISO 80000-1), and `f(λ,T) = λ^-5/(exp(c_2 λ^-1 T^-1) - 1)`, where the radiation constant `c_2 = (hc)/k`. The integral of (total) radiance is determined by the wavelength interval `(λ_1, λ_2)` under consideration: `L_e = int_(λ_1)^(λ_2) L_(e,λ) dλ` .
     */
    attribute def SpectralRadianceUnit :> DerivedUnit {
        private attribute lengthPF: QuantityPowerFactor[1] { :>> quantity = isq::L; :>> exponent = -1; }
        private attribute massPF: QuantityPowerFactor[1] { :>> quantity = isq::M; :>> exponent = 1; }
        private attribute durationPF: QuantityPowerFactor[1] { :>> quantity = isq::T; :>> exponent = -3; }
        attribute :>> quantityDimension { :>> quantityPowerFactors = (lengthPF, massPF, durationPF); }
    }

    attribute def SpectralRadianceValue :> ScalarQuantityValue {
        attribute :>> num: Real;
        attribute :>> mRef: SpectralRadianceUnit[1];
    }
    attribute spectralRadiance: SpectralRadianceValue :> scalarQuantities;

    /**
     * source: item 7-7.1 irradiance
     * symbol(s): `E_e`, `(E)`
     * application domain: generic
     * name: Irradiance
     * quantity dimension: M^1*T^-3
     * measurement unit(s): W/m^2, kg*s^-3
     * tensor order: 0
     * definition: density of incident radiant flux with respect to area at a point on a real or imaginary surface, expressed by `E_e = (d Φ_e)/(d A)`, where `Φ_e` is radiant flux (item 7-4.1) and `A` is the area (ISO 80000-3) on which the radiant flux is incident
     * remarks: The corresponding photometric quantity is "illuminance" (item 7-16). The corresponding quantity for photons is "photon irradiance" (item 7-23). The quantity "spherical irradiance" is defined by the mean value of irradiance on the outer curved surface of a very small (real or imaginary) sphere at a point in space. It can be expressed by `E_(e,0) = int_(4 π) L_e d Ω` where `Ω` is solid angle (ISO 80000-3) and `L_e` is radiance (item 7-6.1). (See CIE DIS 017/E:2016, term 17-21-054.) It can be expressed by the quotient of the radiant flux (item 7-4.1) of all the radiation incident on the outer surface of an infinitely small sphere centred at the specified point and the area (ISO 80000-3) of the diametrical cross-section of that sphere. Spherical irradiance is also called "fluence rate" or "radiant fluence rate". The corresponding photometric quantity to spherical irradiance is called "spherical illuminance".
     */
    attribute def IrradianceUnit :> DerivedUnit {
        private attribute massPF: QuantityPowerFactor[1] { :>> quantity = isq::M; :>> exponent = 1; }
        private attribute durationPF: QuantityPowerFactor[1] { :>> quantity = isq::T; :>> exponent = -3; }
        attribute :>> quantityDimension { :>> quantityPowerFactors = (massPF, durationPF); }
    }

    attribute def IrradianceValue :> ScalarQuantityValue {
        attribute :>> num: Real;
        attribute :>> mRef: IrradianceUnit[1];
    }
    attribute irradiance: IrradianceValue :> scalarQuantities;

    /**
     * source: item 7-7.2 spectral irradiance
     * symbol(s): `E_(e,λ)`, `(E_λ)`
     * application domain: generic
     * name: SpectralIrradiance
     * quantity dimension: L^-1*M^1*T^-3
     * measurement unit(s): W/(m^2*nm), kg*m^-1*s^-3
     * tensor order: 0
     * definition: density of irradiance with respect to wavelength, expressed by `E_(e,λ) = (d E_e)/(dλ)`, where `E_e` is irradiance (item 7-7.1) in terms of wavelength `λ` (ISO 80000-3)
     * remarks: The integral of (total) irradiance is determined by the wavelength interval `(λ_1, λ_2)` under consideration: `E_e = int_(λ_1)^(λ_2) E_(e,λ) d λ` .
     */
    attribute def SpectralIrradianceUnit :> DerivedUnit {
        private attribute lengthPF: QuantityPowerFactor[1] { :>> quantity = isq::L; :>> exponent = -1; }
        private attribute massPF: QuantityPowerFactor[1] { :>> quantity = isq::M; :>> exponent = 1; }
        private attribute durationPF: QuantityPowerFactor[1] { :>> quantity = isq::T; :>> exponent = -3; }
        attribute :>> quantityDimension { :>> quantityPowerFactors = (lengthPF, massPF, durationPF); }
    }

    attribute def SpectralIrradianceValue :> ScalarQuantityValue {
        attribute :>> num: Real;
        attribute :>> mRef: SpectralIrradianceUnit[1];
    }
    attribute spectralIrradiance: SpectralIrradianceValue :> scalarQuantities;

    /**
     * source: item 7-8.1 radiant exitance , radiant emittance
     * symbol(s): `M_e`, `(M)`
     * application domain: generic
     * name: RadiantExitance
     * quantity dimension: M^1*T^-3
     * measurement unit(s): W/m^2, kg*s^-3
     * tensor order: 0
     * definition: density of exiting radiant flux with respect to area at a point on a real or imaginary surface, expressed by `M_e = (d Φ_e)/(dA)`, where `Φ_e` is radiant flux (item 7-4.1) and `A` is the area (ISO 80000-3) from which the radiant flux leaves
     * remarks: For Planckian radiation, `M_e = σT^4`, where `T` is thermodynamic temperature (ISO 80000-5) and `σ` is the Stefan-Boltzmann constant (ISO 80000-1). The corresponding photometric quantity is "luminous exitance" (item 7-17). The corresponding quantity for photons is "photon exitance" (item 7-24).
     */
    attribute def RadiantExitanceUnit :> DerivedUnit {
        private attribute massPF: QuantityPowerFactor[1] { :>> quantity = isq::M; :>> exponent = 1; }
        private attribute durationPF: QuantityPowerFactor[1] { :>> quantity = isq::T; :>> exponent = -3; }
        attribute :>> quantityDimension { :>> quantityPowerFactors = (massPF, durationPF); }
    }

    attribute def RadiantExitanceValue :> ScalarQuantityValue {
        attribute :>> num: Real;
        attribute :>> mRef: RadiantExitanceUnit[1];
    }
    attribute radiantExitance: RadiantExitanceValue :> scalarQuantities;

    alias RadiantExitanceUnit as RadiantEmittanceUnit;
    alias RadiantExitanceValue as RadiantEmittanceValue;
    alias radiantExitance as radiantEmittance;

    /**
     * source: item 7-8.2 spectral radiant exitance
     * symbol(s): `M_(e,λ)`, `(M_λ)`
     * application domain: generic
     * name: SpectralRadiantExitance
     * quantity dimension: L^-1*M^1*T^-3
     * measurement unit(s): W/(m^2*nm), kg*m^-1*s^-3
     * tensor order: 0
     * definition: density of radiant exitance with respect to wavelength, expressed by `M_(e,λ) = (d M_e)/(dλ)`, where `M_e` is radiant exitance (item 7-8.1) in terms of wavelength `λ` (ISO 80000-3)
     * remarks: The integral of (total) radiant exitance is determined by the wavelength interval `(λ_1, λ_2)` under consideration: `M_e = int_(λ_1)^(λ_2) M_(e,λ) d λ` .
     */
    attribute def SpectralRadiantExitanceUnit :> DerivedUnit {
        private attribute lengthPF: QuantityPowerFactor[1] { :>> quantity = isq::L; :>> exponent = -1; }
        private attribute massPF: QuantityPowerFactor[1] { :>> quantity = isq::M; :>> exponent = 1; }
        private attribute durationPF: QuantityPowerFactor[1] { :>> quantity = isq::T; :>> exponent = -3; }
        attribute :>> quantityDimension { :>> quantityPowerFactors = (lengthPF, massPF, durationPF); }
    }

    attribute def SpectralRadiantExitanceValue :> ScalarQuantityValue {
        attribute :>> num: Real;
        attribute :>> mRef: SpectralRadiantExitanceUnit[1];
    }
    attribute spectralRadiantExitance: SpectralRadiantExitanceValue :> scalarQuantities;

    /**
     * source: item 7-9.1 radiant exposure
     * symbol(s): `H_e`, `(H)`
     * application domain: generic
     * name: RadiantExposure
     * quantity dimension: M^1*T^-2
     * measurement unit(s): J/m^2, kg*s^-2
     * tensor order: 0
     * definition: density of incident radiant energy with respect to area at a point on a real or imaginary surface, expressed by `H_e = (d Q_e)/(dA)`, where `Q_e` is radiant energy (item 7-2.1) and `A` is the area on which the radiant energy is incident (ISO 80000-3)
     * remarks: The corresponding photometric quantity is "luminous exposure" (item 7-18). The corresponding quantity for photons is "photon exposure" (item 7-25).
     */
    attribute def RadiantExposureUnit :> DerivedUnit {
        private attribute massPF: QuantityPowerFactor[1] { :>> quantity = isq::M; :>> exponent = 1; }
        private attribute durationPF: QuantityPowerFactor[1] { :>> quantity = isq::T; :>> exponent = -2; }
        attribute :>> quantityDimension { :>> quantityPowerFactors = (massPF, durationPF); }
    }

    attribute def RadiantExposureValue :> ScalarQuantityValue {
        attribute :>> num: Real;
        attribute :>> mRef: RadiantExposureUnit[1];
    }
    attribute radiantExposure: RadiantExposureValue :> scalarQuantities;

    /**
     * source: item 7-9.2 spectral radiant exposure
     * symbol(s): `H_(e,λ)`, `(H_λ)`
     * application domain: generic
     * name: SpectralRadiantExposure
     * quantity dimension: L^-1*M^1*T^-2
     * measurement unit(s): J/(m^2*nm), kg*m^-1*s^-2
     * tensor order: 0
     * definition: density of radiant exposure with respect to wavelength, expressed by `H_(e,λ) = (d H_e)/(dλ)`, where `H_e` is radiant exposure (item 7-9.1) in terms of wavelength `λ` (ISO 80000-3)
     * remarks: The integral of (total) radiant exposure is determined by the wavelength interval `(λ_1, λ_2)` under consideration: `H_e = int_(λ_1)^(λ_2) H_(e,λ) d λ` .
     */
    attribute def SpectralRadiantExposureUnit :> DerivedUnit {
        private attribute lengthPF: QuantityPowerFactor[1] { :>> quantity = isq::L; :>> exponent = -1; }
        private attribute massPF: QuantityPowerFactor[1] { :>> quantity = isq::M; :>> exponent = 1; }
        private attribute durationPF: QuantityPowerFactor[1] { :>> quantity = isq::T; :>> exponent = -2; }
        attribute :>> quantityDimension { :>> quantityPowerFactors = (lengthPF, massPF, durationPF); }
    }

    attribute def SpectralRadiantExposureValue :> ScalarQuantityValue {
        attribute :>> num: Real;
        attribute :>> mRef: SpectralRadiantExposureUnit[1];
    }
    attribute spectralRadiantExposure: SpectralRadiantExposureValue :> scalarQuantities;

    /**
     * source: item 7-10.1 luminous efficiency
     * symbol(s): `V`
     * application domain: specified photometric condition
     * name: LuminousEfficiency (specializes DimensionOneQuantity)
     * quantity dimension: 1
     * measurement unit(s): 1
     * tensor order: 0
     * definition: quotient of radiant flux (item 7-4.1) weighted by the spectral luminous efficiency (item 7-10.2) and the corresponding radiant flux for a specified photometric condition
     * remarks: Luminous efficiency for photopic vision is expressed by `V = (int_0^∞ Φ_(e,λ)(λ) V(λ) d λ)/(int_0^∞ Φ_(e,λ)(λ) d λ) = K/K_m`, where `Φ_(e,λ)` is spectral radiant flux (item 7-4.2), `V(λ)` is spectral luminous efficiency, `λ` is wavelength, `K` is luminous efficacy of radiation (item 7-11.1), and `K_m` is maximum luminous efficacy (item 7-11.3). For scotopic and mesopic vision see 0.4 and 0.5. Symbols for different photometric conditions: `V` for photopic vision; `V'` for scotopic vision; `V_(mes;m)` for mesopic vision; `V_10` for the CIE 10° photopic photometric observer; `V_M` for the CIE 1988 modified 2° spectral luminous efficiency function for photopic vision.
     */
    attribute def LuminousEfficiencyValue :> DimensionOneValue;
    attribute luminousEfficiency: LuminousEfficiencyValue :> scalarQuantities;

    /**
     * source: item 7-10.2 spectral luminous efficiency
     * symbol(s): `V(λ)`
     * application domain: specified photometric condition
     * name: SpectralLuminousEfficiency (specializes DimensionOneQuantity)
     * quantity dimension: 1
     * measurement unit(s): 1
     * tensor order: 0
     * definition: quotient of the radiant flux (item 7-4.1) at wavelength `λ_m` and that at wavelength `λ`, such that both produce equally intense luminous sensations for a specified photometric condition and `λ_m` is chosen so that the maximum value of this quotient is equal to 1
     * remarks: The spectral luminous efficiency of the human eye depends on a number of factors, particularly the state of visual adaptation and the size and position of the source in the visual field. The photometric condition should be specified (e.g. photopic, scotopic, mesopic). If it is not specified, photopic vision is assumed and the symbol `V(λ)` is used. For scotopic and mesopic vision see 0.4 and 0.5. Symbols for different photometric conditions: `V(λ)` for photopic vision; `V'(λ)` for scotopic vision; `V_(mes;m)(λ)` for mesopic vision; `V_10(λ)` for the CIE 10° photopic photometric observer; `V_M(λ)` for the CIE 1988 modified 2° spectral luminous efficiency function for photopic vision.
     */
    attribute def SpectralLuminousEfficiencyValue :> DimensionOneValue;
    attribute spectralLuminousEfficiency: SpectralLuminousEfficiencyValue :> scalarQuantities;

    /**
     * source: item 7-11.1 luminous efficacy of radiation
     * symbol(s): `K`
     * application domain: specified photometric condition
     * name: LuminousEfficacyOfRadiation
     * quantity dimension: L^-2*M^-1*T^3*J^1
     * measurement unit(s): lm/W, cd*sr*kg^-1*m^-2*s^3
     * tensor order: 0
     * definition: quotient of luminous flux (item 7-13) and the corresponding radiant flux (item 7-4.1) for a specified photometric condition
     * remarks: Luminous efficacy of radiation for photopic vision is expressed by `K = Φ_V/Φ_e`, where `Φ_v` is luminous flux (item 7-13) and `Φ_e` is radiant flux (item 7-4.1). For scotopic and mesopic vision see 0.4 and 0.5. Symbols for different photometric conditions: `K` for photopic vision; `K'` for scotopic vision; `K_(mes;m)` for mesopic vision; `K_10` for the CIE 10° photopic photometric observer; `K_M` for the CIE 1988 modified 2° spectral luminous efficiency function for photopic vision.
     */
    attribute def LuminousEfficacyOfRadiationUnit :> DerivedUnit {
        private attribute lengthPF: QuantityPowerFactor[1] { :>> quantity = isq::L; :>> exponent = -2; }
        private attribute massPF: QuantityPowerFactor[1] { :>> quantity = isq::M; :>> exponent = -1; }
        private attribute durationPF: QuantityPowerFactor[1] { :>> quantity = isq::T; :>> exponent = 3; }
        private attribute luminousIntensityPF: QuantityPowerFactor[1] { :>> quantity = isq::J; :>> exponent = 1; }
        attribute :>> quantityDimension { :>> quantityPowerFactors = (lengthPF, massPF, durationPF, luminousIntensityPF); }
    }

    attribute def LuminousEfficacyOfRadiationValue :> ScalarQuantityValue {
        attribute :>> num: Real;
        attribute :>> mRef: LuminousEfficacyOfRadiationUnit[1];
    }
    attribute luminousEfficacyOfRadiation: LuminousEfficacyOfRadiationValue :> scalarQuantities;

    /**
     * source: item 7-11.2 spectral luminous efficacy
     * symbol(s): `K(λ)`
     * application domain: specified photometric condition
     * name: SpectralLuminousEfficacy
     * quantity dimension: L^-2*M^-1*T^3*J^1
     * measurement unit(s): lm/W, cd*sr*kg^-1*m^-2*s^3
     * tensor order: 0
     * definition: product of spectral luminous efficiency (item 7-10.2) and maximum luminous efficacy (item 7-11.3) for a specified photometric condition
     * remarks: Spectral luminous efficacy for photopic vision is expressed by `K(λ) = K_m V(λ)`, where `K_m` is maximum luminous efficacy (item 7-11.3), `V(λ)` is spectral luminous efficiency (item 7-10.2) and `λ` is wavelength. For scotopic and mesopic vision see 0.4 and 0.5. Symbols for different photometric conditions: `K(λ)` for photopic vision>; `K'(λ)` for scotopic vision; `K_(mes;m)(λ)` for mesopic vision; `K_10(λ)` for the CIE 10° photopic photometric observer; `K_M(λ)` for the CIE 1988 modified 2° spectral luminous efficiency function for photopic vision.
     */
    attribute def SpectralLuminousEfficacyUnit :> DerivedUnit {
        private attribute lengthPF: QuantityPowerFactor[1] { :>> quantity = isq::L; :>> exponent = -2; }
        private attribute massPF: QuantityPowerFactor[1] { :>> quantity = isq::M; :>> exponent = -1; }
        private attribute durationPF: QuantityPowerFactor[1] { :>> quantity = isq::T; :>> exponent = 3; }
        private attribute luminousIntensityPF: QuantityPowerFactor[1] { :>> quantity = isq::J; :>> exponent = 1; }
        attribute :>> quantityDimension { :>> quantityPowerFactors = (lengthPF, massPF, durationPF, luminousIntensityPF); }
    }

    attribute def SpectralLuminousEfficacyValue :> ScalarQuantityValue {
        attribute :>> num: Real;
        attribute :>> mRef: SpectralLuminousEfficacyUnit[1];
    }
    attribute spectralLuminousEfficacy: SpectralLuminousEfficacyValue :> scalarQuantities;

    /**
     * source: item 7-11.3 maximum luminous efficacy
     * symbol(s): `K_m`
     * application domain: specified photometric condition
     * name: MaximumLuminousEfficacy
     * quantity dimension: L^-2*M^-1*T^3*J^1
     * measurement unit(s): lm/W, cd*sr*kg^-1*m^-2*s^3
     * tensor order: 0
     * definition: maximum value of spectral luminous efficacy for a specified photometric condition
     * remarks: See also 0.4 and 0.5. The value of maximum luminous efficacy for photopic vision is calculated by `K_m = 683 / (V(λ_(cd))) ["cd"*"sr"*"W"^-1] = 683 ["lm"*"W"^-1]` where `V(λ)` is the spectral luminous efficiency for photopic vision and `λ_(cd)` is the wavelength in air corresponding to the frequency `540*10^12 ["Hz"]` specified in the definition of the SI unit candela. Symbols for different photometric conditions: `K_m` for photopic vision; `K'_m` for scotopic vision; `K_(m,mes;m)` for mesopic vision; `K_(m,10)` for the CIE 10° photopic photometric observer; `K_(m,M)` for the CIE 1988 modified 2° spectral luminous efficiency function for photopic vision.
     */
    attribute def MaximumLuminousEfficacyUnit :> DerivedUnit {
        private attribute lengthPF: QuantityPowerFactor[1] { :>> quantity = isq::L; :>> exponent = -2; }
        private attribute massPF: QuantityPowerFactor[1] { :>> quantity = isq::M; :>> exponent = -1; }
        private attribute durationPF: QuantityPowerFactor[1] { :>> quantity = isq::T; :>> exponent = 3; }
        private attribute luminousIntensityPF: QuantityPowerFactor[1] { :>> quantity = isq::J; :>> exponent = 1; }
        attribute :>> quantityDimension { :>> quantityPowerFactors = (lengthPF, massPF, durationPF, luminousIntensityPF); }
    }

    attribute def MaximumLuminousEfficacyValue :> ScalarQuantityValue {
        attribute :>> num: Real;
        attribute :>> mRef: MaximumLuminousEfficacyUnit[1];
    }
    attribute maximumLuminousEfficacy: MaximumLuminousEfficacyValue :> scalarQuantities;

    /**
     * source: item 7-11.4 luminous efficacy of a source
     * symbol(s): `η_v`, `(η)`
     * application domain: generic
     * name: LuminousEfficacyOfASource
     * quantity dimension: L^-2*M^-1*T^3*J^1
     * measurement unit(s): lm/W, cd*sr*kg^-1*m^-2*s^3
     * tensor order: 0
     * definition: quotient of the luminous flux emitted and the power consumed by the source, expressed by `η_v = Φ_v/P`, where `Φ_v` is luminous flux (item 7-13) and `P` is the power (ISO 80000-4) consumed by the source
     * remarks: None.
     */
    attribute def LuminousEfficacyOfASourceUnit :> DerivedUnit {
        private attribute lengthPF: QuantityPowerFactor[1] { :>> quantity = isq::L; :>> exponent = -2; }
        private attribute massPF: QuantityPowerFactor[1] { :>> quantity = isq::M; :>> exponent = -1; }
        private attribute durationPF: QuantityPowerFactor[1] { :>> quantity = isq::T; :>> exponent = 3; }
        private attribute luminousIntensityPF: QuantityPowerFactor[1] { :>> quantity = isq::J; :>> exponent = 1; }
        attribute :>> quantityDimension { :>> quantityPowerFactors = (lengthPF, massPF, durationPF, luminousIntensityPF); }
    }

    attribute def LuminousEfficacyOfASourceValue :> ScalarQuantityValue {
        attribute :>> num: Real;
        attribute :>> mRef: LuminousEfficacyOfASourceUnit[1];
    }
    attribute luminousEfficacyOfASource: LuminousEfficacyOfASourceValue :> scalarQuantities;

    /**
     * source: item 7-12 luminous energy, quantity of light
     * symbol(s): `Q_v`, `(Q)`
     * application domain: generic
     * name: LuminousEnergy
     * quantity dimension: T^1*J^1
     * measurement unit(s): lm*s, cd*sr*s
     * tensor order: 0
     * definition: energy of electromagnetic waves weighted by the spectral luminous efficiency (item 7-10.2) multiplied by maximum luminous efficacy (item 7-11.3) of a specified photometric condition
     * remarks: Luminous energy for photopic vision is expressed by `Q_v = K_m int_0^∞ Q_(e,λ)(λ) V(λ) dλ`, where `Q_(e,λ)(λ)` is the spectral radiant energy (item 7-2.2) at wavelength `λ` (ISO 80000-3), `V(λ)` is spectral luminous efficiency (item 7-10.2), and `K_m` is maximum luminous efficacy (7-11.3). Luminous energy can be emitted, transferred or received. Luminous energy can be expressed by the time integral of the luminous flux (item 7-13), `Φ_v`, over a given duration (ISO 80000-3), `Δt`: `Q_v = int_(Δt) Φ_v dt` . The corresponding radiometric quantity is "radiant energy" (item 7-2.1). The corresponding quantity for photons is "photon energy" (item 7-19.2).
     */
    attribute def LuminousEnergyUnit :> DerivedUnit {
        private attribute durationPF: QuantityPowerFactor[1] { :>> quantity = isq::T; :>> exponent = 1; }
        private attribute luminousIntensityPF: QuantityPowerFactor[1] { :>> quantity = isq::J; :>> exponent = 1; }
        attribute :>> quantityDimension { :>> quantityPowerFactors = (durationPF, luminousIntensityPF); }
    }

    attribute def LuminousEnergyValue :> ScalarQuantityValue {
        attribute :>> num: Real;
        attribute :>> mRef: LuminousEnergyUnit[1];
    }
    attribute luminousEnergy: LuminousEnergyValue :> scalarQuantities;

    alias LuminousEnergyUnit as QuantityOfLightUnit;
    alias LuminousEnergyValue as QuantityOfLightValue;
    alias luminousEnergy as quantityOfLight;

    /**
     * source: item 7-13 luminous flux
     * symbol(s): `Φ_v`, `(Φ)`
     * application domain: generic
     * name: LuminousFlux
     * quantity dimension: J^1
     * measurement unit(s): lm, cd*sr
     * tensor order: 0
     * definition: change in luminous energy with time, expressed by `Φ_v = (d Q_v)/(dt)`, where `Q_v` is the luminous energy (item 7-12) emitted, transferred or received and `t` is time (ISO 80000-3)
     * remarks: Luminous flux is a quantity derived from the radiant flux (item 7-4.1), `Φ_e`, by evaluating the radiation according to its action upon the CIE standard photometric observer. (See CIE S 017/E:2011, term 17-738.) Luminous flux can be derived from the spectral radiant flux distribution by `Φ_v = K_m int_0^oo Φ_(e,λ)(λ) V(λ) dλ`, where `K_m` is maximum luminous efficacy (item 7-11.3), `Φ_(e,λ)(λ)` is spectral radiant flux (item 7-4.2), `V(λ)` is spectral luminous efficiency (item 7-10.2) and `λ` is wavelength (ISO 80000-3). The corresponding radiometric quantity is "radiant flux" (item 7-4.1). The corresponding quantity for photons is "photon flux" (item 7-20).
     */
    attribute def LuminousFluxUnit :> DerivedUnit {
        private attribute luminousIntensityPF: QuantityPowerFactor[1] { :>> quantity = isq::J; :>> exponent = 1; }
<<<<<<< HEAD
        attribute :>> quantityDimension { :>> quantityPowerFactors = (luminousIntensityPF); }
=======
        attribute :>> quantityDimension { :>> quantityPowerFactors = luminousIntensityPF; }
>>>>>>> cc454bd8
    }

    attribute def LuminousFluxValue :> ScalarQuantityValue {
        attribute :>> num: Real;
        attribute :>> mRef: LuminousFluxUnit[1];
    }
    attribute luminousFlux: LuminousFluxValue :> scalarQuantities;

    /**
     * source: item 7-14 luminous intensity
     * symbol(s): `I_v`, `(I)`
     * application domain: generic
     * name: LuminousIntensity
     * quantity dimension: J^1
     * measurement unit(s): cd
     * tensor order: 0
     * definition: density of luminous flux with respect to solid angle in a specified direction, expressed by `I_v = (dΦ_v)/(dΩ)` where `Φ_v` is the luminous flux (item 7-13) emitted in a specified direction, and `Ω` is the solid angle (ISO 80000-3) containing that direction
     * remarks: The definition holds strictly only for a point source. The distribution of the luminous intensities as a function of the direction of emission, e.g. given by the polar angles `(θ,ϕ)`, is used to determine the luminous flux (item 7-13) within a certain solid angle (ISO 80000-3) `Ω` of a source: `Φ_v = int int_Ω I_v(θ,φ) sin(θ) dφ dθ`. Luminous intensity can be derived from the spectral radiant intensity distribution by `I_v = K_m int_0^∞ I_(e,λ)(λ) V(λ) dλ`, where `K_m` is maximum luminous efficacy (item 7-11.3), `I_(e,λ)(λ)` is the spectral radiant intensity (item 7-5.2) at wavelength `λ` (ISO 80000-3), and `V(λ)` is spectral luminous efficiency (item 7-10.2). The corresponding radiometric quantity is "radiant intensity" (item 7-5.1). The corresponding quantity for photons is "photon intensity" (item 7-21).
     */

    /*
     * See package ISQBase for the declarations for item 7-14:
     * base unit LuminousIntensityUnit and quantity type LuminousIntensityValue.
     */

    /**
     * source: item 7-15 luminance
     * symbol(s): `L_v`, `(L)`
     * application domain: generic
     * name: Luminance
     * quantity dimension: L^-2*J^1
     * measurement unit(s): cd*m^-2
     * tensor order: 0
     * definition: density of luminous intensity with respect to projected area in a specified direction at a specified point on a real or imaginary surface, expressed by `L_v = (dI_v)/(dA) 1/cos(α)`, where `I_v` is luminous intensity (item 7-14), `A` is area (ISO 80000-3) and `α` is the angle between the normal to the surface at the specified point and the specified direction
     * remarks: Luminance can be derived from the spectral radiance distribution by `L_v = K_m int_0^∞ L_(e,λ)(λ) V(λ) dλ`, where `K_m` is maximum luminous efficacy (item 7-11.3), `L_(e,λ)(λ)` is the spectral radiance (item 7-6.2) at wavelength `λ` (ISO 80000-3), and `V(λ)` is spectral luminous efficiency (item 7-10.2). See also 0.1. Integral limits can be confined depending on the spectral sensitivity of the detectors used as a sensor. The corresponding radiometric quantity is "radiance" (item 7-6.1). The corresponding quantity for photons is "photon radiance" (item 7-22).
     */
    attribute def LuminanceUnit :> DerivedUnit {
        private attribute lengthPF: QuantityPowerFactor[1] { :>> quantity = isq::L; :>> exponent = -2; }
        private attribute luminousIntensityPF: QuantityPowerFactor[1] { :>> quantity = isq::J; :>> exponent = 1; }
        attribute :>> quantityDimension { :>> quantityPowerFactors = (lengthPF, luminousIntensityPF); }
    }

    attribute def LuminanceValue :> ScalarQuantityValue {
        attribute :>> num: Real;
        attribute :>> mRef: LuminanceUnit[1];
    }
    attribute luminance: LuminanceValue :> scalarQuantities;

    /**
     * source: item 7-16 illuminance
     * symbol(s): `E_v`, `(E)`
     * application domain: generic
     * name: Illuminance
     * quantity dimension: L^-2*J^1
     * measurement unit(s): lx, cd*sr*m^-2
     * tensor order: 0
     * definition: density of incident luminous flux with respect to area at a point on a real or imaginary surface, expressed by `E_v = (dΦ_v)/(dA)`, where `Φ_v` is luminous flux (item 7-13) and `A` is the area (ISO 80000-3) on which the luminous flux is incident
     * remarks: Illuminance can be derived from the spectral irradiance distribution by `E_v = K_m int_0^∞ E_(e,λ)(λ) V(λ) dλ`, where `K_m` is maximum luminous efficacy (item 7-11.3), `E_(e,λ)(λ)` is the spectral irradiance (item 7-7.2) at wavelength `λ` (ISO 80000-3), and `V(λ)` is spectral luminous efficiency (item 7-10.2). Integral limits can be confined depending on the spectral sensitivity of the detectors used as a sensor. The corresponding radiometric quantity is "irradiance" (item 7-7.1). The corresponding quantity for photons is "photon irradiance" (item 7-23). The quantity "spherical illuminance" is defined by the mean value of illuminance on the outer curved surface of a very small (real or imaginary) sphere at a point in space. It can be expressed by `E_(v,0) = int_(4π) L_v dΩ`, where `Ω` is solid angle (ISO 80000-3) and `L_v` is luminance (item 7-15). It can be expressed by the quotient of the luminous flux (item 7-13) of all the light incident on the outer surface of an infinitely small sphere centred at the given point, and the area (ISO 80000-3) of the diametrical cross-section of that sphere.
     */
    attribute def IlluminanceUnit :> DerivedUnit {
        private attribute lengthPF: QuantityPowerFactor[1] { :>> quantity = isq::L; :>> exponent = -2; }
        private attribute luminousIntensityPF: QuantityPowerFactor[1] { :>> quantity = isq::J; :>> exponent = 1; }
        attribute :>> quantityDimension { :>> quantityPowerFactors = (lengthPF, luminousIntensityPF); }
    }

    attribute def IlluminanceValue :> ScalarQuantityValue {
        attribute :>> num: Real;
        attribute :>> mRef: IlluminanceUnit[1];
    }
    attribute illuminance: IlluminanceValue :> scalarQuantities;

    /**
     * source: item 7-17 luminous exitance
     * symbol(s): `M_v`, `(M)`
     * application domain: generic
     * name: LuminousExitance
     * quantity dimension: L^-2*J^1
     * measurement unit(s): lm/m^2, cd*sr*m^-2
     * tensor order: 0
     * definition: density of exiting luminous flux with respect to area at a point on a real or imaginary surface, expressed by `M_v = (dΦ_v)/(dA)`, where `Φ_v` is luminous flux (item 7-13) and `A` is the area (ISO 80000-3) from which the luminous flux leaves
     * remarks: Luminous exitance can be derived from the spectral radiant exitance distribution by `M_v = K_m int_0^∞ M_(e,λ)(λ) V(λ) dλ`, where `K_m` is maximum luminous efficacy (item 7-11.3), `M_(e_λ)(λ)` is the spectral radiant exitance (item 7-8.2) at wavelength λ(ISO 80000-3), and `V(λ)` is spectral luminous efficiency (item 7-10.2). Integral limits can be confined depending on the spectral sensitivity of the detectors used as a sensor. The corresponding radiometric quantity is "radiant exitance" (item 7-8.1). The corresponding quantity for photons is "photon exitance" (item 7-24).
     */
    attribute def LuminousExitanceUnit :> DerivedUnit {
        private attribute lengthPF: QuantityPowerFactor[1] { :>> quantity = isq::L; :>> exponent = -2; }
        private attribute luminousIntensityPF: QuantityPowerFactor[1] { :>> quantity = isq::J; :>> exponent = 1; }
        attribute :>> quantityDimension { :>> quantityPowerFactors = (lengthPF, luminousIntensityPF); }
    }

    attribute def LuminousExitanceValue :> ScalarQuantityValue {
        attribute :>> num: Real;
        attribute :>> mRef: LuminousExitanceUnit[1];
    }
    attribute luminousExitance: LuminousExitanceValue :> scalarQuantities;

    /**
     * source: item 7-18 luminous exposure, quantity of illumination, light exposure
     * symbol(s): `H_v`, `(H)`
     * application domain: generic
     * name: LuminousExposure
     * quantity dimension: L^-2*T^1*J^1
     * measurement unit(s): lx*s, cd*sr*m^-2*s
     * tensor order: 0
     * definition: density of incident luminous energy with respect to area at a point on a real or imaginary surface, expressed by `H_v = (dQ_v)/(dA)`, where `Q_v` is luminous energy (item 7-12) and `A` is the area on which the luminous energy is incident (ISO 80000-3)
     * remarks: Luminous exposure can be derived from the spectral radiant exposure distribution by `H_v = K_m int_0^∞ H_(e,λ)(λ) V(λ) dλ`, where `K_m` is maximum luminous efficacy (item 7-11.3), `H_(e_λ)(λ)` is the spectral radiant exposure (item 7-9.2) at wavelength λ(ISO 80000-3), and `V(λ)` is spectral luminous efficiency (item 7-10.2). Integral limits can be confined depending on the spectral sensitivity of the detectors used as a sensor. The corresponding radiometric quantity is "radiant exposure" (item 7-9.1). The corresponding quantity for photons is "photon exposure" (item 7-25).
     */
    attribute def LuminousExposureUnit :> DerivedUnit {
        private attribute lengthPF: QuantityPowerFactor[1] { :>> quantity = isq::L; :>> exponent = -2; }
        private attribute durationPF: QuantityPowerFactor[1] { :>> quantity = isq::T; :>> exponent = 1; }
        private attribute luminousIntensityPF: QuantityPowerFactor[1] { :>> quantity = isq::J; :>> exponent = 1; }
        attribute :>> quantityDimension { :>> quantityPowerFactors = (lengthPF, durationPF, luminousIntensityPF); }
    }

    attribute def LuminousExposureValue :> ScalarQuantityValue {
        attribute :>> num: Real;
        attribute :>> mRef: LuminousExposureUnit[1];
    }
    attribute luminousExposure: LuminousExposureValue :> scalarQuantities;

    alias LuminousExposureUnit as QuantityOfIlluminationUnit;
    alias LuminousExposureValue as QuantityOfIlluminationValue;
    alias luminousExposure as quantityOfIllumination;

    alias LuminousExposureUnit as LightExposureUnit;
    alias LuminousExposureValue as LightExposureValue;
    alias luminousExposure as lightExposure;

    /**
     * source: item 7-19.1 photon number, number of photons
     * symbol(s): `N_p`
     * application domain: generic
     * name: PhotonNumber (specializes DimensionOneQuantity)
     * quantity dimension: 1
     * measurement unit(s): 1
     * tensor order: 0
     * definition: quotient of radiant energy and photon energy, expressed by `N_p = Q_e/(h ν)`, where `Q_e` is radiant energy (item 7-2.1), `h` is the Planck constant (ISO 80000-1), and `ν` is the frequency (ISO 80000-3) of the corresponding electromagnetic wave
     * remarks: Photon number can also be expressed by the time integral of the photon flux (item 7-20), `Φ_p`, over a given duration, `Δt`, `N_p = int_(Δt) Φ_p dt`
     */
    attribute def PhotonNumberValue :> DimensionOneValue;
    attribute photonNumber: PhotonNumberValue :> scalarQuantities;

    alias photonNumber as numberOfPhotons;

    /**
     * source: item 7-19.2 photon energy
     * symbol(s): `Q_p`, `(Q)`
     * application domain: generic
     * name: PhotonEnergy (specializes Energy)
     * quantity dimension: L^2*M^1*T^-2
     * measurement unit(s): J, kg*m^2*s^-2
     * tensor order: 0
     * definition: product of the Planck constant and frequency, expressed by `Q_p = h ν` where `h` is the Planck constant (ISO 80000-1) and `ν` is the frequency (ISO 80000-3) of the corresponding electromagnetic wave
     * remarks: Photon energy can be emitted, transferred or received. For monochromatic radiation, photon energy may be expressed by photon number (item 7-19.1). The corresponding radiometric quantity is "radiant energy" (item 7-2.1). The corresponding photometric quantity is "luminous energy" (item 7-12).
     */
    attribute photonEnergy: EnergyValue :> scalarQuantities;

    /**
     * source: item 7-20 photon flux
     * symbol(s): `Φ_p`, `(Φ)`
     * application domain: generic
     * name: PhotonFlux
     * quantity dimension: T^-1
     * measurement unit(s): s^-1
     * tensor order: 0
     * definition: rate of photon number per time interval, expressed by `Φ_p = (d N_p)/(dt)`, where `N_p` is photon number (e.g. given by item 7-19.1), transmitted or received, and `t` is time (ISO 80000-3)
     * remarks: Photon flux `Φ_p` is related to radiant flux (item 7-4.1), `Φ_e`, of monochromatic radiation, by `Φ_p = Φ_e/(h ν)` where `h` is the Planck constant (ISO 80000-1), and `ν` is the frequency (ISO 80000-3) of the corresponding electromagnetic wave. The corresponding radiometric quantity is "radiant flux" (item 7-4.1). The corresponding photometric quantity is "luminous flux" (item 7-13).
     */
    attribute def PhotonFluxUnit :> DerivedUnit {
        private attribute durationPF: QuantityPowerFactor[1] { :>> quantity = isq::T; :>> exponent = -1; }
<<<<<<< HEAD
        attribute :>> quantityDimension { :>> quantityPowerFactors = (durationPF); }
=======
        attribute :>> quantityDimension { :>> quantityPowerFactors = durationPF; }
>>>>>>> cc454bd8
    }

    attribute def PhotonFluxValue :> ScalarQuantityValue {
        attribute :>> num: Real;
        attribute :>> mRef: PhotonFluxUnit[1];
    }
    attribute photonFlux: PhotonFluxValue :> scalarQuantities;

    /**
     * source: item 7-21 photon intensity
     * symbol(s): `I_p`, `(I)`
     * application domain: generic
     * name: PhotonIntensity
     * quantity dimension: T^-1
     * measurement unit(s): s^-1*sr^-1
     * tensor order: 0
     * definition: density of photon flux with respect to solid angle in a specified direction, expressed by `I_p = (dΦ_p)/(dΩ)`, where `Φ_p` is the photon flux (item 7-20) emitted in the given direction, and `Ω` is the solid angle (ISO 80000-3) containing that direction
     * remarks: The distribution of the photon intensities as a function of the direction of emission, e.g. given by the polar angles `(θ,ϕ)` , is used to determine the photon flux (item 7-20) within a certain solid angle (ISO 80000-3) `Ω` of a source: `Φ_p = int int_Ω I_v(θ,ϕ) sin(θ) dϕ dθ`. The corresponding radiometric quantity is "radiant intensity" (item 7-5.1). The corresponding photometric quantity is "luminous intensity" (item 7-14).
     */
    attribute def PhotonIntensityUnit :> DerivedUnit {
        private attribute durationPF: QuantityPowerFactor[1] { :>> quantity = isq::T; :>> exponent = -1; }
<<<<<<< HEAD
        attribute :>> quantityDimension { :>> quantityPowerFactors = (durationPF); }
=======
        attribute :>> quantityDimension { :>> quantityPowerFactors = durationPF; }
>>>>>>> cc454bd8
    }

    attribute def PhotonIntensityValue :> ScalarQuantityValue {
        attribute :>> num: Real;
        attribute :>> mRef: PhotonIntensityUnit[1];
    }
    attribute photonIntensity: PhotonIntensityValue :> scalarQuantities;

    /**
     * source: item 7-22 photon radiance
     * symbol(s): `L_p`, `(L)`
     * application domain: generic
     * name: PhotonRadiance
     * quantity dimension: L^-2*T^-1
     * measurement unit(s): m^-2*s^-1*sr^-1
     * tensor order: 0
     * definition: density of photon intensity with respect to projected area in a specified direction at a specified point on a real or imaginary surface, expressed by `L_p = (dI_p)/(dA) 1/cos(α)`, where `I_p` is photon intensity (item 7-21), `A` is area (ISO 80000-3) and `α` the angle between the normal to the surface at the specified point and the specified direction
     * remarks: The corresponding radiometric quantity is "radiance" (item 7-6.1). The corresponding photometric quantity is "luminance" (item 7-15).
     */
    attribute def PhotonRadianceUnit :> DerivedUnit {
        private attribute lengthPF: QuantityPowerFactor[1] { :>> quantity = isq::L; :>> exponent = -2; }
        private attribute durationPF: QuantityPowerFactor[1] { :>> quantity = isq::T; :>> exponent = -1; }
        attribute :>> quantityDimension { :>> quantityPowerFactors = (lengthPF, durationPF); }
    }

    attribute def PhotonRadianceValue :> ScalarQuantityValue {
        attribute :>> num: Real;
        attribute :>> mRef: PhotonRadianceUnit[1];
    }
    attribute photonRadiance: PhotonRadianceValue :> scalarQuantities;

    /**
     * source: item 7-23 photon irradiance
     * symbol(s): `E_p`, `(E)`
     * application domain: generic
     * name: PhotonIrradiance
     * quantity dimension: L^-2*T^-1
     * measurement unit(s): m^-2*s^-1
     * tensor order: 0
     * definition: density of incident photon flux with respect to area at a point on a real or imaginary surface, expressed by `E_p = (dΦ_p)/(dA)`, where `Φ_p` is photon flux (item 7-20) and `A` is the area (ISO 80000-3) on which the photon flux is incident
     * remarks: The corresponding radiometric quantity is "irradiance" (item 7-7.1). The corresponding photometric quantity is "illuminance" (item 7-16).
     */
    attribute def PhotonIrradianceUnit :> DerivedUnit {
        private attribute lengthPF: QuantityPowerFactor[1] { :>> quantity = isq::L; :>> exponent = -2; }
        private attribute durationPF: QuantityPowerFactor[1] { :>> quantity = isq::T; :>> exponent = -1; }
        attribute :>> quantityDimension { :>> quantityPowerFactors = (lengthPF, durationPF); }
    }

    attribute def PhotonIrradianceValue :> ScalarQuantityValue {
        attribute :>> num: Real;
        attribute :>> mRef: PhotonIrradianceUnit[1];
    }
    attribute photonIrradiance: PhotonIrradianceValue :> scalarQuantities;

    /**
     * source: item 7-24 photon exitance
     * symbol(s): `M_p`, `(M)`
     * application domain: generic
     * name: PhotonExitance
     * quantity dimension: L^-2*T^-1
     * measurement unit(s): m^-2*s^-1
     * tensor order: 0
     * definition: density of exiting photon flux with respect to area at a point on a real or imaginary surface, expressed by `M_p = (dΦ_p)/(dA)`, where `Φ_p` is photon flux (item 7-20) and `A` is the area (ISO 80000-3) from which the photon flux leaves
     * remarks: The corresponding radiometric quantity is "radiant exitance" (item 7-8.1). The corresponding photometric quantity is "luminous exitance" (item 7-17).
     */
    attribute def PhotonExitanceUnit :> DerivedUnit {
        private attribute lengthPF: QuantityPowerFactor[1] { :>> quantity = isq::L; :>> exponent = -2; }
        private attribute durationPF: QuantityPowerFactor[1] { :>> quantity = isq::T; :>> exponent = -1; }
        attribute :>> quantityDimension { :>> quantityPowerFactors = (lengthPF, durationPF); }
    }

    attribute def PhotonExitanceValue :> ScalarQuantityValue {
        attribute :>> num: Real;
        attribute :>> mRef: PhotonExitanceUnit[1];
    }
    attribute photonExitance: PhotonExitanceValue :> scalarQuantities;

    /**
     * source: item 7-25 photon exposure
     * symbol(s): `H_p`, `(H)`
     * application domain: generic
     * name: PhotonExposure
     * quantity dimension: L^-2
     * measurement unit(s): m^-2
     * tensor order: 0
     * definition: density of incident photon number with respect to area at a point on a real or imaginary surface, expressed by `H_p = (dN_p)/(dA)`, where `N_p` is photon number (item 7-19.1) and `A` is the area (ISO 80000-3) on which the photons are incident
     * remarks: The corresponding radiometric quantity is "radiant exposure" (item 7-9.1). The corresponding photometric quantity is "luminous exposure" (item 7-18).
     */
    attribute def PhotonExposureUnit :> DerivedUnit {
        private attribute lengthPF: QuantityPowerFactor[1] { :>> quantity = isq::L; :>> exponent = -2; }
<<<<<<< HEAD
        attribute :>> quantityDimension { :>> quantityPowerFactors = (lengthPF); }
=======
        attribute :>> quantityDimension { :>> quantityPowerFactors = lengthPF; }
>>>>>>> cc454bd8
    }

    attribute def PhotonExposureValue :> ScalarQuantityValue {
        attribute :>> num: Real;
        attribute :>> mRef: PhotonExposureUnit[1];
    }
    attribute photonExposure: PhotonExposureValue :> scalarQuantities;

    /**
     * source: item 7-26.1 tristimulus values for the CIE 1931 standard colorimetric observer
     * symbol(s): `X,Y,Z`
     * application domain: generic
     * name: TristimulusValuesForTheCie1931StandardColorimetricObserver
     * quantity dimension: L^-2*J^1
     * measurement unit(s): cd*m^-2
     * tensor order: 0
     * definition: amounts of the three reference colour stimuli in the CIE 1931 standard colorimetric system, required to match the colour of the stimulus considered
     * remarks: For a given colour stimulus described by the colour stimulus function `φ_λ(λ)` of a radiometric quantity, `X = k int_0^∞ φ_λ(λ) overline x(λ) dλ`, `Y = k int_0^∞ φ_λ(λ) overline y(λ) dλ`, `Z = k int_0^∞ φ_λ(λ) overline z(λ) dλ`, where `overline x(λ)`, `overline y(λ)`, `overline z(λ)` are the CIE colour-matching functions for the CIE 1931 standard colorimetric observer (2° observer) (item 7-27.1). For sources, `k` may be chosen as `k = K_m` where `K_m` is the maximum luminous efficacy (item 7-11.3) so that `Y = L_v` (item 7-15) and the unit of `X`, `Y`, `Z` is `[cd*m^-2]`. For object colours, `φ_λ(λ)` is given by one of the three products `φ_λ(λ) = S_λ(λ) * {(ρ(λ)), (τ(λ)), (β(λ)):}` where `S_λ(λ)` is the relative spectral distribution of a quantity characterizing the source illuminating the object, `ρ(λ)` is the spectral reflectance, `τ(λ)` is the spectral transmittance, `β(λ)` is the spectral radiance factor, and `k` is chosen to be `k = 100 // int_0^∞ S_λ(λ) overline y(λ) dλ`. Integral limits can be confined depending on the spectral sensitivity of the detectors used as a sensor. In this case, the unit of `X`, `Y`, `Z` is `[1]`.
     */
    attribute def TristimulusValuesForTheCie1931StandardColorimetricObserverUnit :> DerivedUnit {
        private attribute lengthPF: QuantityPowerFactor[1] { :>> quantity = isq::L; :>> exponent = -2; }
        private attribute luminousIntensityPF: QuantityPowerFactor[1] { :>> quantity = isq::J; :>> exponent = 1; }
        attribute :>> quantityDimension { :>> quantityPowerFactors = (lengthPF, luminousIntensityPF); }
    }

    attribute def TristimulusValuesForTheCie1931StandardColorimetricObserverValue :> ScalarQuantityValue {
        attribute :>> num: Real;
        attribute :>> mRef: TristimulusValuesForTheCie1931StandardColorimetricObserverUnit[1];
    }
    attribute tristimulusValuesForTheCie1931StandardColorimetricObserver: TristimulusValuesForTheCie1931StandardColorimetricObserverValue :> scalarQuantities;

    /**
     * source: item 7-26.2 tristimulus values for the CIE 1964 standard colorimetric observer
<<<<<<< HEAD
     * symbol(s): `X_(10),Y_(10),Z_(10)`
=======
     * symbol(s): `X_10,Y_10,Z_10`
>>>>>>> cc454bd8
     * application domain: generic
     * name: TristimulusValuesForTheCie1964StandardColorimetricObserver
     * quantity dimension: L^-2*J^1
     * measurement unit(s): cd*m^-2
     * tensor order: 0
     * definition: amounts of the three reference colour stimuli in the CIE 1964 standard colorimetric system, required to match the colour of the stimulus considered
     * remarks: For a given colour stimulus described by the colour stimulus function `φ_λ(λ)` of a radiometric quantity, `X = k int_0^∞ φ_λ(λ) overline x(λ) dλ`, `Y = k int_0^∞ φ_λ(λ) overline y(λ) dλ`, `Z = k int_0^∞ φ_λ(λ) overline z(λ) dλ`, where `overline x(λ)`, `overline y(λ)`, `overline z(λ)` are the CIE colour-matching functions for the CIE 1931 standard colorimetric observer (2° observer) (item 7-27.1). For sources, `k` may be chosen as `k = K_m` where `K_m` is the maximum luminous efficacy (item 7-11.3) so that `Y = L_v` (item 7-15) and the unit of `X`, `Y`, `Z` is `["cd"*"m"^-2]`. For object colours, `φ_λ(λ)` is given by one of the three products `φ_λ(λ) = S_λ(λ) * {(ρ(λ)), (τ(λ)), (β(λ)):}` where `S_λ(λ)` is the relative spectral distribution of a quantity characterizing the source illuminating the object, `ρ(λ)` is the spectral reflectance, `τ(λ)` is the spectral transmittance, `β(λ)` is the spectral radiance factor, and `k` is chosen to be `k = 100 /( int_0^∞ S_λ(λ) overline y(λ) dλ)`. Integral limits can be confined depending on the spectral sensitivity of the detectors used as a sensor. In this case, the unit of `X`, `Y`, `Z` is `[1]`.
     */
    attribute def TristimulusValuesForTheCie1964StandardColorimetricObserverUnit :> DerivedUnit {
        private attribute lengthPF: QuantityPowerFactor[1] { :>> quantity = isq::L; :>> exponent = -2; }
        private attribute luminousIntensityPF: QuantityPowerFactor[1] { :>> quantity = isq::J; :>> exponent = 1; }
        attribute :>> quantityDimension { :>> quantityPowerFactors = (lengthPF, luminousIntensityPF); }
    }

    attribute def TristimulusValuesForTheCie1964StandardColorimetricObserverValue :> ScalarQuantityValue {
        attribute :>> num: Real;
        attribute :>> mRef: TristimulusValuesForTheCie1964StandardColorimetricObserverUnit[1];
    }
    attribute tristimulusValuesForTheCie1964StandardColorimetricObserver: TristimulusValuesForTheCie1964StandardColorimetricObserverValue :> scalarQuantities;

    /**
     * source: item 7-27.1 CIE colour-matching functions for the CIE 1931 standard colorimetric observer
     * symbol(s): `overline x(λ)`, `overline y(λ)`, `overline z(λ)`
     * application domain: generic
     * name: CieColourMatchingFunctionsForTheCie1931StandardColorimetricObserver (specializes DimensionOneQuantity)
     * quantity dimension: 1
     * measurement unit(s): 1
     * tensor order: 0
     * definition: functions `overline x(λ)` , `overline y(λ)` , `overline z(λ)` in the CIE 1931 standard colorimetric system
     * remarks: Values of `overline x(λ)` , `overline y(λ)` and `overline z(λ)` are defined in the CIE 1931 standard colorimetric system (2° observer) — applicable to fields of observation of angular opening from 1° to 4°.
     */
    attribute def CieColourMatchingFunctionsForTheCie1931StandardColorimetricObserverValue :> DimensionOneValue;
    attribute cieColourMatchingFunctionsForTheCie1931StandardColorimetricObserver: CieColourMatchingFunctionsForTheCie1931StandardColorimetricObserverValue :> scalarQuantities;

    /**
     * source: item 7-27.2 CIE colour-matching functions for the CIE 1964 standard colorimetric observer
     * symbol(s): `overline x_10(λ)`, `overline y_10(λ)`, `overline z_10(λ)`
     * application domain: generic
     * name: CieColourMatchingFunctionsForTheCie1964StandardColorimetricObserver (specializes DimensionOneQuantity)
     * quantity dimension: 1
     * measurement unit(s): 1
     * tensor order: 0
     * definition: functions `overline x_10(λ)` , `overline y_10(λ)` , `overline z_10(λ)` in the CIE 1964 standard colorimetric system
     * remarks: Values of `overline x_10(λ)` , `overline y_10(λ)` and `overline z_10(λ)` are defined in the CIE 1964 standard colorimetric system (10° observer) — applicable to fields of observation with angles greater than 4°.
     */
    attribute def CieColourMatchingFunctionsForTheCie1964StandardColorimetricObserverValue :> DimensionOneValue;
    attribute cieColourMatchingFunctionsForTheCie1964StandardColorimetricObserver: CieColourMatchingFunctionsForTheCie1964StandardColorimetricObserverValue :> scalarQuantities;

    /**
     * source: item 7-28.1 chromaticity coordinates in the CIE 1931 standard colorimetric system
     * symbol(s): `x,y,z`
     * application domain: generic
     * name: ChromaticityCoordinatesInTheCie1931StandardColorimetricSystem (specializes DimensionOneQuantity)
     * quantity dimension: 1
     * measurement unit(s): 1
     * tensor order: 0
     * definition: coordinates expressing the quotients of each of a set of three tristimulus values for the CIE 1931 standard colorimetric observer (item 7-26.1) and their sum, expressed by `x = X / (X+Y+Z)` , `y = Y / (X+Y+Z)` , `z = Z / (X+Y+Z)`
     * remarks: Since `x + y + z = 1`, two variables are sufficient to express chromaticity.
     */
    attribute def ChromaticityCoordinatesInTheCie1931StandardColorimetricSystemValue :> DimensionOneValue;
    attribute chromaticityCoordinatesInTheCie1931StandardColorimetricSystem: ChromaticityCoordinatesInTheCie1931StandardColorimetricSystemValue :> scalarQuantities;

    /**
     * source: item 7-28.2 chromaticity coordinates in the CIE 1964 standard colorimetric system
     * symbol(s): `x_10,y_10,z_10`
     * application domain: generic
     * name: ChromaticityCoordinatesInTheCie1964StandardColorimetricSystem (specializes DimensionOneQuantity)
     * quantity dimension: 1
     * measurement unit(s): 1
     * tensor order: 0
     * definition: coordinates expressing the quotients of each of a set of three tristimulus values for the CIE 1964 standard colorimetric observer (item 7-26.2) and their sum, expressed by `x_10 = X_10 / (X_10+Y_10+Z_10)`, `y_10 = Y_10 / (X_10+Y_10+Z_10)`, `z_10 = Z_10 / (X_10+Y_10+Z_10)`
     * remarks: Since `x_10 + y_10 + z_10 = 1`, two variables are sufficient to express chromaticity.
     */
    attribute def ChromaticityCoordinatesInTheCie1964StandardColorimetricSystemValue :> DimensionOneValue;
    attribute chromaticityCoordinatesInTheCie1964StandardColorimetricSystem: ChromaticityCoordinatesInTheCie1964StandardColorimetricSystemValue :> scalarQuantities;

    /**
     * source: item 7-29.1 colour temperature
     * symbol(s): `T_c`
     * application domain: generic
     * name: ColourTemperature (specializes ThermodynamicTemperature)
     * quantity dimension: Θ^1
     * measurement unit(s): K
     * tensor order: 0
     * definition: temperature of a Planckian radiator whose radiation has the same chromaticity as that of a given stimulus
     * remarks: None.
     */
    attribute colourTemperature: ThermodynamicTemperatureValue :> scalarQuantities;

    /**
     * source: item 7-29.2 correlated colour temperature
     * symbol(s): `T_"cp"`
     * application domain: generic
     * name: CorrelatedColourTemperature (specializes ThermodynamicTemperature)
     * quantity dimension: Θ^1
     * measurement unit(s): K
     * tensor order: 0
     * definition: temperature of a Planckian radiator having the chromaticity nearest the chromaticity associated with the given spectral distribution on a modified 1976 CIE Uniform Chromaticity Scale (UCS) diagram where `u',2/3 v'` are the coordinates of the Planckian locus and the test stimulus
     * remarks: None.
     */
    attribute correlatedColourTemperature: ThermodynamicTemperatureValue :> scalarQuantities;

    /**
     * source: item 7-30.1 emissivity
     * symbol(s): `ε`, `ε_T`
     * application domain: generic
     * name: Emissivity (specializes DimensionOneQuantity)
     * quantity dimension: 1
     * measurement unit(s): 1
     * tensor order: 0
     * definition: quotient of the radiant exitance of a radiator and the radiant exitance of a Planckian radiator at the same temperature, expressed by `ε = M/M_b`, where `M` is the radiant exitance (item 7-8.1) of a thermal radiator and `M_b` is the radiant exitance of a Planckian radiator at the same temperature (ISO 80000-5)
     * remarks: None.
     */
    attribute def EmissivityValue :> DimensionOneValue;
    attribute emissivity: EmissivityValue :> scalarQuantities;

    /**
     * source: item 7-30.2 emissivity at a specified wavelength
     * symbol(s): `ε(λ)`
     * application domain: generic
     * name: EmissivityAtASpecifiedWavelength (specializes DimensionOneQuantity)
     * quantity dimension: 1
     * measurement unit(s): 1
     * tensor order: 0
     * definition: quotient of the radiant exitance of a radiator at a specified wavelength and the radiant exitance of a Planckian radiator at the same temperature and at the same wavelength, expressed by `ε(λ) = M(λ) / M_b(λ)`, where `M(λ)` is the radiant exitance (item 7-8.1) of a thermal radiator at a specified wavelength and `M_b(λ)` is the radiant exitance of a Planckian radiator at the same temperature at a specified wavelength (ISO 80000-3)
     * remarks: None.
     */
    attribute def EmissivityAtASpecifiedWavelengthValue :> DimensionOneValue;
    attribute emissivityAtASpecifiedWavelength: EmissivityAtASpecifiedWavelengthValue :> scalarQuantities;

    /**
     * source: item 7-31.1 absorptance
     * symbol(s): `α`, `a`
     * application domain: generic
     * name: Absorptance (specializes DimensionOneQuantity)
     * quantity dimension: 1
     * measurement unit(s): 1
     * tensor order: 0
     * definition: quotient of absorbed radiant flux and incident radiant flux, expressed by `α = Φ_a/Φ_m`, where `Φ_a` is absorbed radiant flux (item 7-4.1) and `Φ_m` is incident radiant flux
     * remarks: This quantity is also defined spectrally in terms of wavelength, in which case "spectral" is added before the quantity name. Due to energy conservation, `α + ρ + τ = 1` except when polarized radiation is observed, where `ρ` is reflectance (item 7-31.3) and `τ` is transmittance (item 7-31.5).
     */
    attribute def AbsorptanceValue :> DimensionOneValue;
    attribute absorptance: AbsorptanceValue :> scalarQuantities;

    /**
     * source: item 7-31.2 luminous absorptance
     * symbol(s): `α_v`
     * application domain: generic
     * name: LuminousAbsorptance (specializes DimensionOneQuantity)
     * quantity dimension: 1
     * measurement unit(s): 1
     * tensor order: 0
     * definition: quotient of absorbed luminous flux and incident luminous flux, expressed by `α_v = Φ_(v,a)/Φ_(v,m)`, where `Φ_(v,a)` is absorbed luminous flux (item 7-13) and `Φ_(v,m)` is incident luminous flux
     * remarks: From spectral absorptance, `α(λ)`, luminous absorptance can be calculated by `α_v = (int_0^∞ α(λ) Φ_(e,λ)(λ) V(λ) dλ)/(int_0^∞ Φ_(e,λ)(λ) V(λ) dλ)`, where `Φ_(e,λ)(λ)` is spectral radiant flux (or relative spectral distribution) of the source, and `V(λ)` is spectral luminous efficiency (item 7-10.2). See also item 7-31.1.
     */
    attribute def LuminousAbsorptanceValue :> DimensionOneValue;
    attribute luminousAbsorptance: LuminousAbsorptanceValue :> scalarQuantities;

    /**
     * source: item 7-31.3 reflectance
     * symbol(s): `ρ`
     * application domain: generic
     * name: Reflectance (specializes DimensionOneQuantity)
     * quantity dimension: 1
     * measurement unit(s): 1
     * tensor order: 0
     * definition: quotient of reflected radiant flux and incident radiant flux, expressed by `ρ = Φ_r/Φ_m`, where `Φ_r` is reflected radiant flux (item 7-4.1) and `Φ_m` is incident radiant flux
     * remarks: This quantity is also defined spectrally in terms of wavelength, in which case, "spectral" is added before the quantity name. Due to energy conservation, `α + ρ + τ = 1` except when polarized radiation is observed, where `α` is absorptance (item 7-31.1) and `τ` is transmittance (item 7-31.5).
     */
    attribute def ReflectanceValue :> DimensionOneValue;
    attribute reflectance: ReflectanceValue :> scalarQuantities;

    /**
     * source: item 7-31.4 luminous reflectance
     * symbol(s): `ρ_v`
     * application domain: generic
     * name: LuminousReflectance (specializes DimensionOneQuantity)
     * quantity dimension: 1
     * measurement unit(s): 1
     * tensor order: 0
     * definition: quotient of reflected luminous flux and incident luminous flux, is expressed by `ρ_v = Φ_(v,r)/Φ_(v,m)`, where `Φ_(v,r)` is reflected luminous flux (item 7-13) and `Φ_(v,m)` is incident luminous flux
     * remarks: From spectral reflectance, `ρ(λ)`, luminous reflectance can be calculated by `ρ_v = (int_0^∞ ρ(λ) Φ_(e,λ)(λ) V(λ) dλ)/(int_0^∞ Φ_(e,λ)(λ) V(λ) dλ)`, where `Φ_(e,λ)(λ)` is spectral radiant flux (or relative spectral distribution) of the source, and `V(λ)` is spectral luminous efficiency (item 7-10.2). See also item 7-31.3.
     */
    attribute def LuminousReflectanceValue :> DimensionOneValue;
    attribute luminousReflectance: LuminousReflectanceValue :> scalarQuantities;

    /**
     * source: item 7-31.5 transmittance
     * symbol(s): `τ`, `T`
     * application domain: generic
     * name: Transmittance (specializes DimensionOneQuantity)
     * quantity dimension: 1
     * measurement unit(s): 1
     * tensor order: 0
     * definition: quotient of transmitted radiant flux and incident radiant flux, expressed by `τ = Φ_t/Φ_m`, where `Φ_t` is transmitted radiant flux (item 7-4.1) and `Φ_m` is incident radiant flux
     * remarks: This quantity is also defined spectrally in terms of wavelength, in which case, "spectral" is added before the quantity name. Due to energy conservation, `α + ρ + τ = 1` except when polarized radiation is observed, where `α` is absorptance (item 7-31.1) and `ρ` is reflectance (item 7-31.3).
     */
    attribute def TransmittanceValue :> DimensionOneValue;
    attribute transmittance: TransmittanceValue :> scalarQuantities;

    /**
     * source: item 7-31.6 luminous transmittance
     * symbol(s): `τ_v`
     * application domain: generic
     * name: LuminousTransmittance (specializes DimensionOneQuantity)
     * quantity dimension: 1
     * measurement unit(s): 1
     * tensor order: 0
     * definition: quotient of transmitted luminous flux and incident luminous flux, expressed by `τ_v = Φ_(v,t)/Φ_(v,m)`, where `Φ_(v,t)` is transmitted luminous flux (item 7-13) and `Φ_(v,m)` is luminous flux of the incident radiation
     * remarks: From the spectral transmittance `τ(λ)`, luminous transmittance can be calculated by `τ_v = (int_0^∞ τ(λ) Φ_(e,λ)(λ) V(λ) dλ)/(int_0^∞ Φ_(e,λ)(λ) V(λ) dλ)`, where `Φ_(e,λ)(λ)` is the spectral radiant flux (or relative spectral distribution) of the source, and `V(λ)` is the spectral luminous efficiency (item 7-10.2). See also item 7-31.5.
     */
    attribute def LuminousTransmittanceValue :> DimensionOneValue;
    attribute luminousTransmittance: LuminousTransmittanceValue :> scalarQuantities;

    /**
     * source: item 7-32.1 transmittance optical density, optical density, transmittance density, decadic absorbance
     * symbol(s): `D`, `A_10`, `D_τ`
     * application domain: generic
     * name: TransmittanceOpticalDensity (specializes DimensionOneQuantity)
     * quantity dimension: 1
     * measurement unit(s): 1
     * tensor order: 0
     * definition: logarithm to base 10 of the reciprocal of the transmittance, `τ` (item 7-31.5)
     * remarks: If defined in terms of wavelength, the optical density can be expressed by `A_10(λ) = -log(τ(λ))`, where `τ(λ)` is the transmittance (item 7-31.5) in terms of wavelength. In spectroscopy, the name "absorbance" `A_10` is generally used.
     */
    attribute def TransmittanceOpticalDensityValue :> DimensionOneValue;
    attribute transmittanceOpticalDensity: TransmittanceOpticalDensityValue :> scalarQuantities;

    alias transmittanceOpticalDensity as opticalDensity;

    alias transmittanceOpticalDensity as transmittanceDensity;

    alias transmittanceOpticalDensity as decadicAbsorbance;

    /**
     * source: item 7-32.2 Napierian absorbance
     * symbol(s): `A_n`, `B`
     * application domain: generic
     * name: NapierianAbsorbance (specializes DimensionOneQuantity)
     * quantity dimension: 1
     * measurement unit(s): 1
     * tensor order: 0
     * definition: natural (Napierian) logarithm of the reciprocal of the transmittance, `τ` (item 7-31.5)
     * remarks: If defined in terms of wavelength, the Napierian absorbance can be expressed by `A_n(λ) = B(λ) = -log(τ(λ))`. It can also be expressed as `A_n(λ) = l*α(λ)`, where `α` is linear absorption coefficient (item 7-35.2) and `l` is length (ISO 80000-3) traversed.
     */
    attribute def NapierianAbsorbanceValue :> DimensionOneValue;
    attribute napierianAbsorbance: NapierianAbsorbanceValue :> scalarQuantities;

    /**
     * source: item 7-33.1 radiance factor
     * symbol(s): `β_e`, `(β)`
     * application domain: generic
     * name: RadianceFactor (specializes DimensionOneQuantity)
     * quantity dimension: 1
     * measurement unit(s): 1
     * tensor order: 0
     * definition: quotient of the radiance of a surface element in a specified direction and the radiance of the perfect reflecting diffuser or perfect transmitting diffuser identically irradiated and viewed, expressed by `β_e = L_(e,n)/L_(e,d)`, where `L_(e,n)` is the radiance (item 7-6.1) of a surface element in a given direction and `L_(e,d)` is the radiance of the perfect reflecting or transmitting diffuser identically irradiated and viewed
     * remarks: The definition holds for a surface element of a non-self-radiating medium, in a given direction and under specified conditions of irradiation. Radiance factor is equivalent to reflectance factor (item 7-34) or luminance factor (item 7-33.2) when the cone angle is infinitely small, and is equivalent to reflectance (item 7-31.3) when the cone angle is `2π ["sr"]`. These quantities are also defined spectrally and called spectral radiance factor `β(λ)` and spectral reflectance factor `R(λ)`. The ideal isotropic (Lambertian) diffuser with reflectance (item 7-31.3) or transmittance (item 7-31.5) equal to 1 is called "perfect diffuser".
     */
    attribute def RadianceFactorValue :> DimensionOneValue;
    attribute radianceFactor: RadianceFactorValue :> scalarQuantities;

    /**
     * source: item 7-33.2 luminance factor
     * symbol(s): `β_v`, `(β)`
     * application domain: generic
     * name: LuminanceFactor (specializes DimensionOneQuantity)
     * quantity dimension: 1
     * measurement unit(s): 1
     * tensor order: 0
     * definition: quotient of the luminance of a surface element in a specified direction and the luminance of the perfect reflecting diffuser or perfect transmitting diffuser identically illuminated and viewed, expressed by `β_v = L_(v,n)/L_(v,d)`, where `L_(v,n)` is the luminance (item 7-15) of a surface element in a given direction and `L_(v,d)` is the luminance of the perfect reflecting or transmitting diffuser identically illuminated and viewed
     * remarks: The definition holds for a surface element of a non-luminous medium, in a given direction and under specified conditions of irradiation. This quantity is also defined spectrally and is called "spectral luminance factor". For the analogous radiant quantity "radiance factor", see item 7-33.1.
     */
    attribute def LuminanceFactorValue :> DimensionOneValue;
    attribute luminanceFactor: LuminanceFactorValue :> scalarQuantities;

    /**
     * source: item 7-34 reflectance factor
     * symbol(s): `R`
     * application domain: generic
     * name: ReflectanceFactor (specializes DimensionOneQuantity)
     * quantity dimension: 1
     * measurement unit(s): 1
     * tensor order: 0
     * definition: quotient of the flux reflected in the directions delimited by a given cone with apex at a surface element and the flux reflected in the same directions by a perfect reflecting diffuser identically irradiated or illuminated, expressed by `R = Φ_n/Φ_d`, where `Φ_n` is the flux reflected in the directions delimited by a given cone and `Φ_d` is the flux reflected in the same directions by an identically irradiated diffuser of reflectance (item 7-31.3) equal to 1
     * remarks: The flux can be a radiant flux (item 7‐4.1) or a luminous flux (item 7‐13). The definition holds for a surface element, for the part of the reflected radiation contained in a given cone with apex at the surface element, and for incident radiation of given spectral composition, polarization and geometric distribution. Reflectance factor is equivalent to radiance factor (item 7-33.1) or luminance factor (item 7-33.2) when the cone angle is infinitely small, and is equivalent to reflectance (item 7-31.3) when the cone angle is 2π sr. These quantities are also defined spectrally and called spectral radiance factor `β(λ)` and spectral reflectance factor `R(λ)`. The ideal isotropic (Lambertian) diffuser with reflectance (item 7-31.3) or transmittance (item 7-31.5) equal to 1 is called a perfect diffuser.
     */
    attribute def ReflectanceFactorValue :> DimensionOneValue;
    attribute reflectanceFactor: ReflectanceFactorValue :> scalarQuantities;

    /**
     * source: item 7-35.1 linear attenuation coefficient, linear extinction coefficient
     * symbol(s): `μ`, `μ_l`
     * application domain: radiometry
     * name: LinearAttenuationCoefficient
     * quantity dimension: L^-1
     * measurement unit(s): m^-1
     * tensor order: 0
     * definition: relative decrease in radiant flux caused by absorption and scattering
     * remarks: This quantity is also defined spectrally in terms of wavelength, in which case, "spectral" is added before this quantity name. The spectral linear attenuation coefficient can be expressed by the relative decrease in the spectral radiant flux, `Φ_(e,λ)(λ)`, with respect to propagation length, `l`, of a collimated beam at a point in an absorbing and scattering medium `μ(λ) = 1/(Φ_(e,λ)(λ)) (d Φ_(e,λ)(λ))/(dl)`. Similarly, luminous and photon quantities can be defined.
     */
    attribute def LinearAttenuationCoefficientUnit :> DerivedUnit {
        private attribute lengthPF: QuantityPowerFactor[1] { :>> quantity = isq::L; :>> exponent = -1; }
<<<<<<< HEAD
        attribute :>> quantityDimension { :>> quantityPowerFactors = (lengthPF); }
=======
        attribute :>> quantityDimension { :>> quantityPowerFactors = lengthPF; }
>>>>>>> cc454bd8
    }

    attribute def LinearAttenuationCoefficientValue :> ScalarQuantityValue {
        attribute :>> num: Real;
        attribute :>> mRef: LinearAttenuationCoefficientUnit[1];
    }
    attribute linearAttenuationCoefficient: LinearAttenuationCoefficientValue :> scalarQuantities;

    alias LinearAttenuationCoefficientUnit as LinearExtinctionCoefficientUnit;
    alias LinearAttenuationCoefficientValue as LinearExtinctionCoefficientValue;
    alias linearAttenuationCoefficient as linearExtinctionCoefficient;

    /**
     * source: item 7-35.2 linear absorption coefficient
     * symbol(s): `α_l`, `a_l`, `α`
     * application domain: radiometry
     * name: LinearAbsorptionCoefficient
     * quantity dimension: L^-1
     * measurement unit(s): m^-1
     * tensor order: 0
     * definition: relative decrease in radiant flux (item 7-4.1) caused by absorption
     * remarks: This quantity is also defined spectrally in terms of wavelength, in which case, "spectral" is added before this quantity name. The spectral linear absorption coefficient can be expressed by the relative decrease in the spectral radiant flux, `Φ_(e,λ)(λ)`, with respect to propagation length, `l`, of a collimated beam at a point in an absorbing medium `α_l(λ) = 1/(Φ_(e,λ)(λ)) (d Φ_(e,λ)(λ))/(dl)`. It can also be expressed as a function of transmittance (item 7-31.5). `α_l = -ln(τ)/l = A_n/l`. The linear absorption coefficient is that part of the linear attenuation coefficient (item 7-35.1) that is due to absorption. Scattering might also contribute. Similarly, luminous and photon quantities can be defined.
     */
    attribute def LinearAbsorptionCoefficientUnit :> DerivedUnit {
        private attribute lengthPF: QuantityPowerFactor[1] { :>> quantity = isq::L; :>> exponent = -1; }
<<<<<<< HEAD
        attribute :>> quantityDimension { :>> quantityPowerFactors = (lengthPF); }
=======
        attribute :>> quantityDimension { :>> quantityPowerFactors = lengthPF; }
>>>>>>> cc454bd8
    }

    attribute def LinearAbsorptionCoefficientValue :> ScalarQuantityValue {
        attribute :>> num: Real;
        attribute :>> mRef: LinearAbsorptionCoefficientUnit[1];
    }
    attribute linearAbsorptionCoefficient: LinearAbsorptionCoefficientValue :> scalarQuantities;

    /**
     * source: item 7-36.1 mass attenuation coefficient
     * symbol(s): `μ_m`
     * application domain: radiometry
     * name: MassAttenuationCoefficient
     * quantity dimension: L^2*M^-1
     * measurement unit(s): kg^-1*m^2
     * tensor order: 0
     * definition: quotient of the linear attenuation coefficient (item 7-35.1), `μ`, and the mass density (ISO 80000-4), `ρ`, of the medium
     * remarks: This quantity is also defined spectrally in terms of wavelength, in which case, "spectral" is added before this quantity name, which can be expressed by `μ_m(λ) = (μ(λ))/ρ_m`. Similarly, luminous and photon quantities can be defined.
     */
    attribute def MassAttenuationCoefficientUnit :> DerivedUnit {
        private attribute lengthPF: QuantityPowerFactor[1] { :>> quantity = isq::L; :>> exponent = 2; }
        private attribute massPF: QuantityPowerFactor[1] { :>> quantity = isq::M; :>> exponent = -1; }
        attribute :>> quantityDimension { :>> quantityPowerFactors = (lengthPF, massPF); }
    }

    attribute def MassAttenuationCoefficientValue :> ScalarQuantityValue {
        attribute :>> num: Real;
        attribute :>> mRef: MassAttenuationCoefficientUnit[1];
    }
    attribute massAttenuationCoefficient: MassAttenuationCoefficientValue :> scalarQuantities;

    /**
     * source: item 7-36.2 mass absorption coefficient
     * symbol(s): `α_m`
     * application domain: radiometry
     * name: MassAbsorptionCoefficient
     * quantity dimension: L^2*M^-1
     * measurement unit(s): kg^-1*m^2
     * tensor order: 0
     * definition: quotient of the linear absorption coefficient (item 7-35.2), `α`, and the mass density (ISO 80000-4), `ρ`, of the medium
     * remarks: This quantity is also defined spectrally in terms of wavelength, in which case, "spectral" is added before this quantity name, which can be expressed by `α_m(λ) = (α(λ))/ρ_m`. Similarly, luminous and photon quantities can be defined.
     */
    attribute def MassAbsorptionCoefficientUnit :> DerivedUnit {
        private attribute lengthPF: QuantityPowerFactor[1] { :>> quantity = isq::L; :>> exponent = 2; }
        private attribute massPF: QuantityPowerFactor[1] { :>> quantity = isq::M; :>> exponent = -1; }
        attribute :>> quantityDimension { :>> quantityPowerFactors = (lengthPF, massPF); }
    }

    attribute def MassAbsorptionCoefficientValue :> ScalarQuantityValue {
        attribute :>> num: Real;
        attribute :>> mRef: MassAbsorptionCoefficientUnit[1];
    }
    attribute massAbsorptionCoefficient: MassAbsorptionCoefficientValue :> scalarQuantities;

    /**
     * source: item 7-37 molar absorption coefficient
     * symbol(s): `χ`
     * application domain: radiometry
     * name: MolarAbsorptionCoefficient
     * quantity dimension: L^2*N^-1
     * measurement unit(s): m^2*mol^-1
     * tensor order: 0
     * definition: product of linear absorption coefficient and molar volume, expressed by `χ = α V_m`, where `α` is linear absorption coefficient (item 7-35.2) and `V_m` is molar volume (ISO 80000-9)
     * remarks: The molar absorption coefficient can also be expressed by `χ = α c` where `c` is amount-of-substance concentration (ISO 80000-9). Similarly, luminous and photon quantities can be defined.
     */
    attribute def MolarAbsorptionCoefficientUnit :> DerivedUnit {
        private attribute lengthPF: QuantityPowerFactor[1] { :>> quantity = isq::L; :>> exponent = 2; }
        private attribute amountOfSubstancePF: QuantityPowerFactor[1] { :>> quantity = isq::N; :>> exponent = -1; }
        attribute :>> quantityDimension { :>> quantityPowerFactors = (lengthPF, amountOfSubstancePF); }
    }

    attribute def MolarAbsorptionCoefficientValue :> ScalarQuantityValue {
        attribute :>> num: Real;
        attribute :>> mRef: MolarAbsorptionCoefficientUnit[1];
    }
    attribute molarAbsorptionCoefficient: MolarAbsorptionCoefficientValue :> scalarQuantities;

}<|MERGE_RESOLUTION|>--- conflicted
+++ resolved
@@ -1,10 +1,6 @@
 /**
  * International System of Quantities and Units
-<<<<<<< HEAD
- * Generated on 2021-05-06T13:20:43Z from standard ISO-80000-7:2019 "Light"
-=======
  * Generated on 2021-05-07T14:31:30Z from standard ISO-80000-7:2019 "Light"
->>>>>>> cc454bd8
  * see also https://www.iso.org/obp/ui/#iso:std:iso:80000:-7:ed-2:v1:en
  *
  * Note 1: In documentation comments, AsciiMath notation (see http://asciimath.org/) is used for mathematical concepts,
@@ -631,11 +627,7 @@
      */
     attribute def LuminousFluxUnit :> DerivedUnit {
         private attribute luminousIntensityPF: QuantityPowerFactor[1] { :>> quantity = isq::J; :>> exponent = 1; }
-<<<<<<< HEAD
-        attribute :>> quantityDimension { :>> quantityPowerFactors = (luminousIntensityPF); }
-=======
         attribute :>> quantityDimension { :>> quantityPowerFactors = luminousIntensityPF; }
->>>>>>> cc454bd8
     }
 
     attribute def LuminousFluxValue :> ScalarQuantityValue {
@@ -804,11 +796,7 @@
      */
     attribute def PhotonFluxUnit :> DerivedUnit {
         private attribute durationPF: QuantityPowerFactor[1] { :>> quantity = isq::T; :>> exponent = -1; }
-<<<<<<< HEAD
-        attribute :>> quantityDimension { :>> quantityPowerFactors = (durationPF); }
-=======
         attribute :>> quantityDimension { :>> quantityPowerFactors = durationPF; }
->>>>>>> cc454bd8
     }
 
     attribute def PhotonFluxValue :> ScalarQuantityValue {
@@ -830,11 +818,7 @@
      */
     attribute def PhotonIntensityUnit :> DerivedUnit {
         private attribute durationPF: QuantityPowerFactor[1] { :>> quantity = isq::T; :>> exponent = -1; }
-<<<<<<< HEAD
-        attribute :>> quantityDimension { :>> quantityPowerFactors = (durationPF); }
-=======
         attribute :>> quantityDimension { :>> quantityPowerFactors = durationPF; }
->>>>>>> cc454bd8
     }
 
     attribute def PhotonIntensityValue :> ScalarQuantityValue {
@@ -925,11 +909,7 @@
      */
     attribute def PhotonExposureUnit :> DerivedUnit {
         private attribute lengthPF: QuantityPowerFactor[1] { :>> quantity = isq::L; :>> exponent = -2; }
-<<<<<<< HEAD
-        attribute :>> quantityDimension { :>> quantityPowerFactors = (lengthPF); }
-=======
         attribute :>> quantityDimension { :>> quantityPowerFactors = lengthPF; }
->>>>>>> cc454bd8
     }
 
     attribute def PhotonExposureValue :> ScalarQuantityValue {
@@ -963,11 +943,7 @@
 
     /**
      * source: item 7-26.2 tristimulus values for the CIE 1964 standard colorimetric observer
-<<<<<<< HEAD
-     * symbol(s): `X_(10),Y_(10),Z_(10)`
-=======
      * symbol(s): `X_10,Y_10,Z_10`
->>>>>>> cc454bd8
      * application domain: generic
      * name: TristimulusValuesForTheCie1964StandardColorimetricObserver
      * quantity dimension: L^-2*J^1
@@ -1271,11 +1247,7 @@
      */
     attribute def LinearAttenuationCoefficientUnit :> DerivedUnit {
         private attribute lengthPF: QuantityPowerFactor[1] { :>> quantity = isq::L; :>> exponent = -1; }
-<<<<<<< HEAD
-        attribute :>> quantityDimension { :>> quantityPowerFactors = (lengthPF); }
-=======
         attribute :>> quantityDimension { :>> quantityPowerFactors = lengthPF; }
->>>>>>> cc454bd8
     }
 
     attribute def LinearAttenuationCoefficientValue :> ScalarQuantityValue {
@@ -1301,11 +1273,7 @@
      */
     attribute def LinearAbsorptionCoefficientUnit :> DerivedUnit {
         private attribute lengthPF: QuantityPowerFactor[1] { :>> quantity = isq::L; :>> exponent = -1; }
-<<<<<<< HEAD
-        attribute :>> quantityDimension { :>> quantityPowerFactors = (lengthPF); }
-=======
         attribute :>> quantityDimension { :>> quantityPowerFactors = lengthPF; }
->>>>>>> cc454bd8
     }
 
     attribute def LinearAbsorptionCoefficientValue :> ScalarQuantityValue {
