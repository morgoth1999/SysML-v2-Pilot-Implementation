--- conflicted
+++ resolved
@@ -208,7 +208,6 @@
 	attribute def AffineTransformationMatrix3d :> CoordinateTransformation, Array {
 		doc
 		/*
-<<<<<<< HEAD
 		 * AffineTransformationMatrix3d is a three dimensional CoordinateTransformation specified via an affine transformation matrix
 		 *
 		 * The interpretation of the matrix is as follows:
@@ -240,38 +239,6 @@
 			assert constraint { source.dimensions == 3 }
 	}
 
-=======
-		 * AffineTransformationMatrix3d is a three dimensional CoordinateTransformation specified via an affine transformation matrix
-		 *
-		 * The interpretation of the matrix is as follows:
-		 * - the upper left 3x3 matrix represents the rotation matrix
-		 * - the uper right 3x1 column vector represents the translation vector
-		 * - the bottom row must be the row vector (0, 0, 0, 1).
-		 *
-		 * I.e. the matrix has the following form:
-		 * ( R, R, R, T,
-		 *   R, R, R, T,
-		 *   R, R, R, T,
-		 *   0, 0, 0, 1 )
-		 * where the cells marked R form the rotation matrix and the cells marked T form the translation vector.
-		 * 
-		 * Note: See https://en.wikipedia.org/wiki/Transformation_matrix, under affine transformations for a general explanation.
-		 */
-	
-		    attribute rotationMatrix : Array {
-				attribute :>> elements : Real[9] ordered nonunique;
-				attribute :>> dimensions = (3, 3);
-		    }
-			attribute translationVector : ThreeVectorValue[1] { :>> elements : Real[3]; }
-			attribute :>> dimensions = (4, 4);
-			attribute :>> elements : Real[16] ordered nonunique = (
-				rotationMatrix.elements[1], rotationMatrix.elements[2], rotationMatrix.elements[3], translationVector[1],
-				rotationMatrix.elements[4], rotationMatrix.elements[5], rotationMatrix.elements[6], translationVector[2],
-				rotationMatrix.elements[7], rotationMatrix.elements[8], rotationMatrix.elements[9], translationVector[3],
-				0, 0, 0, 1);
-			assert constraint { source.dimensions == 3 }
-	}
-
 	attribute def NullTransformation :> AffineTransformationMatrix3d {
 		doc
 		/*
@@ -288,7 +255,6 @@
 
 	attribute nullTransformation : NullTransformation [1];
 
->>>>>>> 5f0df75e
 	abstract attribute def MeasurementUnit :> ScalarMeasurementReference {
 		doc
 		/*
@@ -547,8 +513,6 @@
 		doc
 		/*
 		 * Constraint definition to verify that the given unit power factors comply with the required quantity dimension
-		 *
-		 * TODO: The implementation of this constraint requires reflection.
 		 */
 	
     	in unitPowerFactors: UnitPowerFactor[*] ordered;
