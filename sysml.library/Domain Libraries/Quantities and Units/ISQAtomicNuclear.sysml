--- conflicted
+++ resolved
@@ -1,10 +1,6 @@
 /**
  * International System of Quantities and Units
-<<<<<<< HEAD
- * Generated on 2021-05-06T13:20:43Z from standard ISO-80000-10:2019 "Atomic and nuclear physics"
-=======
  * Generated on 2021-05-07T14:31:30Z from standard ISO-80000-10:2019 "Atomic and nuclear physics"
->>>>>>> cc454bd8
  * see also https://www.iso.org/obp/ui/#iso:std:iso:80000:-10:ed-2:v1:en
  *
  * Note 1: In documentation comments, AsciiMath notation (see http://asciimath.org/) is used for mathematical concepts,
@@ -193,11 +189,7 @@
      */
     attribute def RydbergConstantUnit :> DerivedUnit {
         private attribute lengthPF: QuantityPowerFactor[1] { :>> quantity = isq::L; :>> exponent = -1; }
-<<<<<<< HEAD
-        attribute :>> quantityDimension { :>> quantityPowerFactors = (lengthPF); }
-=======
         attribute :>> quantityDimension { :>> quantityPowerFactors = lengthPF; }
->>>>>>> cc454bd8
     }
 
     attribute def RydbergConstantValue :> ScalarQuantityValue {
@@ -630,11 +622,7 @@
      */
     attribute def LarmorFrequencyUnit :> DerivedUnit {
         private attribute durationPF: QuantityPowerFactor[1] { :>> quantity = isq::T; :>> exponent = -1; }
-<<<<<<< HEAD
-        attribute :>> quantityDimension { :>> quantityPowerFactors = (durationPF); }
-=======
         attribute :>> quantityDimension { :>> quantityPowerFactors = durationPF; }
->>>>>>> cc454bd8
     }
 
     attribute def LarmorFrequencyValue :> ScalarQuantityValue {
@@ -697,11 +685,7 @@
      */
     attribute def NuclearQuadrupoleMomentUnit :> DerivedUnit {
         private attribute lengthPF: QuantityPowerFactor[1] { :>> quantity = isq::L; :>> exponent = 2; }
-<<<<<<< HEAD
-        attribute :>> quantityDimension { :>> quantityPowerFactors = (lengthPF); }
-=======
         attribute :>> quantityDimension { :>> quantityPowerFactors = lengthPF; }
->>>>>>> cc454bd8
     }
 
     attribute def NuclearQuadrupoleMomentValue :> ScalarQuantityValue {
@@ -844,11 +828,7 @@
      */
     attribute def DecayConstantUnit :> DerivedUnit {
         private attribute durationPF: QuantityPowerFactor[1] { :>> quantity = isq::T; :>> exponent = -1; }
-<<<<<<< HEAD
-        attribute :>> quantityDimension { :>> quantityPowerFactors = (durationPF); }
-=======
         attribute :>> quantityDimension { :>> quantityPowerFactors = durationPF; }
->>>>>>> cc454bd8
     }
 
     attribute def DecayConstantValue :> ScalarQuantityValue {
@@ -902,11 +882,7 @@
      */
     attribute def NuclearActivityUnit :> DerivedUnit {
         private attribute durationPF: QuantityPowerFactor[1] { :>> quantity = isq::T; :>> exponent = -1; }
-<<<<<<< HEAD
-        attribute :>> quantityDimension { :>> quantityPowerFactors = (durationPF); }
-=======
         attribute :>> quantityDimension { :>> quantityPowerFactors = durationPF; }
->>>>>>> cc454bd8
     }
 
     attribute def NuclearActivityValue :> ScalarQuantityValue {
@@ -1149,11 +1125,7 @@
      */
     attribute def DirectionDistributionOfCrossSectionUnit :> DerivedUnit {
         private attribute lengthPF: QuantityPowerFactor[1] { :>> quantity = isq::L; :>> exponent = 2; }
-<<<<<<< HEAD
-        attribute :>> quantityDimension { :>> quantityPowerFactors = (lengthPF); }
-=======
         attribute :>> quantityDimension { :>> quantityPowerFactors = lengthPF; }
->>>>>>> cc454bd8
     }
 
     attribute def DirectionDistributionOfCrossSectionValue :> ScalarQuantityValue {
@@ -1221,11 +1193,7 @@
      */
     attribute def VolumicCrossSectionUnit :> DerivedUnit {
         private attribute lengthPF: QuantityPowerFactor[1] { :>> quantity = isq::L; :>> exponent = -1; }
-<<<<<<< HEAD
-        attribute :>> quantityDimension { :>> quantityPowerFactors = (lengthPF); }
-=======
         attribute :>> quantityDimension { :>> quantityPowerFactors = lengthPF; }
->>>>>>> cc454bd8
     }
 
     attribute def VolumicCrossSectionValue :> ScalarQuantityValue {
@@ -1251,11 +1219,7 @@
      */
     attribute def VolumicTotalCrossSectionUnit :> DerivedUnit {
         private attribute lengthPF: QuantityPowerFactor[1] { :>> quantity = isq::L; :>> exponent = -1; }
-<<<<<<< HEAD
-        attribute :>> quantityDimension { :>> quantityPowerFactors = (lengthPF); }
-=======
         attribute :>> quantityDimension { :>> quantityPowerFactors = lengthPF; }
->>>>>>> cc454bd8
     }
 
     attribute def VolumicTotalCrossSectionValue :> ScalarQuantityValue {
@@ -1281,11 +1245,7 @@
      */
     attribute def ParticleFluenceUnit :> DerivedUnit {
         private attribute lengthPF: QuantityPowerFactor[1] { :>> quantity = isq::L; :>> exponent = -2; }
-<<<<<<< HEAD
-        attribute :>> quantityDimension { :>> quantityPowerFactors = (lengthPF); }
-=======
         attribute :>> quantityDimension { :>> quantityPowerFactors = lengthPF; }
->>>>>>> cc454bd8
     }
 
     attribute def ParticleFluenceValue :> ScalarQuantityValue {
@@ -1438,11 +1398,7 @@
      */
     attribute def LinearAttenuationCoefficientForIonizingRadiationUnit :> DerivedUnit {
         private attribute lengthPF: QuantityPowerFactor[1] { :>> quantity = isq::L; :>> exponent = -1; }
-<<<<<<< HEAD
-        attribute :>> quantityDimension { :>> quantityPowerFactors = (lengthPF); }
-=======
         attribute :>> quantityDimension { :>> quantityPowerFactors = lengthPF; }
->>>>>>> cc454bd8
     }
 
     attribute def LinearAttenuationCoefficientForIonizingRadiationValue :> ScalarQuantityValue {
@@ -1510,11 +1466,7 @@
      */
     attribute def AtomicAttenuationCoefficientUnit :> DerivedUnit {
         private attribute lengthPF: QuantityPowerFactor[1] { :>> quantity = isq::L; :>> exponent = 2; }
-<<<<<<< HEAD
-        attribute :>> quantityDimension { :>> quantityPowerFactors = (lengthPF); }
-=======
         attribute :>> quantityDimension { :>> quantityPowerFactors = lengthPF; }
->>>>>>> cc454bd8
     }
 
     attribute def AtomicAttenuationCoefficientValue :> ScalarQuantityValue {
@@ -1640,11 +1592,7 @@
      */
     attribute def LinearIonizationUnit :> DerivedUnit {
         private attribute lengthPF: QuantityPowerFactor[1] { :>> quantity = isq::L; :>> exponent = -1; }
-<<<<<<< HEAD
-        attribute :>> quantityDimension { :>> quantityPowerFactors = (lengthPF); }
-=======
         attribute :>> quantityDimension { :>> quantityPowerFactors = lengthPF; }
->>>>>>> cc454bd8
     }
 
     attribute def LinearIonizationValue :> ScalarQuantityValue {
@@ -1728,11 +1676,7 @@
      */
     attribute def ParticleNumberDensityUnit :> DerivedUnit {
         private attribute lengthPF: QuantityPowerFactor[1] { :>> quantity = isq::L; :>> exponent = -3; }
-<<<<<<< HEAD
-        attribute :>> quantityDimension { :>> quantityPowerFactors = (lengthPF); }
-=======
         attribute :>> quantityDimension { :>> quantityPowerFactors = lengthPF; }
->>>>>>> cc454bd8
     }
 
     attribute def ParticleNumberDensityValue :> ScalarQuantityValue {
@@ -1754,11 +1698,7 @@
      */
     attribute def IonNumberDensityUnit :> DerivedUnit {
         private attribute lengthPF: QuantityPowerFactor[1] { :>> quantity = isq::L; :>> exponent = -3; }
-<<<<<<< HEAD
-        attribute :>> quantityDimension { :>> quantityPowerFactors = (lengthPF); }
-=======
         attribute :>> quantityDimension { :>> quantityPowerFactors = lengthPF; }
->>>>>>> cc454bd8
     }
 
     attribute def IonNumberDensityValue :> ScalarQuantityValue {
@@ -2224,13 +2164,7 @@
      * definition: factor in the calculation and measurement of dose equivalent (item 10-83.1), by which the absorbed dose (item 10-81.1) is to be weighted in order to account for different biological effectiveness of radiations, for radiation protection purposes
      * remarks: `Q` is determined by the linear energy transfer (item 10-85) for `Δ -> ∞` , `L_∞` (often denoted as `L` or LET), of charged particles passing through a small volume element at this point (the value of `L_∞` refers to water, not to tissue; the difference, however, is small). The relationship between `L` and `Q` is given in ICRP Publication 103 (ICRP, 2007).
      */
-<<<<<<< HEAD
-    attribute def QualityFactorForIonizingRadiationUnit :> DimensionOneUnit {
-        attribute :>> quantityDimension { :>> quantityPowerFactors = (); }
-    }
-=======
     attribute def QualityFactorForIonizingRadiationUnit :> DimensionOneUnit;
->>>>>>> cc454bd8
 
     attribute def QualityFactorForIonizingRadiationValue :> ScalarQuantityValue {
         attribute :>> num: Real;
