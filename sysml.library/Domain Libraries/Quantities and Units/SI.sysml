--- conflicted
+++ resolved
@@ -24,16 +24,10 @@
 
 	part A = ElectricCurrentUnit(name => "ampere");
 	
-<<<<<<< HEAD
-	part temperatureInKelvinTriplePointWater = ScaleValueDefinition(magnitude => 273.16, description => "temperature in kelvin of the triple point of pure water");
-	part K: TemperatureUnit = TemperatureUnit(name => "kelvin") {
-		ref scaleValueDefinition: ScaleValueDefinition :> MeasurementScale::scaleValueDefinition = temperatureInKelvinTriplePointWater; 
-=======
 	part K = TemperatureUnit(name => "kelvin") { 
 		// TODO: value 273.16 should be defined as Rational(27316, 100), see comment in USCustomaryUnits.sysml
 		part temperatureOfWaterAtTriplePointInK = ScaleValueDefinition(num => 273.16, description => "temperature in kelvin of pure water at the triple point");
 		ref scaleValueDefinition: ScaleValueDefinition :>> MeasurementReference::scaleValueDefinition = temperatureOfWaterAtTriplePointInK; 
->>>>>>> 264512e5
 	}
 	
 	part mol = AmountOfSubstanceUnit(name => "mol");
@@ -79,16 +73,6 @@
 	 * 
 	 * The interval scale is defined with an explicit mapping to the kelvin ratio scale from which the offset between the scales can be computed.
 	 */
-<<<<<<< HEAD
-	part '°C' = TemperatureUnit(name => "degree celsius", unitConversion => ConversionByConvention(referenceUnit => K, conversionFactor => 1.0));
-	 
-	part temperatureInCelsiusTriplePointWater = ScaleValueDefinition(magnitude => 0.01, description => "temperature in degree celsius of the triple point of pure water");
-	part celsiusToKelvinScaleMapping = ScaleValueMapping(mappedScaleValue => temperatureInCelsiusTriplePointWater, referenceScaleValue => temperatureInKelvinTriplePointWater);
-	part '°C scale': IntervalScale = IntervalScale(name => "degree celsius scale") {
-		ref unit redefines NonRatioScale::unit = '°C';
-		ref scaleValueDefinition: ScaleValueDefinition :> MeasurementScale::scaleValueDefinition = temperatureInCelsiusTriplePointWater;
-		ref scaleValueMapping redefines NonRatioScale::scaleValueMapping = celsiusToKelvinScaleMapping;
-=======
 	part '°C«abs»' = IntervalScale(name => "degree celsius (absolute)") {
 		ref unit redefines MeasurementScale::unit = '°C«rel»';
 		part temperatureWaterAtFreezingPointInC = ScaleValueDefinition(
@@ -103,7 +87,6 @@
 		);
 		ref scaleValueDefinition: ScaleValueDefinition :>> MeasurementReference::scaleValueDefinition = {temperatureWaterAtTriplePointInC, temperatureWaterAtFreezingPointInC};
 		ref scaleValueMapping redefines MeasurementScale::scaleValueMapping = celsiusToKelvinScaleMapping;
->>>>>>> 264512e5
 	}
 	alias '°C«abs»' as '°C';
 }