--- conflicted
+++ resolved
@@ -1,17 +1,3 @@
-<<<<<<< HEAD
-/**
- * International System of Quantities and Units
- * Generated on 2021-05-07T14:31:30Z from standard ISO-80000-3:2019 "Space and Time"
- * see also https://www.iso.org/obp/ui/#iso:std:iso:80000:-3:ed-2:v1:en
- *
- * Note 1: In documentation comments, AsciiMath notation (see http://asciimath.org/) is used for mathematical concepts,
- * with Greek letters in Unicode encoding. In running text, AsciiMath is placed between backticks.
- * Note 2: For vector and tensor quantities currently the unit and quantity value type for their (scalar) magnitude is
- * defined, as well as their typical Cartesian 3d VectorMeasurementReference (i.e. coordinate frame)
- * or TensorMeasurementReference.
- */
-=======
->>>>>>> 19929204
 package ISQSpaceTime {
     doc
     /*
@@ -139,35 +125,6 @@
 
     alias arcLength for pathLength;
 
-<<<<<<< HEAD
-    /**
-     * source: item 3-1.8 distance
-     * symbol(s): `d`, `r`
-     * application domain: generic
-     * name: Distance (specializes Length)
-     * quantity dimension: L^1
-     * measurement unit(s): m
-     * tensor order: 0
-     * definition: shortest path length (item 3-1.7) between two points in a metric space
-     * remarks: A metric space might be curved. An example of a curved metric space is the surface of the Earth. In this case, distances are measured along great circles. A metric is not necessarily Euclidean.
-     */
-    attribute distance: LengthValue [*] nonunique :> scalarQuantities;
-
-    /**
-     * source: item 3-1.9 radial distance
-     * symbol(s): `r_Q`, `ρ`
-     * application domain: generic
-     * name: RadialDistance (specializes Length)
-     * quantity dimension: L^1
-     * measurement unit(s): m
-     * tensor order: 0
-     * definition: distance (item 3-1.8), where one point is located on an axis or within a closed non self-intersecting curve or surface
-     * remarks: The subscript Q denotes the point from which the radial distance is measured. Examples of closed non self-intersecting curves are circles or ellipses. Examples of closed non self-intersecting surfaces are surfaces of spheres or egg-shaped objects.
-     */
-    attribute radialDistance: LengthValue [*] nonunique :> scalarQuantities;
-
-    attribute def Spatial3dCoordinateFrame :> '3dCoordinateFrame' {
-=======
     /* ISO-80000-3 item 3-1.8 distance */
     attribute distance: LengthValue :> scalarQuantities {
         doc
@@ -200,27 +157,12 @@
          */
     }
 
-    /* ISO-80000-3 item 3-1.10 position vector */
-    attribute def Cartesian3dPositionVector :> VectorQuantityValue {
-        doc
-        /*
-         * source: item 3-1.10 position vector
-         * symbol(s): `vec(r)`
-         * application domain: generic
-         * name: PositionVector
-         * quantity dimension: L^1
-         * measurement unit(s): m
-         * tensor order: 1
-         * definition: vector (ISO 80000-2) quantity from the origin of a coordinate system to a point in space
-         * remarks: Position vectors are so-called bounded vectors, i.e. their magnitude (ISO 80000-2) and direction depend on the particular coordinate system used.
-         */
-        attribute :>> dimensions = 3;
->>>>>>> 19929204
+    attribute def Spatial3dCoordinateFrame :> '3dCoordinateFrame' {
+        doc
+        /*
+         * Most general spatial 3D coordinate frame
+         */
         attribute :>> isBound = true;
-        doc
-        /*
-         * Most general spatial 3D coordinate frame
-         */
     }
 
     attribute def CartesianSpatial3dCoordinateFrame :> Spatial3dCoordinateFrame {
@@ -270,7 +212,6 @@
         attribute :>> isOrthogonal = true;
     }
 
-<<<<<<< HEAD
     attribute def SphericalSpatial3dCoordinateFrame :> Spatial3dCoordinateFrame {
         doc
         /*
@@ -388,21 +329,6 @@
     }
     attribute planetaryPosition3dVector : PlanetaryPosition3dVector :> position3dVector;
 
-    /**
-     * source: item 3-1.11 displacement
-     * symbol(s): `vec(Δr)`
-     * application domain: generic
-     * name: Displacement
-     * quantity dimension: L^1
-     * measurement unit(s): m
-     * tensor order: 1
-     * definition: vector (ISO 80000-2) quantity between any two points in space
-     * remarks: Displacement vectors are so-called free vectors, i.e. their magnitude (ISO 80000-2) and direction do not depend on a particular coordinate system. The magnitude of this vector is also called displacement.
-     */
-	abstract attribute def Displacement3dVector :> '3dVectorQuantityValue' {
-=======
-    attribute positionVector: Cartesian3dPositionVector :> vectorQuantities;
-
     /* ISO-80000-3 item 3-1.11 displacement */
     attribute def Cartesian3dDisplacementVector :> VectorQuantityValue {
         doc
@@ -417,8 +343,7 @@
          * definition: vector (ISO 80000-2) quantity between any two points in space
          * remarks: Displacement vectors are so-called free vectors, i.e. their magnitude (ISO 80000-2) and direction do not depend on a particular coordinate system. The magnitude of this vector is also called displacement.
          */
-        attribute :>> dimensions = 3;
->>>>>>> 19929204
+	abstract attribute def Displacement3dVector :> '3dVectorQuantityValue' {
         attribute :>> isBound = false;
         attribute :>> mRef: Spatial3dCoordinateFrame[1];
 	}
@@ -446,12 +371,7 @@
         attribute <'φ'> azimuth : AngularMeasureUnit = num[3] [mRef.mRefs[3]];
         attribute :>> mRef: SphericalSpatial3dCoordinateFrame[1];
     }
-<<<<<<< HEAD
     attribute sphericalDisplacementVector: SphericalSpatial3dCoordinateFrame :> displacement3dVector;
-=======
->>>>>>> 19929204
-
-    attribute displacementVector: Cartesian3dDisplacementVector :> vectorQuantities;
 
     /* ISO-80000-3 item 3-1.12 radius of curvature */
     attribute radiusOfCurvature: LengthValue :> scalarQuantities {
