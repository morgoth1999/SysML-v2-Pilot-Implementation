--- conflicted
+++ resolved
@@ -1,10 +1,6 @@
 /**
  * International System of Quantities and Units
-<<<<<<< HEAD
- * Generated on 2021-05-06T13:20:43Z from standard ISO-80000-3:2019 "Space and Time"
-=======
  * Generated on 2021-05-07T14:31:30Z from standard ISO-80000-3:2019 "Space and Time"
->>>>>>> cc454bd8
  * see also https://www.iso.org/obp/ui/#iso:std:iso:80000:-3:ed-2:v1:en
  *
  * Note 1: In documentation comments, AsciiMath notation (see http://asciimath.org/) is used for mathematical concepts,
@@ -212,11 +208,7 @@
      */
     attribute def CurvatureUnit :> DerivedUnit {
         private attribute lengthPF: QuantityPowerFactor[1] { :>> quantity = isq::L; :>> exponent = -1; }
-<<<<<<< HEAD
-        attribute :>> quantityDimension { :>> quantityPowerFactors = (lengthPF); }
-=======
         attribute :>> quantityDimension { :>> quantityPowerFactors = lengthPF; }
->>>>>>> cc454bd8
     }
 
     attribute def CurvatureValue :> ScalarQuantityValue {
@@ -238,11 +230,7 @@
      */
     attribute def AreaUnit :> DerivedUnit {
         private attribute lengthPF: QuantityPowerFactor[1] { :>> quantity = isq::L; :>> exponent = 2; }
-<<<<<<< HEAD
-        attribute :>> quantityDimension { :>> quantityPowerFactors = (lengthPF); }
-=======
         attribute :>> quantityDimension { :>> quantityPowerFactors = lengthPF; }
->>>>>>> cc454bd8
     }
 
     attribute def AreaValue :> ScalarQuantityValue {
@@ -264,11 +252,7 @@
      */
     attribute def VolumeUnit :> DerivedUnit {
         private attribute lengthPF: QuantityPowerFactor[1] { :>> quantity = isq::L; :>> exponent = 3; }
-<<<<<<< HEAD
-        attribute :>> quantityDimension { :>> quantityPowerFactors = (lengthPF); }
-=======
         attribute :>> quantityDimension { :>> quantityPowerFactors = lengthPF; }
->>>>>>> cc454bd8
     }
 
     attribute def VolumeValue :> ScalarQuantityValue {
@@ -479,11 +463,7 @@
      */
     attribute def AngularVelocityUnit :> DerivedUnit {
         private attribute durationPF: QuantityPowerFactor[1] { :>> quantity = isq::T; :>> exponent = -1; }
-<<<<<<< HEAD
-        attribute :>> quantityDimension { :>> quantityPowerFactors = (durationPF); }
-=======
         attribute :>> quantityDimension { :>> quantityPowerFactors = durationPF; }
->>>>>>> cc454bd8
     }
 
     attribute def AngularVelocityValue :> ScalarQuantityValue {
@@ -531,11 +511,7 @@
      */
     attribute def AngularAccelerationUnit :> DerivedUnit {
         private attribute durationPF: QuantityPowerFactor[1] { :>> quantity = isq::T; :>> exponent = -2; }
-<<<<<<< HEAD
-        attribute :>> quantityDimension { :>> quantityPowerFactors = (durationPF); }
-=======
         attribute :>> quantityDimension { :>> quantityPowerFactors = durationPF; }
->>>>>>> cc454bd8
     }
 
     attribute def AngularAccelerationValue :> ScalarQuantityValue {
@@ -624,11 +600,7 @@
      */
     attribute def FrequencyUnit :> DerivedUnit {
         private attribute durationPF: QuantityPowerFactor[1] { :>> quantity = isq::T; :>> exponent = -1; }
-<<<<<<< HEAD
-        attribute :>> quantityDimension { :>> quantityPowerFactors = (durationPF); }
-=======
         attribute :>> quantityDimension { :>> quantityPowerFactors = durationPF; }
->>>>>>> cc454bd8
     }
 
     attribute def FrequencyValue :> ScalarQuantityValue {
@@ -663,11 +635,7 @@
      */
     attribute def AngularFrequencyUnit :> DerivedUnit {
         private attribute durationPF: QuantityPowerFactor[1] { :>> quantity = isq::T; :>> exponent = -1; }
-<<<<<<< HEAD
-        attribute :>> quantityDimension { :>> quantityPowerFactors = (durationPF); }
-=======
         attribute :>> quantityDimension { :>> quantityPowerFactors = durationPF; }
->>>>>>> cc454bd8
     }
 
     attribute def AngularFrequencyValue :> ScalarQuantityValue {
@@ -702,11 +670,7 @@
      */
     attribute def RepetencyUnit :> DerivedUnit {
         private attribute lengthPF: QuantityPowerFactor[1] { :>> quantity = isq::L; :>> exponent = -1; }
-<<<<<<< HEAD
-        attribute :>> quantityDimension { :>> quantityPowerFactors = (lengthPF); }
-=======
         attribute :>> quantityDimension { :>> quantityPowerFactors = lengthPF; }
->>>>>>> cc454bd8
     }
 
     attribute def RepetencyValue :> ScalarQuantityValue {
@@ -758,11 +722,7 @@
      */
     attribute def AngularRepetencyUnit :> DerivedUnit {
         private attribute lengthPF: QuantityPowerFactor[1] { :>> quantity = isq::L; :>> exponent = -1; }
-<<<<<<< HEAD
-        attribute :>> quantityDimension { :>> quantityPowerFactors = (lengthPF); }
-=======
         attribute :>> quantityDimension { :>> quantityPowerFactors = lengthPF; }
->>>>>>> cc454bd8
     }
 
     attribute def AngularRepetencyValue :> ScalarQuantityValue {
@@ -830,11 +790,7 @@
      */
     attribute def DampingCoefficientUnit :> DerivedUnit {
         private attribute durationPF: QuantityPowerFactor[1] { :>> quantity = isq::T; :>> exponent = -1; }
-<<<<<<< HEAD
-        attribute :>> quantityDimension { :>> quantityPowerFactors = (durationPF); }
-=======
         attribute :>> quantityDimension { :>> quantityPowerFactors = durationPF; }
->>>>>>> cc454bd8
     }
 
     attribute def DampingCoefficientValue :> ScalarQuantityValue {
