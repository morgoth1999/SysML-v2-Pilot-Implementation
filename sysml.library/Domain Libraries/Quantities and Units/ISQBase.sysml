package ISQBase {
    doc
    /*
     * International System of Quantities and Units
     * Generated on 2022-08-07T14:44:27Z from standard ISO/IEC 80000
     * 
     * Note 1: In documentation comments, AsciiMath notation (see http://asciimath.org/) is used for mathematical concepts,
     * with Greek letters in Unicode encoding. In running text, AsciiMath is placed between backticks.
     */

    private import ScalarValues::Real;
    private import Quantities::*;
    private import MeasurementReferences::*;

    /* ISO-80000-3 item 3-1.1 length */
    attribute def LengthValue :> ScalarQuantityValue {
        doc
        /*
         * source: item 3-1.1 length
         * symbol(s): `l`, `L`
         * application domain: generic
         * name: Length
         * quantity dimension: L^1
         * measurement unit(s): m
         * tensor order: 0
         * definition: linear extent in space between any two points
         * remarks: Length does not need to be measured along a straight line. Length is one of the seven base quantities in the International System of Units (ISO 80000-1).
         */
        attribute :>> num: Real;
        attribute :>> mRef: LengthUnit[1];
    }

<<<<<<< HEAD
    /**
     * source: item 3-9 duration, time
     * symbol(s): `t`
     * application domain: generic
     * name: Duration
     * quantity dimension: T^1
     * measurement unit(s): s
     * tensor order: 0
     * definition: measure of the time difference between two events
     * remarks: Duration is often just called time. Time is one of the seven base quantities in the International System of Quantities, ISQ (see ISO 80000-1). Duration is a measure of a time interval.
     */
=======
    attribute length: LengthValue[*] nonunique :> scalarQuantities;

    attribute def LengthUnit :> SimpleUnit {
        private attribute lengthPF: QuantityPowerFactor[1] { :>> quantity = isq.L; :>> exponent = 1; }
        attribute :>> quantityDimension { :>> quantityPowerFactors = lengthPF; }
    }

    attribute def Cartesian3dSpatialCoordinateFrame :> VectorMeasurementReference {
        doc
        /*
         * General spatial coordinate system
         */
        attribute :>> dimensions = 3;
        attribute :>> isBound = true;
        attribute :>> isOrthogonal = true;
        attribute :>> mRefs: LengthValue[3];
    }

    /* ISO-80000-3 item 3-9 duration, time */
    attribute def DurationValue :> ScalarQuantityValue {
        doc
        /*
         * source: item 3-9 duration, time
         * symbol(s): `t`
         * application domain: generic
         * name: Duration
         * quantity dimension: T^1
         * measurement unit(s): s
         * tensor order: 0
         * definition: measure of the time difference between two events
         * remarks: Duration is often just called time. Time is one of the seven base quantities in the International System of Quantities, ISQ (see ISO 80000-1). Duration is a measure of a time interval.
         */
        attribute :>> num: Real;
        attribute :>> mRef: DurationUnit[1];
    }

    attribute duration: DurationValue[*] nonunique :> scalarQuantities;

>>>>>>> 19929204
    attribute def DurationUnit :> SimpleUnit {
        private attribute durationPF: QuantityPowerFactor[1] { :>> quantity = isq.T; :>> exponent = 1; }
        attribute :>> quantityDimension { :>> quantityPowerFactors = durationPF; }
    }

    /* ISO-80000-4 item 4-1 mass */
    attribute def MassValue :> ScalarQuantityValue {
        doc
        /*
         * source: item 4-1 mass
         * symbol(s): `m`
         * application domain: generic
         * name: Mass
         * quantity dimension: M^1
         * measurement unit(s): kg
         * tensor order: 0
         * definition: property of a body which expresses itself in terms of inertia with regard to changes in its state of motion as well as its gravitational attraction to other bodies
         * remarks: The kilogram (kg) is one of the seven base units (see ISO 80000-1) of the International System of Units, the SI. See also IEC 60050-113.
         */
        attribute :>> num: Real;
        attribute :>> mRef: MassUnit[1];
    }

    attribute mass: MassValue[*] nonunique :> scalarQuantities;

    attribute def MassUnit :> SimpleUnit {
        private attribute massPF: QuantityPowerFactor[1] { :>> quantity = isq.M; :>> exponent = 1; }
        attribute :>> quantityDimension { :>> quantityPowerFactors = massPF; }
    }

    /* ISO-80000-5 item 5-1 thermodynamic temperature, temperature */
    attribute def ThermodynamicTemperatureValue :> ScalarQuantityValue {
        doc
        /*
         * source: item 5-1 thermodynamic temperature, temperature
         * symbol(s): `T`, `Θ`
         * application domain: generic
         * name: ThermodynamicTemperature
         * quantity dimension: Θ^1
         * measurement unit(s): K
         * tensor order: 0
         * definition: partial derivative of internal energy with respect to entropy at constant volume and constant number of particles in the system: `T = ((partial U)/(partial S))_(V,N)` where `U` is internal energy (item 5-20.2), `S` is entropy (item 5-18), `V` is volume (ISO 80000-3), and `N` is number of particles
         * remarks: It is measured with a primary thermometer, examples of which are gas thermometers of different kinds, noise thermometers, or radiation thermometers. The Boltzmann constant (ISO 80000-1) relates energy at the individual particle level with thermodynamic temperature. Differences of thermodynamic temperatures or changes may be expressed either in kelvin, symbol K, or in degrees Celsius, symbol °C (item 5-2). Thermodynamic temperature is one of the seven base quantities in the International System of Quantities, ISQ (see ISO 80000-1). The International Temperature Scale of 1990. For the purpose of practical measurements, the International Temperature Scale of 1990, ITS-90, was adopted by CIPM in 1989, which is a close approximation to the thermodynamic temperature scale. The quantities defined by this scale are denoted `T_90` and `t_90`, respectively (replacing `T_68` and `t_68` defined by the International Practical Temperature Scale of 1968, IPTS-68), where `t_90/(1 °C) = T_90/(1 K) - 273,15`. The units of `T_90` and `t_90` are the kelvin, symbol K, and the degree Celsius, symbol °C (item 5-2), respectively. For further information, see References [5], [6]. For ready conversion between temperatures reported on the International Temperature Scale and thermodynamic temperatures the systematic deviations can be found in Reference [7].
         */
        attribute :>> num: Real;
        attribute :>> mRef: ThermodynamicTemperatureUnit[1];
    }

    attribute thermodynamicTemperature: ThermodynamicTemperatureValue[*] nonunique :> scalarQuantities;

    attribute def ThermodynamicTemperatureUnit :> SimpleUnit {
        private attribute thermodynamicTemperaturePF: QuantityPowerFactor[1] { :>> quantity = isq.'Θ'; :>> exponent = 1; }
        attribute :>> quantityDimension { :>> quantityPowerFactors = thermodynamicTemperaturePF; }
    }

    /* IEC-80000-6 item 6-1 electric current */
    attribute def ElectricCurrentValue :> ScalarQuantityValue {
        doc
        /*
         * source: item 6-1 electric current
         * symbol(s): `I`, `i`
         * application domain: generic
         * name: ElectricCurrent
         * quantity dimension: I^1
         * measurement unit(s): A
         * tensor order: 0
         * definition: electric current is one of the base quantities in the International System of Quantities, ISQ, on which the International System of Units, SI, is based
         * remarks: Electric current is the quantity that can often be measured with an ammeter. The electric current through a surface is the quotient of the electric charge (item 6-2) transferred through the surface during a time interval by the duration of that interval. For a more complete definition, see item 6-8 and IEC 60050-121, item 121-11-13.
         */
        attribute :>> num: Real;
        attribute :>> mRef: ElectricCurrentUnit[1];
    }

    attribute electricCurrent: ElectricCurrentValue[*] nonunique :> scalarQuantities;

    attribute def ElectricCurrentUnit :> SimpleUnit {
        private attribute electricCurrentPF: QuantityPowerFactor[1] { :>> quantity = isq.I; :>> exponent = 1; }
        attribute :>> quantityDimension { :>> quantityPowerFactors = electricCurrentPF; }
    }

    /* ISO-80000-7 item 7-14 luminous intensity */
    attribute def LuminousIntensityValue :> ScalarQuantityValue {
        doc
        /*
         * source: item 7-14 luminous intensity
         * symbol(s): `I_v`, `(I)`
         * application domain: generic
         * name: LuminousIntensity
         * quantity dimension: J^1
         * measurement unit(s): cd
         * tensor order: 0
         * definition: density of luminous flux with respect to solid angle in a specified direction, expressed by `I_v = (dΦ_v)/(dΩ)` where `Φ_v` is the luminous flux (item 7-13) emitted in a specified direction, and `Ω` is the solid angle (ISO 80000-3) containing that direction
         * remarks: The definition holds strictly only for a point source. The distribution of the luminous intensities as a function of the direction of emission, e.g. given by the polar angles `(θ,ϕ)`, is used to determine the luminous flux (item 7-13) within a certain solid angle (ISO 80000-3) `Ω` of a source: `Φ_v = int int_Ω I_v(θ,φ) sin(θ) dφ dθ`. Luminous intensity can be derived from the spectral radiant intensity distribution by `I_v = K_m int_0^∞ I_(e,λ)(λ) V(λ) dλ`, where `K_m` is maximum luminous efficacy (item 7-11.3), `I_(e,λ)(λ)` is the spectral radiant intensity (item 7-5.2) at wavelength `λ` (ISO 80000-3), and `V(λ)` is spectral luminous efficiency (item 7-10.2). The corresponding radiometric quantity is "radiant intensity" (item 7-5.1). The corresponding quantity for photons is "photon intensity" (item 7-21).
         */
        attribute :>> num: Real;
        attribute :>> mRef: LuminousIntensityUnit[1];
    }

    attribute luminousIntensity: LuminousIntensityValue[*] nonunique :> scalarQuantities;

    attribute def LuminousIntensityUnit :> SimpleUnit {
        private attribute luminousIntensityPF: QuantityPowerFactor[1] { :>> quantity = isq.J; :>> exponent = 1; }
        attribute :>> quantityDimension { :>> quantityPowerFactors = luminousIntensityPF; }
    }

    /* ISO-80000-9 item 9-2 amount of substance, number of moles */
    attribute def AmountOfSubstanceValue :> ScalarQuantityValue {
        doc
        /*
         * source: item 9-2 amount of substance, number of moles
         * symbol(s): `n(X)`
         * application domain: generic
         * name: AmountOfSubstance
         * quantity dimension: N^1
         * measurement unit(s): mol
         * tensor order: 0
         * definition: quotient of number `N` of specified elementary entities of kind `X` (item 9-1) in a sample, and the Avogadro constant `N_A` (ISO 80000-1): `n(X) = N(X)/N_A`
         * remarks: Amount of substance is one of the seven base quantities in the International System of Quantities, ISQ (see ISO 80000-1). Elementary entities, such as molecules, atoms, ions, electrons, holes and other quasi-particles, double bonds can be used. It is necessary to specify precisely the entity involved, e.g. atoms of hydrogen `H` vs. molecules of hydrogen `H_2`, preferably by giving the molecular chemical formula of the material involved. In the name "amount of substance", the words "of substance" could be replaced by words specifying the substance concerned, e.g. "amount of hydrogen chloride, `HCl`", or "amount of benzene, `C_6H_6`". The name "number of moles" is often used for "amount of substance", but this is deprecated because the name of a quantity should be distinguished from the name of the unit.
         */
        attribute :>> num: Real;
        attribute :>> mRef: AmountOfSubstanceUnit[1];
    }

    attribute amountOfSubstance: AmountOfSubstanceValue[*] nonunique :> scalarQuantities;

    attribute def AmountOfSubstanceUnit :> SimpleUnit {
        private attribute amountOfSubstancePF: QuantityPowerFactor[1] { :>> quantity = isq.N; :>> exponent = 1; }
        attribute :>> quantityDimension { :>> quantityPowerFactors = amountOfSubstancePF; }
    }

    attribute <isq> 'International System of Quantities': SystemOfQuantities {
        doc
        /*
         * Declaration of the International System of Quantities (ISQ), 
         * including its base quantities and symbols as specified in ISO 80000-1:2009.
         */
        attribute :>> baseQuantities = ( L, M, T, I, 'Θ', N, J );
        
        attribute L: LengthValue[1];
        attribute M: MassValue[1];
        attribute T: DurationValue[1];
        attribute I: ElectricCurrentValue[1];
        attribute 'Θ': ThermodynamicTemperatureValue[1];
        attribute N: AmountOfSubstanceValue[1];
        attribute J: LuminousIntensityValue[1];
    }
}<|MERGE_RESOLUTION|>--- conflicted
+++ resolved
@@ -30,19 +30,6 @@
         attribute :>> mRef: LengthUnit[1];
     }
 
-<<<<<<< HEAD
-    /**
-     * source: item 3-9 duration, time
-     * symbol(s): `t`
-     * application domain: generic
-     * name: Duration
-     * quantity dimension: T^1
-     * measurement unit(s): s
-     * tensor order: 0
-     * definition: measure of the time difference between two events
-     * remarks: Duration is often just called time. Time is one of the seven base quantities in the International System of Quantities, ISQ (see ISO 80000-1). Duration is a measure of a time interval.
-     */
-=======
     attribute length: LengthValue[*] nonunique :> scalarQuantities;
 
     attribute def LengthUnit :> SimpleUnit {
@@ -55,12 +42,6 @@
         /*
          * General spatial coordinate system
          */
-        attribute :>> dimensions = 3;
-        attribute :>> isBound = true;
-        attribute :>> isOrthogonal = true;
-        attribute :>> mRefs: LengthValue[3];
-    }
-
     /* ISO-80000-3 item 3-9 duration, time */
     attribute def DurationValue :> ScalarQuantityValue {
         doc
@@ -81,7 +62,6 @@
 
     attribute duration: DurationValue[*] nonunique :> scalarQuantities;
 
->>>>>>> 19929204
     attribute def DurationUnit :> SimpleUnit {
         private attribute durationPF: QuantityPowerFactor[1] { :>> quantity = isq.T; :>> exponent = 1; }
         attribute :>> quantityDimension { :>> quantityPowerFactors = durationPF; }
