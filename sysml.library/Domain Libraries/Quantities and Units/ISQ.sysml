/**
 * International system of quantities (ISQ), as defined in ISO/IEC 80000
 */
package ISQ {
	private import ScalarValues::Real;
	private import Quantities::*;
	private import UnitsAndScales::*;

	import ISQBase::*;                  // ISO/IEC 80000 base quantities and general concepts
    import ISQSpaceTime::*;             // ISO 80000-3 "Space and Time"
    import ISQMechanics::*;             // ISO 80000-4 "Mechanics"
    import ISQThermodynamics::*;        // ISO 80000-5 "Thermodynamics"
    import ISQElectromagnetism::*;      // IEC 80000-6 "Electromagnetism"
    import ISQLight::*;                 // ISO 80000-7 "Light"
    import ISQAcoustics::*;             // ISO 80000-8 "Acoustics"
    import ISQChemistryMolecular::*;    // ISO 80000-9 "Physical chemistry and molecular physics"
    import ISQAtomicNuclear::*;         // ISO 80000-10 "Atomic and nuclear physics"
    import ISQCharacteristicNumbers::*; // ISO 80000-11 "Characteristic numbers"
    import ISQCondensedMatter::*;       // ISO 80000-12 "Condensed matter physics"
<<<<<<< HEAD
=======
    import ISQInformation::*;           // IEC 80000-13 "Information science and technology"
>>>>>>> cc454bd8
}<|MERGE_RESOLUTION|>--- conflicted
+++ resolved
@@ -17,8 +17,5 @@
     import ISQAtomicNuclear::*;         // ISO 80000-10 "Atomic and nuclear physics"
     import ISQCharacteristicNumbers::*; // ISO 80000-11 "Characteristic numbers"
     import ISQCondensedMatter::*;       // ISO 80000-12 "Condensed matter physics"
-<<<<<<< HEAD
-=======
     import ISQInformation::*;           // IEC 80000-13 "Information science and technology"
->>>>>>> cc454bd8
 }