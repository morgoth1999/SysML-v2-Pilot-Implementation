/**
 * This package defines the root representations for quantities and their values.
 */
package Quantities {
	private import Collections::*;
	private import ScalarValues::NumericalValue;
	private import ScalarValues::Number;
	private import ScalarValues::Real;
	private import ScalarValues::Natural;
	private import ScalarValues::Boolean;
	private import ScalarValues::String;
	
	/**
	 * The value of a quantity is a tuple of one or more numbers (i.e. mathematical number values) and a reference to a measurement reference.
	 * The most general case is a multi-dimensional, tensor quantity of any order. In engineering, the majority of quantities used are 
	 * scalar and vector quantities, that are tensor quantities of order 0 and 1 respectively.
	 * The measurement reference used to express a quantity value must have a type, dimensions and order that match the quantity, i.e.,
	 * a TensorQuantityValue must use a TensorMeasurementReference, a VectorQuantityValue a VectorMeasurementReference, 
	 * and a ScalarQuantityValue a ScalarMeasurementReference. See package UnitsAndScales for details.
	 */
	abstract attribute def TensorQuantityValue :> Array {
		attribute isBound: Boolean;
		attribute num: Number[1..*] ordered nonunique :>> elements;
		attribute mRef: UnitsAndScales::TensorMeasurementReference;
        attribute :>> dimensions = mRef.dimensions;
		attribute order :>> rank = mRef.order;
        attribute contravariantOrder: Natural;
        attribute covariantOrder: Natural;

        assert constraint orderSum { contravariantOrder + covariantOrder == order }
        assert constraint boundMatch { (isBound == mRef.isBound) || (!isBound && mRef.isBound) }
	}
	
	abstract attribute def VectorQuantityValue :> TensorQuantityValue {
		attribute :>> mRef: UnitsAndScales::VectorMeasurementReference;
	}
	
	abstract attribute def ScalarQuantityValue :> VectorQuantityValue, NumericalValue {
		attribute :>> mRef: UnitsAndScales::ScalarMeasurementReference;
	}
	
	/**
	 * Quantities are defined as self-standing features that can be used to consistently specify quantities as 
	 * features of occurrences. Each single quantity feature is subsetting the root feature tensorQuantities. 
	 * In other words, the codomain of a quantity feature is a suitable specialization of TensorQuantityValue.
	 */
	abstract attribute tensorQuantities: TensorQuantityValue[*] nonunique;
	abstract attribute vectorQuantities: VectorQuantityValue[*] nonunique :> tensorQuantities;
	abstract attribute scalarQuantities: ScalarQuantityValue[*] nonunique :> vectorQuantities;

    /*
     * Define generic aliases QuantityValue and quantities for the top level quantity attribute def and attribute.
     */
	alias QuantityValue for TensorQuantityValue;
	alias quantities for tensorQuantities;
	
	/**
	 * A SystemOfQuantities represents the essentials of [VIM] concept "system of quantities" (https://jcgm.bipm.org/vim/en/1.3.html), defined as a
	 * "set of quantities together with a set of noncontradictory equations relating those quantities".
	 * In order to establish such a set of noncontradictory equations a set of base quantities is selected. Subsequently the system of quantities is 
	 * completed by adding derived quantities which are products of powers of the base quantities.
	 */
	attribute def SystemOfQuantities {
<<<<<<< HEAD
		attribute longName: String;
=======
>>>>>>> 326745ea
		attribute baseQuantities: ScalarQuantityValue[*] ordered :> scalarQuantities;
	}

	/**
	 * Representation of a quantity power factor, being the combination of a quantity and an exponent.
	 * 
	 * A sequence of QuantityPowerFactors for the baseQuantities of a SystemOfQuantities define the QuantityDimension of a scalar quantity.
	 */
	attribute def QuantityPowerFactor {
		attribute quantity: ScalarQuantityValue[1];
		attribute exponent: Real[1];
	}
	
	/**
	 * Representation of quantity dimension, which is the product of powers of the set of base quantities defined for a particular system of quantities, units and scales.
	 */
	attribute def QuantityDimension {
		 attribute quantityPowerFactors: QuantityPowerFactor[*] ordered;
	}
}<|MERGE_RESOLUTION|>--- conflicted
+++ resolved
@@ -61,10 +61,6 @@
 	 * completed by adding derived quantities which are products of powers of the base quantities.
 	 */
 	attribute def SystemOfQuantities {
-<<<<<<< HEAD
-		attribute longName: String;
-=======
->>>>>>> 326745ea
 		attribute baseQuantities: ScalarQuantityValue[*] ordered :> scalarQuantities;
 	}
 
