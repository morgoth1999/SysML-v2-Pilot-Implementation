package Quantities {
	doc
	/*
	 * This package defines the root representations for quantities and their values.
	 */

	private import Collections::*;
	private import ScalarValues::NumericalValue;
	private import ScalarValues::Number;
	private import ScalarValues::Real;
	private import ScalarValues::Natural;
	private import ScalarValues::Boolean;
	private import ScalarValues::String;
	private import VectorValues::NumericalVectorValue;
<<<<<<< HEAD
	private import VectorValues::ThreeVectorValue;

=======
	
>>>>>>> 19929204
	abstract attribute def TensorQuantityValue :> Array {
		doc
		/*
		 * The value of a quantity is a tuple of one or more numbers (i.e. mathematical number values) and a reference to a measurement reference.
		 * The most general case is a multi-dimensional, tensor quantity of any order. In engineering, the majority of quantities used are 
		 * scalar and vector quantities, that are tensor quantities of order 0 and 1 respectively.
		 * The measurement reference used to express a quantity value must have a type, dimensions and order that match the quantity, i.e.,
		 * a TensorQuantityValue must use a TensorMeasurementReference, a VectorQuantityValue a VectorMeasurementReference, 
		 * and a ScalarQuantityValue a ScalarMeasurementReference. See package MeasurementReferences for details.
		 */
	
		attribute isBound: Boolean;
		attribute num: Number[1..*] ordered nonunique :>> elements;
		attribute mRef: MeasurementReferences::TensorMeasurementReference;
        attribute :>> dimensions = mRef.dimensions;
		attribute order :>> rank = mRef.order;
        attribute contravariantOrder: Natural;
        attribute covariantOrder: Natural;

        assert constraint orderSum { contravariantOrder + covariantOrder == order }
        assert constraint boundMatch { (isBound == mRef.isBound) or (not isBound and mRef.isBound) }
	}

	abstract attribute def VectorQuantityValue :> TensorQuantityValue, NumericalVectorValue {
		attribute :>> mRef: MeasurementReferences::VectorMeasurementReference;
	}

	abstract attribute def ScalarQuantityValue :> VectorQuantityValue, NumericalValue {
		attribute :>> mRef: MeasurementReferences::ScalarMeasurementReference;
	}
	
	abstract attribute tensorQuantities: TensorQuantityValue[*] nonunique {
		doc
		/*
		 * Quantities are defined as self-standing features that can be used to consistently specify quantities as 
		 * features of occurrences. Each single quantity feature is subsetting the root feature tensorQuantities. 
		 * In other words, the codomain of a quantity feature is a suitable specialization of TensorQuantityValue.
		 */
	}
	abstract attribute vectorQuantities: VectorQuantityValue[*] nonunique :> tensorQuantities;
	abstract attribute scalarQuantities: ScalarQuantityValue[*] nonunique :> vectorQuantities;

	abstract attribute def '3dVectorQuantityValue' :> VectorQuantityValue, ThreeVectorValue {
        doc
    	/*
    	 * Most general representation of real 3-vector quantities
    	 */

        attribute :>> num: Real[3];
	}

    /*
     * Define generic aliases QuantityValue and quantities for the top level quantity attribute def and attribute.
     */
	alias QuantityValue for TensorQuantityValue;
	alias quantities for tensorQuantities;
<<<<<<< HEAD

=======
	
>>>>>>> 19929204
	attribute def SystemOfQuantities {
		doc
		/*
		 * A SystemOfQuantities represents the essentials of [VIM] concept "system of quantities" (https://jcgm.bipm.org/vim/en/1.3.html), defined as a
		 * "set of quantities together with a set of noncontradictory equations relating those quantities".
<<<<<<< HEAD
		 * In order to establish such a set of noncontradictory equations a set of base quantities is selected. Subsequently the system of quantities is
=======
		 * In order to establish such a set of noncontradictory equations a set of base quantities is selected. Subsequently the system of quantities is 
>>>>>>> 19929204
		 * completed by adding derived quantities which are products of powers of the base quantities.
		 */
	
		attribute baseQuantities: ScalarQuantityValue[*] ordered :> scalarQuantities;
	}

	attribute def QuantityPowerFactor {
		doc
		/*
		 * Representation of a quantity power factor, being the combination of a quantity and an exponent.
		 * 
		 * A sequence of QuantityPowerFactors for the baseQuantities of a SystemOfQuantities define the QuantityDimension of a scalar quantity.
		 */
	
		attribute quantity: ScalarQuantityValue[1];
		attribute exponent: Real[1];
	}
<<<<<<< HEAD

=======
	
>>>>>>> 19929204
	attribute def QuantityDimension {
		doc
		/*
		 * Representation of quantity dimension, which is the product of powers of the set of base quantities defined for a particular system of quantities, units and scales.
		 */
	
		 attribute quantityPowerFactors: QuantityPowerFactor[*] ordered;
	}
}<|MERGE_RESOLUTION|>--- conflicted
+++ resolved
@@ -12,12 +12,8 @@
 	private import ScalarValues::Boolean;
 	private import ScalarValues::String;
 	private import VectorValues::NumericalVectorValue;
-<<<<<<< HEAD
 	private import VectorValues::ThreeVectorValue;
 
-=======
-	
->>>>>>> 19929204
 	abstract attribute def TensorQuantityValue :> Array {
 		doc
 		/*
@@ -74,21 +70,13 @@
      */
 	alias QuantityValue for TensorQuantityValue;
 	alias quantities for tensorQuantities;
-<<<<<<< HEAD
 
-=======
-	
->>>>>>> 19929204
 	attribute def SystemOfQuantities {
 		doc
 		/*
 		 * A SystemOfQuantities represents the essentials of [VIM] concept "system of quantities" (https://jcgm.bipm.org/vim/en/1.3.html), defined as a
 		 * "set of quantities together with a set of noncontradictory equations relating those quantities".
-<<<<<<< HEAD
-		 * In order to establish such a set of noncontradictory equations a set of base quantities is selected. Subsequently the system of quantities is
-=======
 		 * In order to establish such a set of noncontradictory equations a set of base quantities is selected. Subsequently the system of quantities is 
->>>>>>> 19929204
 		 * completed by adding derived quantities which are products of powers of the base quantities.
 		 */
 	
@@ -106,11 +94,7 @@
 		attribute quantity: ScalarQuantityValue[1];
 		attribute exponent: Real[1];
 	}
-<<<<<<< HEAD
 
-=======
-	
->>>>>>> 19929204
 	attribute def QuantityDimension {
 		doc
 		/*
