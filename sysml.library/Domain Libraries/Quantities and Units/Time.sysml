--- conflicted
+++ resolved
@@ -239,13 +239,6 @@
     	attribute minuteOffset: Integer;
     	attribute :>> num = getElapsedUtcTime(year, month, day, hour, minute, second, microsecond, hourOffset, minuteOffset);
     	attribute :>> mRef = UTC;
-<<<<<<< HEAD
-    	private calc getElapsedUtcTime(year: Integer, month: Natural, day: Natural, hour: Natural, minute: Natural, second: Natural,
-    			microsecond: Natural, hourOffset: Integer, minuteOffset: Integer) : Real {
-    		attribute x: Real;
-    		// TO DO: implement summation of ISO 8601 date and time components in x
-    		x
-=======
     	private calc getElapsedUtcTime {
     		in year: Integer; 
     		in month: Natural; 
@@ -257,7 +250,6 @@
     		in hourOffset: Integer;
     		in minuteOffest: Integer;
     		return : Real;
->>>>>>> 19929204
     	}
     }
 
