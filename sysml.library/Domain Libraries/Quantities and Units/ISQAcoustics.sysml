--- conflicted
+++ resolved
@@ -1,10 +1,6 @@
 /**
  * International System of Quantities and Units
-<<<<<<< HEAD
- * Generated on 2021-05-06T13:20:43Z from standard ISO-80000-8:2020 "Acoustics"
-=======
  * Generated on 2021-05-07T14:31:30Z from standard ISO-80000-8:2020 "Acoustics"
->>>>>>> cc454bd8
  * see also https://www.iso.org/obp/ui/#iso:std:iso:80000:-8:ed-2:v1:en
  *
  * Note 1: In documentation comments, AsciiMath notation (see http://asciimath.org/) is used for mathematical concepts,
