/**
 * Measurement unit declarations generated from NIST SP811 Appendix B
 *
 * See https://www.nist.gov/pml/special-publication-811/nist-guide-si-appendix-b-conversion-factors/nist-guide-si-appendix-b8
 */
package <USCU> USCustomaryUnits {
    private import UnitsAndScales::*;
    import ISQ::*;
    import SI::*;

<<<<<<< HEAD
	attribute <ft> foot : LengthUnit {
		:>> unitConversion: ConversionByConvention { :>> referenceUnit = m; :>> conversionFactor = 3048/10000; }
	}

	attribute <'in'> inch : LengthUnit {
		:>> unitConversion: ConversionByConvention { :>> referenceUnit = ft; :>> conversionFactor = 1/12; }
	}

    attribute <mi> mile : LengthUnit {
    	:>> unitConversion: ConversionByConvention { :>> referenceUnit = ft; :>> conversionFactor = 5280; }
    }

    attribute <lb> 'pound  (avoirdupois)' : MassUnit {
    	:>> unitConversion: ConversionByConvention { :>> referenceUnit = kg; :>> conversionFactor = 4535924/10000000; }
    }

    attribute <'mi/h'> 'mile per hour' : SpeedUnit = mi/h;

    attribute <lbf> 'pound-force' : ForceUnit {
		:>> unitConversion: ConversionByConvention { :>> referenceUnit = SI::N; :>> conversionFactor = 4448222/1000000; }
	}

    /*
     * Definition of an alias for 'mi/h' ("mile per hour")
     */
    alias mph for 'mi/h';

	/*
	 * degree Fahrenheit unit for relative temperature (i.e. temperature difference) quantities
	 */
	attribute <'°F_unit'> 'degree fahrenheit (relative)' : TemperatureUnit {
		:>> unitConversion: ConversionByConvention { :>> referenceUnit = K; :>> conversionFactor = 5/9; }
	}

	/*
	 * degree Fahrenheit interval scale for absolute temperature quantities
	 *
	 * The interval scale is defined with an explicit mapping to the degree Celsius interval scale from which the offset between the scales can be computed.
	 */
	attribute <'°F_scale'> 'degree fahrenheit (absolute)' : IntervalScale {
		:>> unit = '°F_unit';
		private attribute temperatureWaterAtFreezingPointInF: DefinitionalQuantityValue {
			:>> num = 32.0;
			:>> definition = "temperature in degree Fahrenheit of pure water at freezing point";
		}
		private attribute fahrenheitToCelsiusScaleMapping: QuantityValueMapping {
			:>> mappedQuantityValue = temperatureWaterAtFreezingPointInF;
			:>> referenceQuantityValue = '°C_scale'.temperatureWaterAtFreezingPointInC;

		}
		attribute :>> definitionalQuantityValues = temperatureWaterAtFreezingPointInF;
		attribute :>> quantityValueMapping = fahrenheitToCelsiusScaleMapping;
	}
	//alias '°F' for '°F_scale';

    /*
     * US Customary Units generated after transformation from NIST SP811 Appendix B
     * See https://www.nist.gov/pml/special-publication-811/nist-guide-si-appendix-b-conversion-factors/nist-guide-si-appendix-b8
     * Generated at 2022-01-10T00:45:14Z
     */

    attribute 'abampere' : ElectricCurrentUnit { :>> unitConversion: ConversionByConvention { :>> referenceUnit = A; :>> conversionFactor = 1.0E+01; } }
    attribute 'abcoulomb' : ElectricChargeUnit { :>> unitConversion: ConversionByConvention { :>> referenceUnit = C; :>> conversionFactor = 1.0E+01; } }
    attribute 'abfarad' : CapacitanceUnit { :>> unitConversion: ConversionByConvention { :>> referenceUnit = F; :>> conversionFactor = 1.0E+09; } }
    attribute 'abhenry' : InductanceUnit, PermeanceUnit { :>> unitConversion: ConversionByConvention { :>> referenceUnit = H; :>> conversionFactor = 1.0E-09; } }
    attribute 'abmho' : ConductanceUnit { :>> unitConversion: ConversionByConvention { :>> referenceUnit = S; :>> conversionFactor = 1.0E+09; } }
    attribute 'abohm' : ResistanceUnit { :>> unitConversion: ConversionByConvention { :>> referenceUnit = 'Ω'; :>> conversionFactor = 1.0E-09; } }
    attribute 'abvolt' : ElectricPotentialUnit { :>> unitConversion: ConversionByConvention { :>> referenceUnit = V; :>> conversionFactor = 1.0E-08; } }
    attribute <g_n> 'acceleration of free fall, standard' : AccelerationUnit { :>> unitConversion: ConversionByConvention { :>> referenceUnit = m/s^2; :>> conversionFactor = 9.80665E+00; } }
    attribute 'acre (based on US survey foot)' : AreaUnit { :>> unitConversion: ConversionByConvention { :>> referenceUnit = m^2; :>> conversionFactor = 4.046873E+03; } }
    attribute 'acre foot (based on US survey foot)' : VolumeUnit { :>> unitConversion: ConversionByConvention { :>> referenceUnit = m^3; :>> conversionFactor = 1.233489E+03; } }
    attribute <'A⋅h'> 'ampere hour' : ElectricChargeUnit = A*h;
    attribute <'Å'> 'ångström' : LengthUnit { :>> unitConversion: ConversionByConvention { :>> referenceUnit = m; :>> conversionFactor = 1.0E-10; } }
    attribute <a> 'are' : AreaUnit { :>> unitConversion: ConversionByConvention { :>> referenceUnit = m^2; :>> conversionFactor = 1.0E+02; } }
    attribute <au> 'astronomical unit' : LengthUnit { :>> unitConversion: ConversionByConvention { :>> referenceUnit = m; :>> conversionFactor = 1.495979E+11; } }
    attribute <atm> 'atmosphere, standard' : PressureUnit { :>> unitConversion: ConversionByConvention { :>> referenceUnit = Pa; :>> conversionFactor = 1.01325E+05; } }
    attribute <'at'> 'atmosphere, technical' : PressureUnit { :>> unitConversion: ConversionByConvention { :>> referenceUnit = Pa; :>> conversionFactor = 9.80665E+04; } }
    attribute <bar> 'bar' : PressureUnit { :>> unitConversion: ConversionByConvention { :>> referenceUnit = Pa; :>> conversionFactor = 1.0E+05; } }
    attribute <b> 'barn' : AreaUnit { :>> unitConversion: ConversionByConvention { :>> referenceUnit = m^2; :>> conversionFactor = 1.0E-28; } }
    attribute <bbl> 'barrel (for petroleum, 42 gallons (US))' : VolumeUnit { :>> unitConversion: ConversionByConvention { :>> referenceUnit = m^3; :>> conversionFactor = 1.589873E-01; } }
    attribute <Bi> 'biot' : ElectricCurrentUnit { :>> unitConversion: ConversionByConvention { :>> referenceUnit = A; :>> conversionFactor = 1.0E+01; } }
    attribute <Btu_IT> 'British thermal unit (IT)' : EnergyUnit { :>> unitConversion: ConversionByConvention { :>> referenceUnit = J; :>> conversionFactor = 1.055056E+03; } }
    attribute <Btu_th> 'British thermal unit (th)' : EnergyUnit { :>> unitConversion: ConversionByConvention { :>> referenceUnit = J; :>> conversionFactor = 1.054350E+03; } }
    attribute <Btu> 'British thermal unit (mean)' : EnergyUnit { :>> unitConversion: ConversionByConvention { :>> referenceUnit = J; :>> conversionFactor = 1.05587E+03; } }
    attribute 'British thermal unit (39 °F)' : EnergyUnit { :>> unitConversion: ConversionByConvention { :>> referenceUnit = J; :>> conversionFactor = 1.05967E+03; } }
    attribute 'British thermal unit (59 °F)' : EnergyUnit { :>> unitConversion: ConversionByConvention { :>> referenceUnit = J; :>> conversionFactor = 1.05480E+03; } }
    attribute 'British thermal unit (60 °F)' : EnergyUnit { :>> unitConversion: ConversionByConvention { :>> referenceUnit = J; :>> conversionFactor = 1.05468E+03; } }
=======
    attribute 'acre (based on US survey foot)' : AreaUnit { :>> unitConversion: ConversionByConvention { :>> referenceUnit = m^2; :>> conversionFactor = 4.046873E+03; :>> isExact = false; } }
    attribute 'acre foot (based on US survey foot)' : VolumeUnit { :>> unitConversion: ConversionByConvention { :>> referenceUnit = m^3; :>> conversionFactor = 1.233489E+03; :>> isExact = false; } }
    attribute <bbl> 'barrel (for petroleum, 42 gallons (US))' : VolumeUnit { :>> unitConversion: ConversionByConvention { :>> referenceUnit = m^3; :>> conversionFactor = 1.589873E-01; :>> isExact = false; } }
    attribute <Btu_IT> 'British thermal unit (IT)' : EnergyUnit { :>> unitConversion: ConversionByConvention { :>> referenceUnit = J; :>> conversionFactor = 1.055056E+03; :>> isExact = false; } }
    alias Btu for Btu_IT;
    attribute <Btu_th> 'British thermal unit (th)' : EnergyUnit { :>> unitConversion: ConversionByConvention { :>> referenceUnit = J; :>> conversionFactor = 1.054350E+03; :>> isExact = false; } }
    attribute <Btu_mean> 'British thermal unit (mean)' : EnergyUnit { :>> unitConversion: ConversionByConvention { :>> referenceUnit = J; :>> conversionFactor = 1.05587E+03; :>> isExact = false; } }
    attribute <'Btu_39°F'> 'British thermal unit (39 °F)' : EnergyUnit { :>> unitConversion: ConversionByConvention { :>> referenceUnit = J; :>> conversionFactor = 1.05967E+03; :>> isExact = false; } }
    attribute <'Btu_59°F'> 'British thermal unit (59 °F)' : EnergyUnit { :>> unitConversion: ConversionByConvention { :>> referenceUnit = J; :>> conversionFactor = 1.05480E+03; :>> isExact = false; } }
    attribute <'Btu_60°F'> 'British thermal unit (60 °F)' : EnergyUnit { :>> unitConversion: ConversionByConvention { :>> referenceUnit = J; :>> conversionFactor = 1.05468E+03; :>> isExact = false; } }
>>>>>>> 326745ea
    attribute <'Btu_IT⋅ft/(h⋅ft²⋅°F)'> 'British thermal unit (IT) foot per hour square foot degree Fahrenheit' : ThermalConductivityUnit = Btu_IT*ft/(h*ft^2*'°F');
    attribute <'Btu_th⋅ft/(h⋅ft²⋅°F)'> 'British thermal unit (th) foot per hour square foot degree Fahrenheit' : ThermalConductivityUnit = Btu_th*ft/(h*ft^2*'°F');
    attribute <'Btu_IT⋅in/(h⋅ft²⋅°F)'> 'British thermal unit (IT) inch per hour square foot degree Fahrenheit' : ThermalConductivityUnit = Btu_IT*'in'/(h*ft^2*'°F');
    attribute <'Btu_th⋅in/(h⋅ft²⋅°F)'> 'British thermal unit (th) inch per hour square foot degree Fahrenheit' : ThermalConductivityUnit = Btu_th*'in'/(h*ft^2*'°F');
    attribute <'Btu_IT⋅in/(s⋅ft²⋅°F)'> 'British thermal unit (IT) inch per second square foot degree Fahrenheit' : ThermalConductivityUnit = Btu_IT*'in'/(s*ft^2*'°F');
    attribute <'Btu_th⋅in/(s⋅ft²⋅°F)'> 'British thermal unit (th) inch per second square foot degree Fahrenheit' : ThermalConductivityUnit = Btu_th*'in'/(s*ft^2*'°F');
    //attribute <'Btu_IT/ft³'> 'British thermal unit (IT) per cubic foot' : EnergyDensityUnit = Btu_IT/ft^3;
    //attribute <'Btu_th/ft³'> 'British thermal unit (th) per cubic foot' : EnergyDensityUnit = Btu_th/ft^3;
    attribute <'Btu_IT/°F'> 'British thermal unit (IT) per degree Fahrenheit' : HeatCapacityUnit = Btu_IT/'°F';
    attribute <'Btu_th/°F'> 'British thermal unit (th) per degree Fahrenheit' : HeatCapacityUnit = Btu_th/'°F';
    attribute <'Btu_IT/°R'> 'British thermal unit (IT) per degree Rankine' : HeatCapacityUnit = Btu_IT/'°R';
    attribute <'Btu_th/°R'> 'British thermal unit (th) per degree Rankine' : HeatCapacityUnit = Btu_th/'°R';
    attribute <'Btu_IT/h'> 'British thermal unit (IT) per hour' : PowerUnit = Btu_IT/h;
    attribute <'Btu_th/h'> 'British thermal unit (th) per hour' : PowerUnit = Btu_th/h;
    attribute <'Btu_IT/(h⋅ft²⋅°F)'> 'British thermal unit (IT) per hour square foot degree Fahrenheit' : CoefficientOfHeatTransferUnit = Btu_IT/(h*ft^2*'°F');
    attribute <'Btu_th/(h⋅ft²⋅°F)'> 'British thermal unit (th) per hour square foot degree Fahrenheit' : CoefficientOfHeatTransferUnit = Btu_th/(h*ft^2*'°F');
    attribute <'Btu_th/min'> 'British thermal unit (th) per minute' : PowerUnit = Btu_th/min;
    attribute <'Btu_IT/lb'> 'British thermal unit (IT) per pound' : SpecificEnergyUnit = Btu_IT/lb;
    attribute <'Btu_th/lb'> 'British thermal unit (th) per pound' : SpecificEnergyUnit = Btu_th/lb;
    attribute <'Btu_IT/(lb⋅°F)'> 'British thermal unit (IT) per pound degree Fahrenheit' : SpecificHeatCapacityUnit = Btu_IT/(lb*'°F');
    attribute <'Btu_th/(lb⋅°F)'> 'British thermal unit (th) per pound degree Fahrenheit' : SpecificHeatCapacityUnit = Btu_th/(lb*'°F');
    attribute <'Btu_IT/(lb⋅°R)'> 'British thermal unit (IT) per pound degree Rankine' : SpecificHeatCapacityUnit = Btu_IT/(lb*'°R');
    attribute <'Btu_th/(lb⋅°R)'> 'British thermal unit (th) per pound degree Rankine' : SpecificHeatCapacityUnit = Btu_th/(lb*'°R');
    attribute <'Btu_IT/s'> 'British thermal unit (IT) per second' : PowerUnit = Btu_IT/s;
    attribute <'Btu_th/s'> 'British thermal unit (th) per second' : PowerUnit = Btu_th/s;
    attribute <'Btu_IT/(s⋅ft²⋅°F)'> 'British thermal unit (IT) per second square foot degree Fahrenheit' : CoefficientOfHeatTransferUnit = Btu_IT/(s*ft^2*'°F');
    attribute <'Btu_th/(s⋅ft²⋅°F)'> 'British thermal unit (th) per second square foot degree Fahrenheit' : CoefficientOfHeatTransferUnit = Btu_th/(s*ft^2*'°F');
    //attribute <'Btu_IT/ft²'> 'British thermal unit (IT) per square foot' : SurfaceHeatDensityUnit = Btu_IT/ft^2;
    //attribute <'Btu_th/ft²'> 'British thermal unit (th) per square foot' : SurfaceHeatDensityUnit = Btu_th/ft^2;
    attribute <'Btu_IT/(ft²⋅h)'> 'British thermal unit (IT) per square foot hour' : DensityOfHeatFlowRateUnit = Btu_IT/(ft^2*h);
    attribute <'Btu_th/(ft²⋅h)'> 'British thermal unit (th) per square foot hour' : DensityOfHeatFlowRateUnit = Btu_th/(ft^2*h);
    attribute <'Btu_th/(ft²⋅min)'> 'British thermal unit (th) per square foot minute' : DensityOfHeatFlowRateUnit = Btu_th/(ft^2*min);
    attribute <'Btu_IT/(ft²⋅s)'> 'British thermal unit (IT) per square foot second' : DensityOfHeatFlowRateUnit = Btu_IT/(ft^2*s);
    attribute <'Btu_th/(ft²⋅s)'> 'British thermal unit (th) per square foot second' : DensityOfHeatFlowRateUnit = Btu_th/(ft^2*s);
    attribute <'Btu_th/(in²⋅s)'> 'British thermal unit (th) per square inch second' : DensityOfHeatFlowRateUnit = Btu_th/('in'^2*s);
    attribute <bu> 'bushel (US)' : VolumeUnit { :>> unitConversion: ConversionByConvention { :>> referenceUnit = m^3; :>> conversionFactor = 3.523907E-02; :>> isExact = false; } }
    attribute <'cd/in²'> 'candela per square inch' : LuminanceUnit = cd/'in'^2;
    attribute <ch> 'chain (based on US survey foot)' : LengthUnit { :>> unitConversion: ConversionByConvention { :>> referenceUnit = m; :>> conversionFactor = 2.011684E+01; :>> isExact = false; } }
    attribute 'circular mil' : AreaUnit { :>> unitConversion: ConversionByConvention { :>> referenceUnit = m^2; :>> conversionFactor = 5.067075E-10; :>> isExact = false; } }
    attribute 'clo' : ThermalInsulanceUnit { :>> unitConversion: ConversionByConvention { :>> referenceUnit = m^2*K/W; :>> conversionFactor = 1.55E-01; :>> isExact = false; } }
    attribute 'cord (128 ft^3)' : VolumeUnit { :>> unitConversion: ConversionByConvention { :>> referenceUnit = m^3; :>> conversionFactor = 3.624556E+00; :>> isExact = false; } }
    attribute <'ft³'> 'cubic foot' : VolumeUnit = ft^3;
    attribute <'ft³/min'> 'cubic foot per minute' : VolumeFlowRateUnit = ft^3/min;
    attribute <'ft³/s'> 'cubic foot per second' : VolumeFlowRateUnit = ft^3/s;
    attribute <'in³'> 'cubic inch' : VolumeUnit = 'in'^3;
    attribute <'in³/min'> 'cubic inch per minute' : VolumeFlowRateUnit = 'in'^3/min;
    attribute <'mi³'> 'cubic mile' : VolumeUnit = mi^3;
    attribute <'yd³'> 'cubic yard' : VolumeUnit = yd^3;
    attribute <'yd³/min'> 'cubic yard per minute' : VolumeFlowRateUnit = yd^3/min;
    attribute 'cup (US)' : VolumeUnit { :>> unitConversion: ConversionByConvention { :>> referenceUnit = m^3; :>> conversionFactor = 2.365882E-04; :>> isExact = false; } }
    attribute <'°F'> 'degree Fahrenheit (temperature interval)' : TemperatureDifferenceUnit { :>> unitConversion: ConversionByConvention { :>> referenceUnit = K; :>> conversionFactor = 5/9; :>> isExact = true; } }
    attribute <'°F⋅h/Btu_IT'> 'degree Fahrenheit hour per British thermal unit (IT)' : ThermalResistanceUnit = '°F'*h/Btu_IT;
    attribute <'°F⋅h/Btu_th'> 'degree Fahrenheit hour per British thermal unit (th)' : ThermalResistanceUnit = '°F'*h/Btu_th;
    attribute <'°F⋅h⋅ft²/Btu_IT'> 'degree Fahrenheit hour square foot per British thermal unit (IT)' : ThermalInsulanceUnit = '°F'*h*ft^2/Btu_IT;
    attribute <'°F⋅h⋅ft²/Btu_th'> 'degree Fahrenheit hour square foot per British thermal unit (th)' : ThermalInsulanceUnit = '°F'*h*ft^2/Btu_th;
    //attribute <'°F⋅h⋅ft²/(Btu_IT⋅in)'> 'degree Fahrenheit hour square foot per British thermal unit (IT) inch' : ThermalResistivityUnit = '°F'*h*ft^2/(Btu_IT*'in');
    //attribute <'°F⋅h⋅ft²/(Btu_th⋅in)'> 'degree Fahrenheit hour square foot per British thermal unit (th) inch' : ThermalResistivityUnit = '°F'*h*ft^2/(Btu_th*'in');
    attribute <'°F⋅s/Btu_IT'> 'degree Fahrenheit second per British thermal unit (IT)' : ThermalResistanceUnit = '°F'*s/Btu_IT;
    attribute <'°F⋅s/Btu_th'> 'degree Fahrenheit second per British thermal unit (th)' : ThermalResistanceUnit = '°F'*s/Btu_th;
    attribute <'°R'> 'degree Rankine' : ThermodynamicTemperatureUnit, TemperatureDifferenceUnit { :>> unitConversion: ConversionByConvention { :>> referenceUnit = K; :>> conversionFactor = 5/9; :>> isExact = true; } }
    attribute 'fathom (based on US survey foot)' : LengthUnit { :>> unitConversion: ConversionByConvention { :>> referenceUnit = m; :>> conversionFactor = 1.828804E+00; :>> isExact = false; } }
    attribute <floz> 'fluid ounce (US)' : VolumeUnit { :>> unitConversion: ConversionByConvention { :>> referenceUnit = m^3; :>> conversionFactor = 2.957353E-05; :>> isExact = false; } }
    attribute <ft> 'foot' : LengthUnit { :>> unitConversion: ConversionByConvention { :>> referenceUnit = m; :>> conversionFactor = 3.048E-01; } }
    attribute 'foot (US survey)' : LengthUnit { :>> unitConversion: ConversionByConvention { :>> referenceUnit = m; :>> conversionFactor = 3.048006E-01; :>> isExact = false; } }
    attribute 'footcandle' : IlluminanceUnit { :>> unitConversion: ConversionByConvention { :>> referenceUnit = lx; :>> conversionFactor = 1.076391E+01; :>> isExact = false; } }
    attribute 'footlambert' : LuminanceUnit { :>> unitConversion: ConversionByConvention { :>> referenceUnit = cd/m^2; :>> conversionFactor = 3.426259E+00; :>> isExact = false; } }
    attribute <ftHg> 'foot of mercury, conventional' : PressureUnit { :>> unitConversion: ConversionByConvention { :>> referenceUnit = Pa; :>> conversionFactor = 4.063666E+04; :>> isExact = false; } }
    attribute 'foot of water (39.2 °F)' : PressureUnit { :>> unitConversion: ConversionByConvention { :>> referenceUnit = Pa; :>> conversionFactor = 2.98898E+03; :>> isExact = false; } }
    attribute <ftH2O> 'foot of water, conventional' : PressureUnit { :>> unitConversion: ConversionByConvention { :>> referenceUnit = Pa; :>> conversionFactor = 2.989067E+03; :>> isExact = false; } }
    attribute <'ft/h'> 'foot per hour' : SpeedUnit = ft/h;
    attribute <'ft/min'> 'foot per minute' : SpeedUnit = ft/min;
    attribute <'ft/s'> 'foot per second' : SpeedUnit = ft/s;
    attribute <'ft/s²'> 'foot per second squared' : AccelerationUnit = ft/s^2;
    attribute 'foot poundal' : EnergyUnit { :>> unitConversion: ConversionByConvention { :>> referenceUnit = J; :>> conversionFactor = 4.214011E-02; :>> isExact = false; } }
    attribute <'ft⋅lbf'> 'foot pound-force' : EnergyUnit = ft*lbf;
    attribute <'ft⋅lbf/h'> 'foot pound-force per hour' : PowerUnit = ft*lbf/h;
    attribute <'ft⋅lbf/min'> 'foot pound-force per minute' : PowerUnit = ft*lbf/min;
    attribute <'ft⋅lbf/s'> 'foot pound-force per second' : PowerUnit = ft*lbf/s;
    attribute <'ft⁴'> 'foot to the fourth power' : SecondAxialMomentOfAreaUnit = ft^4;
    attribute <gal> 'gallon (US)' : VolumeUnit { :>> unitConversion: ConversionByConvention { :>> referenceUnit = m^3; :>> conversionFactor = 3.785412E-03; :>> isExact = false; } }
    attribute <'gal/d'> 'gallon (US) per day' : VolumeFlowRateUnit = gal/d;
    //attribute <'gal/(hp⋅h)'> 'gallon (US) per horsepower hour' : EnergySpecificVolumeUnit = gal/(hp*h);
    attribute <'gal/min'> 'gallon (US) per minute (gpm)' : VolumeFlowRateUnit = gal/min;
    attribute <gi> 'gill (US)' : VolumeUnit { :>> unitConversion: ConversionByConvention { :>> referenceUnit = m^3; :>> conversionFactor = 1.182941E-04; :>> isExact = false; } }
    attribute <gr> 'grain' : MassUnit { :>> unitConversion: ConversionByConvention { :>> referenceUnit = kg; :>> conversionFactor = 6.479891E-05; } }
    attribute <'gr/gal'> 'grain per gallon (US)' : MassDensityUnit = gr/gal;
    attribute <hp> 'horsepower (550 ft*lbf/s)' : PowerUnit { :>> unitConversion: ConversionByConvention { :>> referenceUnit = W; :>> conversionFactor = 7.456999E+02; :>> isExact = false; } }
    attribute 'horsepower (boiler)' : PowerUnit { :>> unitConversion: ConversionByConvention { :>> referenceUnit = W; :>> conversionFactor = 9.80950E+03; :>> isExact = false; } }
    attribute 'horsepower (electric)' : PowerUnit { :>> unitConversion: ConversionByConvention { :>> referenceUnit = W; :>> conversionFactor = 7.46E+02; } }
    attribute 'horsepower (water)' : PowerUnit { :>> unitConversion: ConversionByConvention { :>> referenceUnit = W; :>> conversionFactor = 7.46043E+02; :>> isExact = false; } }
    attribute 'hundredweight (long, 112 lb)' : MassUnit { :>> unitConversion: ConversionByConvention { :>> referenceUnit = kg; :>> conversionFactor = 5.080235E+01; :>> isExact = false; } }
    attribute 'hundredweight (short, 100 lb)' : MassUnit { :>> unitConversion: ConversionByConvention { :>> referenceUnit = kg; :>> conversionFactor = 4.535924E+01; :>> isExact = false; } }
    attribute <'in'> 'inch' : LengthUnit { :>> unitConversion: ConversionByConvention { :>> referenceUnit = m; :>> conversionFactor = 2.54E-02; } }
    attribute 'inch of mercury (32 °F)' : PressureUnit { :>> unitConversion: ConversionByConvention { :>> referenceUnit = Pa; :>> conversionFactor = 3.38638E+03; :>> isExact = false; } }
    attribute 'inch of mercury (60 °F)' : PressureUnit { :>> unitConversion: ConversionByConvention { :>> referenceUnit = Pa; :>> conversionFactor = 3.37685E+03; :>> isExact = false; } }
    attribute <inHg> 'inch of mercury, conventional' : PressureUnit { :>> unitConversion: ConversionByConvention { :>> referenceUnit = Pa; :>> conversionFactor = 3.386389E+03; :>> isExact = false; } }
    attribute 'inch of water (39.2 °F)' : PressureUnit { :>> unitConversion: ConversionByConvention { :>> referenceUnit = Pa; :>> conversionFactor = 2.49082E+02; :>> isExact = false; } }
    attribute 'inch of water (60 °F)' : PressureUnit { :>> unitConversion: ConversionByConvention { :>> referenceUnit = Pa; :>> conversionFactor = 2.4884E+02; :>> isExact = false; } }
    attribute <inH2O> 'inch of water, conventional' : PressureUnit { :>> unitConversion: ConversionByConvention { :>> referenceUnit = Pa; :>> conversionFactor = 2.490889E+02; :>> isExact = false; } }
    attribute <'in/s'> 'inch per second' : SpeedUnit = 'in'/s;
    attribute <'in/s²'> 'inch per second squared' : AccelerationUnit = 'in'/s^2;
    attribute <'in⁴'> 'inch to the fourth power' : SecondAxialMomentOfAreaUnit = 'in'^4;
    attribute <kip> 'kip (1 kip = 1000 lbf)' : ForceUnit { :>> unitConversion: ConversionByConvention { :>> referenceUnit = N; :>> conversionFactor = 4.448222E+03; :>> isExact = false; } }
    attribute <'kip/in²'> 'kip per square inch (ksi)' : PressureUnit = kip/'in'^2;
    attribute <knot> 'knot (nautical mile per hour)' : SpeedUnit { :>> unitConversion: ConversionByConvention { :>> referenceUnit = m/s; :>> conversionFactor = 5.144444E-01; :>> isExact = false; } }
    //attribute <'cal_th/cm²'> 'langley' : SurfaceHeatDensityUnit = cal_th/cm^2;
    attribute <'lm/ft²'> 'lumen per square foot' : IlluminanceUnit = lm/ft^2;
    attribute 'microinch' : LengthUnit { :>> unitConversion: ConversionByConvention { :>> referenceUnit = m; :>> conversionFactor = 2.54E-08; } }
    attribute <mil> 'mil (0.001 in)' : LengthUnit { :>> unitConversion: ConversionByConvention { :>> referenceUnit = m; :>> conversionFactor = 2.54E-05; } }
    attribute <mi> 'mile' : LengthUnit { :>> unitConversion: ConversionByConvention { :>> referenceUnit = m; :>> conversionFactor = 1.609344E+03; } }
    attribute 'mile (based on US survey foot)' : LengthUnit { :>> unitConversion: ConversionByConvention { :>> referenceUnit = m; :>> conversionFactor = 1.609347E+03; :>> isExact = false; } }
    attribute <nmi> 'mile, nautical' : LengthUnit { :>> unitConversion: ConversionByConvention { :>> referenceUnit = m; :>> conversionFactor = 1.852E+03; } }
    alias NM for nmi;
    //attribute <'mi/gal'> 'mile per gallon (US)' : FuelEconomyUnit = mi/gal;
    //alias mpg for 'mi/gal';
    attribute <'mi/h'> 'mile per hour' : SpeedUnit = mi/h;
    alias mph for 'mi/h';
    attribute <'mi/min'> 'mile per minute' : SpeedUnit = mi/min;
    attribute <'mi/s'> 'mile per second' : SpeedUnit = mi/s;
    attribute 'ohm circular-mil per foot' : ResistivityUnit { :>> unitConversion: ConversionByConvention { :>> referenceUnit = 'Ω'*m; :>> conversionFactor = 1.662426E-09; :>> isExact = false; } }
    attribute <oz> 'ounce (avoirdupois)' : MassUnit { :>> unitConversion: ConversionByConvention { :>> referenceUnit = kg; :>> conversionFactor = 2.834952E-02; :>> isExact = false; } }
    attribute 'ounce (US fluid)' : VolumeUnit { :>> unitConversion: ConversionByConvention { :>> referenceUnit = m^3; :>> conversionFactor = 2.957353E-05; :>> isExact = false; } }
    attribute <ozf> 'ounce (avoirdupois)-force' : ForceUnit { :>> unitConversion: ConversionByConvention { :>> referenceUnit = N; :>> conversionFactor = 2.780139E-01; :>> isExact = false; } }
    attribute <'ozf⋅in'> 'ounce (avoirdupois)-force inch' : MomentOfForceUnit = ozf*'in';
    attribute <'oz/in³'> 'ounce (avoirdupois) per cubic inch' : MassDensityUnit = oz/'in'^3;
    attribute <'oz/gal'> 'ounce (avoirdupois) per gallon (US)' : MassDensityUnit = oz/gal;
    attribute <'oz/ft²'> 'ounce (avoirdupois) per square foot' : SurfaceMassDensityUnit = oz/ft^2;
    attribute <'oz/in²'> 'ounce (avoirdupois) per square inch' : SurfaceMassDensityUnit = oz/'in'^2;
    attribute <'oz/yd²'> 'ounce (avoirdupois) per square yard' : SurfaceMassDensityUnit = oz/yd^2;
    attribute <pk> 'peck (US)' : VolumeUnit { :>> unitConversion: ConversionByConvention { :>> referenceUnit = m^3; :>> conversionFactor = 8.809768E-03; :>> isExact = false; } }
    //attribute 'perm (0 °C)' : VapourTransmissionUnit { :>> unitConversion: ConversionByConvention { :>> referenceUnit = kg/(Pa*s*m^2); :>> conversionFactor = 5.72135E-11; :>> isExact = false; } }
    //attribute 'perm (23 °C)' : VapourTransmissionUnit { :>> unitConversion: ConversionByConvention { :>> referenceUnit = kg/(Pa*s*m^2); :>> conversionFactor = 5.74525E-11; :>> isExact = false; } }
    //attribute 'perm inch (0 °C)' : VapourTransmissionUnit { :>> unitConversion: ConversionByConvention { :>> referenceUnit = kg/('Pa·s·m'); :>> conversionFactor = 1.45322E-12; :>> isExact = false; } }
    //attribute 'perm inch (23 °C)' : VapourTransmissionUnit { :>> unitConversion: ConversionByConvention { :>> referenceUnit = kg/('Pa·s·m'); :>> conversionFactor = 1.45929E-12; :>> isExact = false; } }
    attribute <pica> 'pica (computer) (1/6 in)' : LengthUnit { :>> unitConversion: ConversionByConvention { :>> referenceUnit = m; :>> conversionFactor = 4.233333E-03; :>> isExact = false; } }
    attribute 'pica (printer′s)' : LengthUnit { :>> unitConversion: ConversionByConvention { :>> referenceUnit = m; :>> conversionFactor = 4.217518E-03; :>> isExact = false; } }
    attribute <drypt> 'pint (US dry)' : VolumeUnit { :>> unitConversion: ConversionByConvention { :>> referenceUnit = m^3; :>> conversionFactor = 5.506105E-04; :>> isExact = false; } }
    attribute <liqpt> 'pint (US liquid)' : VolumeUnit { :>> unitConversion: ConversionByConvention { :>> referenceUnit = m^3; :>> conversionFactor = 4.731765E-04; :>> isExact = false; } }
    attribute <pt> 'point (computer) (1/72 in)' : LengthUnit { :>> unitConversion: ConversionByConvention { :>> referenceUnit = m; :>> conversionFactor = 3.527778E-04; :>> isExact = false; } }
    attribute 'point (printer′s)' : LengthUnit { :>> unitConversion: ConversionByConvention { :>> referenceUnit = m; :>> conversionFactor = 3.514598E-04; :>> isExact = false; } }
    attribute <lb> 'pound (avoirdupois)' : MassUnit { :>> unitConversion: ConversionByConvention { :>> referenceUnit = kg; :>> conversionFactor = 4.535924E-01; :>> isExact = false; } }
    attribute <'lb⋅ft²'> 'pound foot squared' : MomentOfInertiaUnit = lb*ft^2;
    attribute <lbf> 'pound-force' : ForceUnit { :>> unitConversion: ConversionByConvention { :>> referenceUnit = N; :>> conversionFactor = 4.448222E+00; :>> isExact = false; } }
    attribute <'lbf⋅ft'> 'pound-force foot' : MomentOfForceUnit = lbf*ft;
    attribute <'lbf⋅ft/in'> 'pound-force foot per inch' : ForceUnit = lbf*ft/'in';
    attribute <'lbf⋅in'> 'pound-force inch' : MomentOfForceUnit = lbf*'in';
    attribute <'lbf⋅in/in'> 'pound-force inch per inch' : ForceUnit = lbf*'in'/'in';
    attribute <'lbf/ft'> 'pound-force per foot' : SurfaceTensionUnit = lbf/ft;
    attribute <'lbf/in'> 'pound-force per inch' : SurfaceTensionUnit = lbf/'in';
    //attribute 'pound-force per pound (lbf/lb) (thrust to mass ratio)' : ThrustToMassRatioUnit { :>> unitConversion: ConversionByConvention { :>> referenceUnit = N/kg; :>> conversionFactor = 9.80665E+00; } }
    attribute <'lbf/ft²'> 'pound-force per square foot' : PressureUnit = lbf/ft^2;
    attribute <'lbf/in²'> 'pound-force per square inch' : PressureUnit = lbf/'in'^2;
    alias psi for 'lbf/in²';
    attribute <'lbf⋅s/ft²'> 'pound-force second per square foot' : DynamicViscosityUnit = lbf*s/ft^2;
    attribute <'lbf⋅s/in²'> 'pound-force second per square inch' : DynamicViscosityUnit = lbf*s/'in'^2;
    attribute <'lb⋅in²'> 'pound inch squared' : MomentOfInertiaUnit = lb*'in'^2;
    attribute <'lb/ft³'> 'pound per cubic foot' : MassDensityUnit = lb/ft^3;
    attribute <'lb/in³'> 'pound per cubic inch' : MassDensityUnit = lb/'in'^3;
    attribute <'lb/yd³'> 'pound per cubic yard' : MassDensityUnit = lb/yd^3;
    attribute <'lb/ft'> 'pound per foot' : LinearMassDensityUnit = lb/ft;
    attribute <'lb/(ft⋅h)'> 'pound per foot hour' : DynamicViscosityUnit = lb/(ft*h);
    attribute <'lb/(ft⋅s)'> 'pound per foot second' : DynamicViscosityUnit = lb/(ft*s);
    attribute <'lb/gal'> 'pound per gallon (US)' : MassDensityUnit = lb/gal;
    //attribute <'lb/(hp⋅h)'> 'pound per horsepower hour' : FuelConsumptionUnit = lb/(hp*h);
    attribute <'lb/h'> 'pound per hour' : MassFlowRateUnit = lb/h;
    attribute <'lb/in'> 'pound per inch' : LinearMassDensityUnit = lb/'in';
    attribute <'lb/min'> 'pound per minute' : MassFlowRateUnit = lb/min;
    attribute <'lb/s'> 'pound per second' : MassFlowRateUnit = lb/s;
    attribute <'lb/ft²'> 'pound per square foot' : SurfaceMassDensityUnit = lb/ft^2;
    attribute <'lb/in²'> 'pound per square inch (not pound-force)' : SurfaceMassDensityUnit = lb/'in'^2;
    attribute <'lb/yd'> 'pound per yard' : LinearMassDensityUnit = lb/yd;
    attribute 'pound-force per square inch (psi)' : PressureUnit = lbf/'in'^2;
    attribute 'quad (10^15 Btu_IT)' : EnergyUnit { :>> unitConversion: ConversionByConvention { :>> referenceUnit = J; :>> conversionFactor = 1.055056E+18; :>> isExact = false; } }
    attribute <dryqt> 'quart (US dry)' : VolumeUnit { :>> unitConversion: ConversionByConvention { :>> referenceUnit = m^3; :>> conversionFactor = 1.101221E-03; :>> isExact = false; } }
    attribute <liqqt> 'quart (US liquid)' : VolumeUnit { :>> unitConversion: ConversionByConvention { :>> referenceUnit = m^3; :>> conversionFactor = 9.463529E-04; :>> isExact = false; } }
    attribute <rd> 'rod (based on US survey foot)' : LengthUnit { :>> unitConversion: ConversionByConvention { :>> referenceUnit = m; :>> conversionFactor = 5.029210E+00; :>> isExact = false; } }
    attribute <slug> 'slug' : MassUnit { :>> unitConversion: ConversionByConvention { :>> referenceUnit = kg; :>> conversionFactor = 1.459390E+01; :>> isExact = false; } }
    attribute <'slug/ft³'> 'slug per cubic foot' : MassDensityUnit = slug/ft^3;
    attribute <'slug/(ft⋅s)'> 'slug per foot second' : DynamicViscosityUnit = slug/(ft*s);
    attribute <'ft²'> 'square foot' : AreaUnit = ft^2;
    attribute <'ft²/h'> 'square foot per hour' : KinematicViscosityUnit = ft^2/h;
    attribute <'ft²/s'> 'square foot per second' : KinematicViscosityUnit = ft^2/s;
    attribute <'in²'> 'square inch' : AreaUnit = 'in'^2;
    attribute <'mi²'> 'square mile' : AreaUnit = mi^2;
    attribute 'square mile (based on US survey foot)' : AreaUnit { :>> unitConversion: ConversionByConvention { :>> referenceUnit = m^2; :>> conversionFactor = 2.589998E+06; :>> isExact = false; } }
    attribute <'yd²'> 'square yard' : AreaUnit = yd^2;
    attribute 'tablespoon' : VolumeUnit { :>> unitConversion: ConversionByConvention { :>> referenceUnit = m^3; :>> conversionFactor = 1.478676E-05; :>> isExact = false; } }
    attribute 'teaspoon' : VolumeUnit { :>> unitConversion: ConversionByConvention { :>> referenceUnit = m^3; :>> conversionFactor = 4.928922E-06; :>> isExact = false; } }
    attribute 'therm (EC)' : EnergyUnit { :>> unitConversion: ConversionByConvention { :>> referenceUnit = J; :>> conversionFactor = 1.05506E+08; } }
    attribute 'therm (US)' : EnergyUnit { :>> unitConversion: ConversionByConvention { :>> referenceUnit = J; :>> conversionFactor = 1.054804E+08; } }
    attribute <AT> 'ton, assay' : MassUnit { :>> unitConversion: ConversionByConvention { :>> referenceUnit = kg; :>> conversionFactor = 2.916667E-02; :>> isExact = false; } }
    attribute 'ton-force (2000 lbf)' : ForceUnit { :>> unitConversion: ConversionByConvention { :>> referenceUnit = N; :>> conversionFactor = 8.896443E+03; :>> isExact = false; } }
    attribute 'ton, long (2240 lb)' : MassUnit { :>> unitConversion: ConversionByConvention { :>> referenceUnit = kg; :>> conversionFactor = 1.016047E+03; :>> isExact = false; } }
    attribute 'ton, long, per cubic yard' : MassDensityUnit { :>> unitConversion: ConversionByConvention { :>> referenceUnit = kg/m^3; :>> conversionFactor = 1.328939E+03; :>> isExact = false; } }
    attribute 'ton of refrigeration (12 000 Btu_IT/h)' : PowerUnit { :>> unitConversion: ConversionByConvention { :>> referenceUnit = W; :>> conversionFactor = 3.516853E+03; :>> isExact = false; } }
    attribute 'ton, register' : VolumeUnit { :>> unitConversion: ConversionByConvention { :>> referenceUnit = m^3; :>> conversionFactor = 2.831685E+00; :>> isExact = false; } }
    attribute 'ton, short (2000 lb)' : MassUnit { :>> unitConversion: ConversionByConvention { :>> referenceUnit = kg; :>> conversionFactor = 9.071847E+02; :>> isExact = false; } }
    attribute 'ton, short, per cubic yard' : MassDensityUnit { :>> unitConversion: ConversionByConvention { :>> referenceUnit = kg/m^3; :>> conversionFactor = 1.186553E+03; :>> isExact = false; } }
    attribute 'ton, short, per hour' : MassFlowRateUnit { :>> unitConversion: ConversionByConvention { :>> referenceUnit = kg/s; :>> conversionFactor = 2.519958E-01; :>> isExact = false; } }
    attribute 'unit pole' : MagneticFluxUnit { :>> unitConversion: ConversionByConvention { :>> referenceUnit = Wb; :>> conversionFactor = 1.256637E-07; :>> isExact = false; } }
    attribute <'W/in²'> 'watt per square inch' : DensityOfHeatFlowRateUnit = W/'in'^2;
    attribute <yd> 'yard' : LengthUnit { :>> unitConversion: ConversionByConvention { :>> referenceUnit = m; :>> conversionFactor = 9.144E-01; } }


	/*
	 * degree Fahrenheit interval scale for absolute (thermodynamic) temperature quantities
	 *
	 * The scale is defined with an explicit mapping to the degree Celsius interval scale and a coordinate transformation w.r.t. the kelvin scale
	 */
	attribute <'°F_abs'> 'degree fahrenheit (absolute)' : IntervalScale {
		:>> unit = '°F';
		private attribute temperatureWaterAtFreezingPointInF: DefinitionalQuantityValue {
			:>> num = 32.0;
			:>> definition = "temperature in degree Fahrenheit of pure water at freezing point";
		}
		private attribute fahrenheitToCelsiusScaleMapping: QuantityValueMapping {
			:>> mappedQuantityValue = temperatureWaterAtFreezingPointInF;
			:>> referenceQuantityValue = '°C_abs'.temperatureWaterAtFreezingPointInC;

		}
		attribute :>> definitionalQuantityValues = temperatureWaterAtFreezingPointInF;
		attribute :>> quantityValueMapping = fahrenheitToCelsiusScaleMapping;

        /* CoordinateTransformation (zero shift) w.r.t. thermodynamic temperature in kelvin */ 
        private attribute zeroDegreeFahrenheitInKelvin: ThermodynamicTemperatureValue = 229835/900 [K];
        attribute zeroShift : CoordinateTransformation { :>> source = K; :>> target = self; :>> origin = zeroDegreeFahrenheitInKelvin; :>> basisDirections = 1 [K]; }
        attribute :>> placement = zeroShift;
	}

}<|MERGE_RESOLUTION|>--- conflicted
+++ resolved
@@ -6,97 +6,8 @@
 package <USCU> USCustomaryUnits {
     private import UnitsAndScales::*;
     import ISQ::*;
-    import SI::*;
-
-<<<<<<< HEAD
-	attribute <ft> foot : LengthUnit {
-		:>> unitConversion: ConversionByConvention { :>> referenceUnit = m; :>> conversionFactor = 3048/10000; }
-	}
-
-	attribute <'in'> inch : LengthUnit {
-		:>> unitConversion: ConversionByConvention { :>> referenceUnit = ft; :>> conversionFactor = 1/12; }
-	}
-
-    attribute <mi> mile : LengthUnit {
-    	:>> unitConversion: ConversionByConvention { :>> referenceUnit = ft; :>> conversionFactor = 5280; }
-    }
-
-    attribute <lb> 'pound  (avoirdupois)' : MassUnit {
-    	:>> unitConversion: ConversionByConvention { :>> referenceUnit = kg; :>> conversionFactor = 4535924/10000000; }
-    }
-
-    attribute <'mi/h'> 'mile per hour' : SpeedUnit = mi/h;
-
-    attribute <lbf> 'pound-force' : ForceUnit {
-		:>> unitConversion: ConversionByConvention { :>> referenceUnit = SI::N; :>> conversionFactor = 4448222/1000000; }
-	}
-
-    /*
-     * Definition of an alias for 'mi/h' ("mile per hour")
-     */
-    alias mph for 'mi/h';
-
-	/*
-	 * degree Fahrenheit unit for relative temperature (i.e. temperature difference) quantities
-	 */
-	attribute <'°F_unit'> 'degree fahrenheit (relative)' : TemperatureUnit {
-		:>> unitConversion: ConversionByConvention { :>> referenceUnit = K; :>> conversionFactor = 5/9; }
-	}
-
-	/*
-	 * degree Fahrenheit interval scale for absolute temperature quantities
-	 *
-	 * The interval scale is defined with an explicit mapping to the degree Celsius interval scale from which the offset between the scales can be computed.
-	 */
-	attribute <'°F_scale'> 'degree fahrenheit (absolute)' : IntervalScale {
-		:>> unit = '°F_unit';
-		private attribute temperatureWaterAtFreezingPointInF: DefinitionalQuantityValue {
-			:>> num = 32.0;
-			:>> definition = "temperature in degree Fahrenheit of pure water at freezing point";
-		}
-		private attribute fahrenheitToCelsiusScaleMapping: QuantityValueMapping {
-			:>> mappedQuantityValue = temperatureWaterAtFreezingPointInF;
-			:>> referenceQuantityValue = '°C_scale'.temperatureWaterAtFreezingPointInC;
-
-		}
-		attribute :>> definitionalQuantityValues = temperatureWaterAtFreezingPointInF;
-		attribute :>> quantityValueMapping = fahrenheitToCelsiusScaleMapping;
-	}
-	//alias '°F' for '°F_scale';
-
-    /*
-     * US Customary Units generated after transformation from NIST SP811 Appendix B
-     * See https://www.nist.gov/pml/special-publication-811/nist-guide-si-appendix-b-conversion-factors/nist-guide-si-appendix-b8
-     * Generated at 2022-01-10T00:45:14Z
-     */
-
-    attribute 'abampere' : ElectricCurrentUnit { :>> unitConversion: ConversionByConvention { :>> referenceUnit = A; :>> conversionFactor = 1.0E+01; } }
-    attribute 'abcoulomb' : ElectricChargeUnit { :>> unitConversion: ConversionByConvention { :>> referenceUnit = C; :>> conversionFactor = 1.0E+01; } }
-    attribute 'abfarad' : CapacitanceUnit { :>> unitConversion: ConversionByConvention { :>> referenceUnit = F; :>> conversionFactor = 1.0E+09; } }
-    attribute 'abhenry' : InductanceUnit, PermeanceUnit { :>> unitConversion: ConversionByConvention { :>> referenceUnit = H; :>> conversionFactor = 1.0E-09; } }
-    attribute 'abmho' : ConductanceUnit { :>> unitConversion: ConversionByConvention { :>> referenceUnit = S; :>> conversionFactor = 1.0E+09; } }
-    attribute 'abohm' : ResistanceUnit { :>> unitConversion: ConversionByConvention { :>> referenceUnit = 'Ω'; :>> conversionFactor = 1.0E-09; } }
-    attribute 'abvolt' : ElectricPotentialUnit { :>> unitConversion: ConversionByConvention { :>> referenceUnit = V; :>> conversionFactor = 1.0E-08; } }
-    attribute <g_n> 'acceleration of free fall, standard' : AccelerationUnit { :>> unitConversion: ConversionByConvention { :>> referenceUnit = m/s^2; :>> conversionFactor = 9.80665E+00; } }
-    attribute 'acre (based on US survey foot)' : AreaUnit { :>> unitConversion: ConversionByConvention { :>> referenceUnit = m^2; :>> conversionFactor = 4.046873E+03; } }
-    attribute 'acre foot (based on US survey foot)' : VolumeUnit { :>> unitConversion: ConversionByConvention { :>> referenceUnit = m^3; :>> conversionFactor = 1.233489E+03; } }
-    attribute <'A⋅h'> 'ampere hour' : ElectricChargeUnit = A*h;
-    attribute <'Å'> 'ångström' : LengthUnit { :>> unitConversion: ConversionByConvention { :>> referenceUnit = m; :>> conversionFactor = 1.0E-10; } }
-    attribute <a> 'are' : AreaUnit { :>> unitConversion: ConversionByConvention { :>> referenceUnit = m^2; :>> conversionFactor = 1.0E+02; } }
-    attribute <au> 'astronomical unit' : LengthUnit { :>> unitConversion: ConversionByConvention { :>> referenceUnit = m; :>> conversionFactor = 1.495979E+11; } }
-    attribute <atm> 'atmosphere, standard' : PressureUnit { :>> unitConversion: ConversionByConvention { :>> referenceUnit = Pa; :>> conversionFactor = 1.01325E+05; } }
-    attribute <'at'> 'atmosphere, technical' : PressureUnit { :>> unitConversion: ConversionByConvention { :>> referenceUnit = Pa; :>> conversionFactor = 9.80665E+04; } }
-    attribute <bar> 'bar' : PressureUnit { :>> unitConversion: ConversionByConvention { :>> referenceUnit = Pa; :>> conversionFactor = 1.0E+05; } }
-    attribute <b> 'barn' : AreaUnit { :>> unitConversion: ConversionByConvention { :>> referenceUnit = m^2; :>> conversionFactor = 1.0E-28; } }
-    attribute <bbl> 'barrel (for petroleum, 42 gallons (US))' : VolumeUnit { :>> unitConversion: ConversionByConvention { :>> referenceUnit = m^3; :>> conversionFactor = 1.589873E-01; } }
-    attribute <Bi> 'biot' : ElectricCurrentUnit { :>> unitConversion: ConversionByConvention { :>> referenceUnit = A; :>> conversionFactor = 1.0E+01; } }
-    attribute <Btu_IT> 'British thermal unit (IT)' : EnergyUnit { :>> unitConversion: ConversionByConvention { :>> referenceUnit = J; :>> conversionFactor = 1.055056E+03; } }
-    attribute <Btu_th> 'British thermal unit (th)' : EnergyUnit { :>> unitConversion: ConversionByConvention { :>> referenceUnit = J; :>> conversionFactor = 1.054350E+03; } }
-    attribute <Btu> 'British thermal unit (mean)' : EnergyUnit { :>> unitConversion: ConversionByConvention { :>> referenceUnit = J; :>> conversionFactor = 1.05587E+03; } }
-    attribute 'British thermal unit (39 °F)' : EnergyUnit { :>> unitConversion: ConversionByConvention { :>> referenceUnit = J; :>> conversionFactor = 1.05967E+03; } }
-    attribute 'British thermal unit (59 °F)' : EnergyUnit { :>> unitConversion: ConversionByConvention { :>> referenceUnit = J; :>> conversionFactor = 1.05480E+03; } }
-    attribute 'British thermal unit (60 °F)' : EnergyUnit { :>> unitConversion: ConversionByConvention { :>> referenceUnit = J; :>> conversionFactor = 1.05468E+03; } }
-=======
+    private import SI::*;
+
     attribute 'acre (based on US survey foot)' : AreaUnit { :>> unitConversion: ConversionByConvention { :>> referenceUnit = m^2; :>> conversionFactor = 4.046873E+03; :>> isExact = false; } }
     attribute 'acre foot (based on US survey foot)' : VolumeUnit { :>> unitConversion: ConversionByConvention { :>> referenceUnit = m^3; :>> conversionFactor = 1.233489E+03; :>> isExact = false; } }
     attribute <bbl> 'barrel (for petroleum, 42 gallons (US))' : VolumeUnit { :>> unitConversion: ConversionByConvention { :>> referenceUnit = m^3; :>> conversionFactor = 1.589873E-01; :>> isExact = false; } }
@@ -107,7 +18,6 @@
     attribute <'Btu_39°F'> 'British thermal unit (39 °F)' : EnergyUnit { :>> unitConversion: ConversionByConvention { :>> referenceUnit = J; :>> conversionFactor = 1.05967E+03; :>> isExact = false; } }
     attribute <'Btu_59°F'> 'British thermal unit (59 °F)' : EnergyUnit { :>> unitConversion: ConversionByConvention { :>> referenceUnit = J; :>> conversionFactor = 1.05480E+03; :>> isExact = false; } }
     attribute <'Btu_60°F'> 'British thermal unit (60 °F)' : EnergyUnit { :>> unitConversion: ConversionByConvention { :>> referenceUnit = J; :>> conversionFactor = 1.05468E+03; :>> isExact = false; } }
->>>>>>> 326745ea
     attribute <'Btu_IT⋅ft/(h⋅ft²⋅°F)'> 'British thermal unit (IT) foot per hour square foot degree Fahrenheit' : ThermalConductivityUnit = Btu_IT*ft/(h*ft^2*'°F');
     attribute <'Btu_th⋅ft/(h⋅ft²⋅°F)'> 'British thermal unit (th) foot per hour square foot degree Fahrenheit' : ThermalConductivityUnit = Btu_th*ft/(h*ft^2*'°F');
     attribute <'Btu_IT⋅in/(h⋅ft²⋅°F)'> 'British thermal unit (IT) inch per hour square foot degree Fahrenheit' : ThermalConductivityUnit = Btu_IT*'in'/(h*ft^2*'°F');
