/**
 * US customary units defined w.r.t. SI units
 * Conversion factors are taken from NIST SP 811 Appendix B
 * See https://www.nist.gov/physical-measurement-laboratory/nist-guide-si-appendix-b
 */
package USCustomaryUnits {	
	import SI::*;
	
	 
	part ft = LengthUnit(name => "foot", unitConversion => ConversionByConvention(referenceUnit => m, conversionFactor => 0.3048));
	part 'in' = LengthUnit(name => "inch", unitConversion => ConversionByConvention(referenceUnit => ft, conversionFactor => 1.0/12.0));
    part mi = LengthUnit(name => "mile", unitConversion => ConversionByConvention(referenceUnit => ft, conversionFactor => 5280.0 ));	

    part lb = MassUnit(name => "pound (avoirdupois)", unitConversion => ConversionByConvention(referenceUnit => kg, conversionFactor => 0.4535924 ));

    part 'mi/h': SpeedUnit = mi / h { name redefines MeasurementReference::name = "mile per hour"; }
    
    part lbf = ForceUnit(name => "pound-force", unitConversion => ConversionByConvention(referenceUnit => N, conversionFactor => 4.448222 ));

    /*
     * Definition of an alias for mile per hour
     */
<<<<<<< HEAD
    part mph is 'mi/h';

	/*
	 * degree fahrenheit unit for temperature difference quantities
	 */
	part '°F' = TemperatureUnit(name => "degree fahrenheit", unitConversion => ConversionByConvention(referenceUnit => K, conversionFactor => 5.0/9.0));
	 
	/*
	 * degree fahrenheit interval scale for absolute temperature quantities
	 * 
	 * The interval scale is defined with an explicit mapping to the celsius scale from which the offset between the scales can be computed.
	 */
	part temperatureWaterAtFreezingPointInF = ScaleValueDefinition(num => 32.0, description => "temperature in degree Fahrenheit of pure water at freezing point");
	part fahrenheitToCelsiusScaleMapping = ScaleValueMapping(mappedScaleValue => temperatureWaterAtFreezingPointInF, referenceScaleValue => temperatureWaterAtFreezingPointInC);
	
	/* TODO: Consider part name '°F_abs' or '°F (abs)' */
	part '°F scale' = IntervalScale(name => "degree fahrenheit scale") {
		ref unit redefines MeasurementScale::unit = '°F';
		ref scaleValueDefinition: ScaleValueDefinition :> MeasurementReference::scaleValueDefinition = temperatureWaterAtFreezingPointInF;
		ref scaleValueMapping redefines MeasurementScale::scaleValueMapping = fahrenheitToCelsiusScaleMapping;
	}
=======
    alias 'mi/hr' as mph;
>>>>>>> d5cadfda
}<|MERGE_RESOLUTION|>--- conflicted
+++ resolved
@@ -20,8 +20,7 @@
     /*
      * Definition of an alias for mile per hour
      */
-<<<<<<< HEAD
-    part mph is 'mi/h';
+    alias 'mi/h' as mph;
 
 	/*
 	 * degree fahrenheit unit for temperature difference quantities
@@ -42,7 +41,4 @@
 		ref scaleValueDefinition: ScaleValueDefinition :> MeasurementReference::scaleValueDefinition = temperatureWaterAtFreezingPointInF;
 		ref scaleValueMapping redefines MeasurementScale::scaleValueMapping = fahrenheitToCelsiusScaleMapping;
 	}
-=======
-    alias 'mi/hr' as mph;
->>>>>>> d5cadfda
 }