/**
 * International System of Quantities and Units
<<<<<<< HEAD
 * Generated on 2021-05-06T13:20:43Z from standard IEC-80000-6:2008 "Electromagnetism"
=======
 * Generated on 2021-05-07T14:31:30Z from standard IEC-80000-6:2008 "Electromagnetism"
>>>>>>> cc454bd8
 * see also https://www.iso.org/obp/ui/#iso:std:iec:80000:-6:ed-1:v1:en,fr
 *
 * Note 1: In documentation comments, AsciiMath notation (see http://asciimath.org/) is used for mathematical concepts,
 * with Greek letters in Unicode encoding. In running text, AsciiMath is placed between backticks.
 * Note 2: For vector and tensor quantities currently the unit and quantity value type for their (scalar) magnitude is 
 * defined, as well as their typical Cartesian 3d VectorMeasurementReference (i.e. coordinate system) 
 * or TensorMeasurementReference.
 */
package ISQElectromagnetism {
    private import ScalarValues::Real;
    private import Quantities::*;
    private import UnitsAndScales::*;
    private import ISQBase::*;

    // Quantity definitions referenced from other ISQ packages
    private import ISQMechanics::PowerValue;
    private import ISQSpaceTime::AngularMeasureValue;
    private import ISQThermodynamics::EnergyValue;

    /**
     * source: item 6-1 electric current
     * symbol(s): `I`, `i`
     * application domain: generic
     * name: ElectricCurrent
     * quantity dimension: I^1
     * measurement unit(s): A
     * tensor order: 0
     * definition: electric current is one of the base quantities in the International System of Quantities, ISQ, on which the International System of Units, SI, is based
     * remarks: Electric current is the quantity that can often be measured with an ammeter. The electric current through a surface is the quotient of the electric charge (item 6-2) transferred through the surface during a time interval by the duration of that interval. For a more complete definition, see item 6-8 and IEC 60050-121, item 121-11-13.
     */

    /*
     * See package ISQBase for the declarations for item 6-1:
     * base unit ElectricCurrentUnit and quantity type ElectricCurrentValue.
     */

    /**
     * source: item 6-2 electric charge
     * symbol(s): `Q`, `q`
     * application domain: generic
     * name: ElectricCharge
     * quantity dimension: T^1*I^1
     * measurement unit(s): C
     * tensor order: 0
     * definition: `d(Q) = I dt` where `I` is electric current (item 6-1) and `t` is time (ISO 80000-3, item 3-7)
     * remarks: Electric charge is carried by discrete particles and can be positive or negative. The sign convention is such that the elementary electric charge `e`, i.e. the charge of the proton, is positive. See IEC 60050-121, item121-11-01. To denote a point charge `q` is often used, and that is done in the present document.
     */
    attribute def ElectricChargeUnit :> DerivedUnit {
        private attribute durationPF: QuantityPowerFactor[1] { :>> quantity = isq::T; :>> exponent = 1; }
        private attribute electricCurrentPF: QuantityPowerFactor[1] { :>> quantity = isq::I; :>> exponent = 1; }
        attribute :>> quantityDimension { :>> quantityPowerFactors = (durationPF, electricCurrentPF); }
    }

    attribute def ElectricChargeValue :> ScalarQuantityValue {
        attribute :>> num: Real;
        attribute :>> mRef: ElectricChargeUnit[1];
    }
    attribute electricCharge: ElectricChargeValue :> scalarQuantities;

    /**
     * source: item 6-3 electric charge density, volumic electric charge
     * symbol(s): `ρ`, `ρ_V`
     * application domain: generic
     * name: ElectricChargeDensity
     * quantity dimension: L^-3*T^1*I^1
     * measurement unit(s): C/m^3
     * tensor order: 0
     * definition: `ρ = (dQ)/(dV)` where `Q` is electric charge (item 6-2) and `V` is volume (ISO 80000-3, item 3-4)
     * remarks: See IEC 60050-121, item 121-11-07.
     */
    attribute def ElectricChargeDensityUnit :> DerivedUnit {
        private attribute lengthPF: QuantityPowerFactor[1] { :>> quantity = isq::L; :>> exponent = -3; }
        private attribute durationPF: QuantityPowerFactor[1] { :>> quantity = isq::T; :>> exponent = 1; }
        private attribute electricCurrentPF: QuantityPowerFactor[1] { :>> quantity = isq::I; :>> exponent = 1; }
        attribute :>> quantityDimension { :>> quantityPowerFactors = (lengthPF, durationPF, electricCurrentPF); }
    }

    attribute def ElectricChargeDensityValue :> ScalarQuantityValue {
        attribute :>> num: Real;
        attribute :>> mRef: ElectricChargeDensityUnit[1];
    }
    attribute electricChargeDensity: ElectricChargeDensityValue :> scalarQuantities;

    alias ElectricChargeDensityUnit as VolumicElectricChargeUnit;
    alias ElectricChargeDensityValue as VolumicElectricChargeValue;
    alias electricChargeDensity as volumicElectricCharge;

    /**
     * source: item 6-4 surface density of electric charge, areic electric charge
     * symbol(s): `ρ_A`, `sigma`
     * application domain: generic
     * name: SurfaceDensityOfElectricCharge
     * quantity dimension: L^-2*T^1*I^1
     * measurement unit(s): C/m^2
     * tensor order: 0
     * definition: `ρ_A = (dQ)/(dA)` where `Q` is electric charge (item 6-2) and `A` is area (ISO 80000-3, item 3-3)`
     * remarks: See IEC 60050-121, item 121-11-08.
     */
    attribute def SurfaceDensityOfElectricChargeUnit :> DerivedUnit {
        private attribute lengthPF: QuantityPowerFactor[1] { :>> quantity = isq::L; :>> exponent = -2; }
        private attribute durationPF: QuantityPowerFactor[1] { :>> quantity = isq::T; :>> exponent = 1; }
        private attribute electricCurrentPF: QuantityPowerFactor[1] { :>> quantity = isq::I; :>> exponent = 1; }
        attribute :>> quantityDimension { :>> quantityPowerFactors = (lengthPF, durationPF, electricCurrentPF); }
    }

    attribute def SurfaceDensityOfElectricChargeValue :> ScalarQuantityValue {
        attribute :>> num: Real;
        attribute :>> mRef: SurfaceDensityOfElectricChargeUnit[1];
    }
    attribute surfaceDensityOfElectricCharge: SurfaceDensityOfElectricChargeValue :> scalarQuantities;

    alias SurfaceDensityOfElectricChargeUnit as AreicElectricChargeUnit;
    alias SurfaceDensityOfElectricChargeValue as AreicElectricChargeValue;
    alias surfaceDensityOfElectricCharge as areicElectricCharge;

    /**
     * source: item 6-5 linear density of electric charge, lineic electric charge
     * symbol(s): `ρ_l`, `tau`
     * application domain: generic
     * name: LinearDensityOfElectricCharge
     * quantity dimension: L^-1*T^1*I^1
     * measurement unit(s): C/m
     * tensor order: 0
     * definition: `ρ_l = (dQ)/(dl)` where `Q` is electric charge (item 6-2) and `l` is length (ISO 80000-3, item 3-1.1)
     * remarks: See IEC 60050-121, item121-11-09.
     */
    attribute def LinearDensityOfElectricChargeUnit :> DerivedUnit {
        private attribute lengthPF: QuantityPowerFactor[1] { :>> quantity = isq::L; :>> exponent = -1; }
        private attribute durationPF: QuantityPowerFactor[1] { :>> quantity = isq::T; :>> exponent = 1; }
        private attribute electricCurrentPF: QuantityPowerFactor[1] { :>> quantity = isq::I; :>> exponent = 1; }
        attribute :>> quantityDimension { :>> quantityPowerFactors = (lengthPF, durationPF, electricCurrentPF); }
    }

    attribute def LinearDensityOfElectricChargeValue :> ScalarQuantityValue {
        attribute :>> num: Real;
        attribute :>> mRef: LinearDensityOfElectricChargeUnit[1];
    }
    attribute linearDensityOfElectricCharge: LinearDensityOfElectricChargeValue :> scalarQuantities;

    alias LinearDensityOfElectricChargeUnit as LineicElectricChargeUnit;
    alias LinearDensityOfElectricChargeValue as LineicElectricChargeValue;
    alias linearDensityOfElectricCharge as lineicElectricCharge;

    /**
     * source: item 6-6 electric dipole moment (magnitude)
     * symbol(s): `p`
     * application domain: generic
     * name: ElectricDipoleMoment
     * quantity dimension: L^1*T^1*I^1
     * measurement unit(s): C*m
     * tensor order: 0
     * definition: `vec(p) = q (vec(r_+) - vec(r_-))` where `vec(r_+)` and `vec(r_-)` are the position vectors (ISO 80000-3, item 3-1.11) to carriers of electric charges `q` and `-q` (item 6-2), respectively
     * remarks: The electric dipole moment of a substance within a domain is the vector sum of electric dipole moments of electric dipoles included in the domain. See IEC 60050-121, items 121-11-35 and 121-11-36.
     */
    attribute def ElectricDipoleMomentUnit :> DerivedUnit {
        private attribute lengthPF: QuantityPowerFactor[1] { :>> quantity = isq::L; :>> exponent = 1; }
        private attribute durationPF: QuantityPowerFactor[1] { :>> quantity = isq::T; :>> exponent = 1; }
        private attribute electricCurrentPF: QuantityPowerFactor[1] { :>> quantity = isq::I; :>> exponent = 1; }
        attribute :>> quantityDimension { :>> quantityPowerFactors = (lengthPF, durationPF, electricCurrentPF); }
    }

    attribute def ElectricDipoleMomentValue :> ScalarQuantityValue {
        attribute :>> num: Real;
        attribute :>> mRef: ElectricDipoleMomentUnit[1];
    }
    attribute electricDipoleMoment: ElectricDipoleMomentValue :> scalarQuantities;

    /**
     * source: item 6-6 electric dipole moment (vector)
     * symbol(s): `vec(p)`
     * application domain: generic
     * name: ElectricDipoleMoment
     * quantity dimension: L^1*T^1*I^1
     * measurement unit(s): C*m
     * tensor order: 1
     * definition: `vec(p) = q (vec(r_+) - vec(r_-))` where `vec(r_+)` and `vec(r_-)` are the position vectors (ISO 80000-3, item 3-1.11) to carriers of electric charges `q` and `-q` (item 6-2), respectively
     * remarks: The electric dipole moment of a substance within a domain is the vector sum of electric dipole moments of electric dipoles included in the domain. See IEC 60050-121, items 121-11-35 and 121-11-36.
     */
    attribute def Cartesian3dElectricDipoleMomentCoordinateSystem :> VectorMeasurementReference {
        attribute :>> dimensions = 3;
        attribute :>> isBound = false;
        attribute :>> isOrthogonal = true;
        attribute :>> mRefs: ElectricDipoleMomentUnit[3];
    }

    attribute def Cartesian3dElectricDipoleMomentVector :> VectorQuantityValue {
        attribute :>> dimensions = 3;
        attribute :>> isBound = false;
        attribute :>> num: Real[3];
        attribute :>> mRef: Cartesian3dElectricDipoleMomentCoordinateSystem[1];
    }
    attribute electricDipoleMomentVector: Cartesian3dElectricDipoleMomentVector :> vectorQuantities;

    /**
     * source: item 6-7 electric polarization (magnitude)
     * symbol(s): `P`
     * application domain: generic
     * name: ElectricPolarization
     * quantity dimension: L^-2*T^1*I^1
     * measurement unit(s): C/m^2
     * tensor order: 0
     * definition: `vec(P) = (d vec(p))/(dV)` where `vec(p)` is electric dipole moment (item 6-6) of a substance within a domain with volume `V` (ISO 80000-3, item 3-4)
     * remarks: See IEC 60050-121, item 121-11-37.
     */
    attribute def ElectricPolarizationUnit :> DerivedUnit {
        private attribute lengthPF: QuantityPowerFactor[1] { :>> quantity = isq::L; :>> exponent = -2; }
        private attribute durationPF: QuantityPowerFactor[1] { :>> quantity = isq::T; :>> exponent = 1; }
        private attribute electricCurrentPF: QuantityPowerFactor[1] { :>> quantity = isq::I; :>> exponent = 1; }
        attribute :>> quantityDimension { :>> quantityPowerFactors = (lengthPF, durationPF, electricCurrentPF); }
    }

    attribute def ElectricPolarizationValue :> ScalarQuantityValue {
        attribute :>> num: Real;
        attribute :>> mRef: ElectricPolarizationUnit[1];
    }
    attribute electricPolarization: ElectricPolarizationValue :> scalarQuantities;

    /**
     * source: item 6-7 electric polarization (vector)
     * symbol(s): `vec(P)`
     * application domain: generic
     * name: ElectricPolarization
     * quantity dimension: L^-2*T^1*I^1
     * measurement unit(s): C/m^2
     * tensor order: 1
     * definition: `vec(P) = (d vec(p))/(dV)` where `vec(p)` is electric dipole moment (item 6-6) of a substance within a domain with volume `V` (ISO 80000-3, item 3-4)
     * remarks: See IEC 60050-121, item 121-11-37.
     */
    attribute def Cartesian3dElectricPolarizationCoordinateSystem :> VectorMeasurementReference {
        attribute :>> dimensions = 3;
        attribute :>> isBound = false;
        attribute :>> isOrthogonal = true;
        attribute :>> mRefs: ElectricPolarizationUnit[3];
    }

    attribute def Cartesian3dElectricPolarizationVector :> VectorQuantityValue {
        attribute :>> dimensions = 3;
        attribute :>> isBound = false;
        attribute :>> num: Real[3];
        attribute :>> mRef: Cartesian3dElectricPolarizationCoordinateSystem[1];
    }
    attribute electricPolarizationVector: Cartesian3dElectricPolarizationVector :> vectorQuantities;

    /**
     * source: item 6-8 electric current density, areic electric current (magnitude)
     * symbol(s): `J`
     * application domain: generic
     * name: ElectricCurrentDensity
     * quantity dimension: L^-2*I^1
     * measurement unit(s): A/m^2
     * tensor order: 0
     * definition: `vec(J) = ρ vec(v)` where `ρ` is electric charge density (item 6-3) and `vec(v)` is velocity (ISO 80000-3, item 3-8.1)
     * remarks: Electric current `I` (item 6-1) through a surface `S` is `I = int_S vec(J) * vec(e_n) dA` where `vec(e_n) dA` is vector surface element. See IEC 60050-121, item 121-11-11.
     */
    attribute def ElectricCurrentDensityUnit :> DerivedUnit {
        private attribute lengthPF: QuantityPowerFactor[1] { :>> quantity = isq::L; :>> exponent = -2; }
        private attribute electricCurrentPF: QuantityPowerFactor[1] { :>> quantity = isq::I; :>> exponent = 1; }
        attribute :>> quantityDimension { :>> quantityPowerFactors = (lengthPF, electricCurrentPF); }
    }

    attribute def ElectricCurrentDensityValue :> ScalarQuantityValue {
        attribute :>> num: Real;
        attribute :>> mRef: ElectricCurrentDensityUnit[1];
    }
    attribute electricCurrentDensity: ElectricCurrentDensityValue :> scalarQuantities;

    /**
     * source: item 6-8 electric current density, areic electric current (vector)
     * symbol(s): `vec(J)`
     * application domain: generic
     * name: ElectricCurrentDensity
     * quantity dimension: L^-2*I^1
     * measurement unit(s): A/m^2
     * tensor order: 1
     * definition: `vec(J) = ρ vec(v)` where `ρ` is electric charge density (item 6-3) and `vec(v)` is velocity (ISO 80000-3, item 3-8.1)
     * remarks: Electric current `I` (item 6-1) through a surface `S` is `I = int_S vec(J) * vec(e_n) dA` where `vec(e_n) dA` is vector surface element. See IEC 60050-121, item 121-11-11.
     */
    attribute def Cartesian3dElectricCurrentDensityCoordinateSystem :> VectorMeasurementReference {
        attribute :>> dimensions = 3;
        attribute :>> isBound = false;
        attribute :>> isOrthogonal = true;
        attribute :>> mRefs: ElectricCurrentDensityUnit[3];
    }

    attribute def Cartesian3dElectricCurrentDensityVector :> VectorQuantityValue {
        attribute :>> dimensions = 3;
        attribute :>> isBound = false;
        attribute :>> num: Real[3];
        attribute :>> mRef: Cartesian3dElectricCurrentDensityCoordinateSystem[1];
    }
    attribute electricCurrentDensityVector: Cartesian3dElectricCurrentDensityVector :> vectorQuantities;

    alias Cartesian3dElectricCurrentDensityCoordinateSystem as Cartesian3dAreicElectricCurrentCoordinateSystem;
    alias electricCurrentDensityVector as areicElectricCurrentVector;

    /**
     * source: item 6-9 linear electric current density, lineic electric current (magnitude)
     * symbol(s): `J_S`
     * application domain: generic
     * name: LinearElectricCurrentDensity
     * quantity dimension: L^-1*I^1
     * measurement unit(s): A/m
     * tensor order: 0
     * definition: `vec(J_S) = ρ_A vec(v)` where `ρ_A` is surface density of electric charge (item 6-4) and `vec(v)` is velocity (ISO 80000-3, item 3-8.1)
     * remarks: Electric current `I` (item 6-1) through a curve `C` on a surface is `I = int_C vec(J_S) xx vec(e_n) * d vec(r)` where `vec(e_n)` is a unit vector perpendicular to the surface and line vector element and `d vec(r)` is the differential of position vector `vec(r)`. See IEC 60050-121, item 121-11-12.
     */
    attribute def LinearElectricCurrentDensityUnit :> DerivedUnit {
        private attribute lengthPF: QuantityPowerFactor[1] { :>> quantity = isq::L; :>> exponent = -1; }
        private attribute electricCurrentPF: QuantityPowerFactor[1] { :>> quantity = isq::I; :>> exponent = 1; }
        attribute :>> quantityDimension { :>> quantityPowerFactors = (lengthPF, electricCurrentPF); }
    }

    attribute def LinearElectricCurrentDensityValue :> ScalarQuantityValue {
        attribute :>> num: Real;
        attribute :>> mRef: LinearElectricCurrentDensityUnit[1];
    }
    attribute linearElectricCurrentDensity: LinearElectricCurrentDensityValue :> scalarQuantities;

    /**
     * source: item 6-9 linear electric current density, lineic electric current (vector)
     * symbol(s): `vec(J_S)`
     * application domain: generic
     * name: LinearElectricCurrentDensity
     * quantity dimension: L^-1*I^1
     * measurement unit(s): A/m
     * tensor order: 1
     * definition: `vec(J_S) = ρ_A vec(v)` where `ρ_A` is surface density of electric charge (item 6-4) and `vec(v)` is velocity (ISO 80000-3, item 3-8.1)
     * remarks: Electric current `I` (item 6-1) through a curve `C` on a surface is `I = int_C vec(J_S) xx vec(e_n) * d vec(r)` where `vec(e_n)` is a unit vector perpendicular to the surface and line vector element and `d vec(r)` is the differential of position vector `vec(r)`. See IEC 60050-121, item 121-11-12.
     */
    attribute def Cartesian3dLinearElectricCurrentDensityCoordinateSystem :> VectorMeasurementReference {
        attribute :>> dimensions = 3;
        attribute :>> isBound = false;
        attribute :>> isOrthogonal = true;
        attribute :>> mRefs: LinearElectricCurrentDensityUnit[3];
    }

    attribute def Cartesian3dLinearElectricCurrentDensityVector :> VectorQuantityValue {
        attribute :>> dimensions = 3;
        attribute :>> isBound = false;
        attribute :>> num: Real[3];
        attribute :>> mRef: Cartesian3dLinearElectricCurrentDensityCoordinateSystem[1];
    }
    attribute linearElectricCurrentDensityVector: Cartesian3dLinearElectricCurrentDensityVector :> vectorQuantities;

    alias Cartesian3dLinearElectricCurrentDensityCoordinateSystem as Cartesian3dLineicElectricCurrentCoordinateSystem;
    alias linearElectricCurrentDensityVector as lineicElectricCurrentVector;

    /**
     * source: item 6-10 electric field strength (magnitude)
     * symbol(s): `E`
     * application domain: generic
     * name: ElectricFieldStrength
     * quantity dimension: L^1*M^1*T^-3*I^-1
     * measurement unit(s): V/m
     * tensor order: 0
     * definition: `vec(E) = vec(F)/q` where `vec(F)` is force (ISO 80000-4, item 4-9.1) and `q` is electric charge (item 6-2)
     * remarks: See IEC 60050, item 121-11-18. `q` is the charge of a test particle at rest.
     */
    attribute def ElectricFieldStrengthUnit :> DerivedUnit {
        private attribute lengthPF: QuantityPowerFactor[1] { :>> quantity = isq::L; :>> exponent = 1; }
        private attribute massPF: QuantityPowerFactor[1] { :>> quantity = isq::M; :>> exponent = 1; }
        private attribute durationPF: QuantityPowerFactor[1] { :>> quantity = isq::T; :>> exponent = -3; }
        private attribute electricCurrentPF: QuantityPowerFactor[1] { :>> quantity = isq::I; :>> exponent = -1; }
        attribute :>> quantityDimension { :>> quantityPowerFactors = (lengthPF, massPF, durationPF, electricCurrentPF); }
    }

    attribute def ElectricFieldStrengthValue :> ScalarQuantityValue {
        attribute :>> num: Real;
        attribute :>> mRef: ElectricFieldStrengthUnit[1];
    }
    attribute electricFieldStrength: ElectricFieldStrengthValue :> scalarQuantities;

    /**
     * source: item 6-10 electric field strength (vector)
     * symbol(s): `vec(E)`
     * application domain: generic
     * name: ElectricFieldStrength
     * quantity dimension: L^1*M^1*T^-3*I^-1
     * measurement unit(s): V/m
     * tensor order: 1
     * definition: `vec(E) = vec(F)/q` where `vec(F)` is force (ISO 80000-4, item 4-9.1) and `q` is electric charge (item 6-2)
     * remarks: See IEC 60050, item 121-11-18. `q` is the charge of a test particle at rest.
     */
    attribute def Cartesian3dElectricFieldStrengthCoordinateSystem :> VectorMeasurementReference {
        attribute :>> dimensions = 3;
        attribute :>> isBound = false;
        attribute :>> isOrthogonal = true;
        attribute :>> mRefs: ElectricFieldStrengthUnit[3];
    }

    attribute def Cartesian3dElectricFieldStrengthVector :> VectorQuantityValue {
        attribute :>> dimensions = 3;
        attribute :>> isBound = false;
        attribute :>> num: Real[3];
        attribute :>> mRef: Cartesian3dElectricFieldStrengthCoordinateSystem[1];
    }
    attribute electricFieldStrengthVector: Cartesian3dElectricFieldStrengthVector :> vectorQuantities;

    /**
     * source: item 6-11.1 electric potential
     * symbol(s): `V`, `φ`
     * application domain: generic
     * name: ElectricPotential
     * quantity dimension: L^2*M^1*T^-3*I^-1
     * measurement unit(s): V
     * tensor order: 0
     * definition: `-grad(V) = vec(E) + (del A)/(del t)` where `vec(E)` is electric field strength (item 610), `A` is magnetic vector potential (item 6-32) and `t` is time (ISO 80000-3, item 3-7)
     * remarks: The electric potential is not unique, since any constant scalar field quantity can be added to it without changing its gradient. See IEC 60050-121, item 121-11-25.
     */
    attribute def ElectricPotentialUnit :> DerivedUnit {
        private attribute lengthPF: QuantityPowerFactor[1] { :>> quantity = isq::L; :>> exponent = 2; }
        private attribute massPF: QuantityPowerFactor[1] { :>> quantity = isq::M; :>> exponent = 1; }
        private attribute durationPF: QuantityPowerFactor[1] { :>> quantity = isq::T; :>> exponent = -3; }
        private attribute electricCurrentPF: QuantityPowerFactor[1] { :>> quantity = isq::I; :>> exponent = -1; }
        attribute :>> quantityDimension { :>> quantityPowerFactors = (lengthPF, massPF, durationPF, electricCurrentPF); }
    }

    attribute def ElectricPotentialValue :> ScalarQuantityValue {
        attribute :>> num: Real;
        attribute :>> mRef: ElectricPotentialUnit[1];
    }
    attribute electricPotential: ElectricPotentialValue :> scalarQuantities;

    /**
     * source: item 6-11.2 electric potential difference
     * symbol(s): `V_(ab)`
     * application domain: generic
     * name: ElectricPotentialDifference
     * quantity dimension: L^2*M^1*T^-3*I^-1
     * measurement unit(s): V
     * tensor order: 0
     * definition: `V_(ab) = int_(vec(r_a))^(vec(r_b)) (vec(E) + (del A)/(del t)) * d vec(r)` where `vec(E)` is electric field strength (item 610), `A` is magnetic vector potential (item 6-32), `t` is time (ISO 80000-3, item 3-7), and `vec(r)` is position vector (ISO 80000-3, item 3-1.11) along a given curve `C` from point `a` to point `b`
     * remarks: `V_(ab) = V_a - V_b` where `V_a` and `V_b` are the potentials at points `a` and `b`, respectively. See IEC 60050-121, item 121-11-26.
     */
    attribute def ElectricPotentialDifferenceUnit :> DerivedUnit {
        private attribute lengthPF: QuantityPowerFactor[1] { :>> quantity = isq::L; :>> exponent = 2; }
        private attribute massPF: QuantityPowerFactor[1] { :>> quantity = isq::M; :>> exponent = 1; }
        private attribute durationPF: QuantityPowerFactor[1] { :>> quantity = isq::T; :>> exponent = -3; }
        private attribute electricCurrentPF: QuantityPowerFactor[1] { :>> quantity = isq::I; :>> exponent = -1; }
        attribute :>> quantityDimension { :>> quantityPowerFactors = (lengthPF, massPF, durationPF, electricCurrentPF); }
    }

    attribute def ElectricPotentialDifferenceValue :> ScalarQuantityValue {
        attribute :>> num: Real;
        attribute :>> mRef: ElectricPotentialDifferenceUnit[1];
    }
    attribute electricPotentialDifference: ElectricPotentialDifferenceValue :> scalarQuantities;

    /**
     * source: item 6-11.3 voltage, electric tension
     * symbol(s): `U`, `U_(ab)`
     * application domain: generic
     * name: Voltage (specializes ElectricPotentialDifference)
     * quantity dimension: L^2*M^1*T^-3*I^-1
     * measurement unit(s): V
     * tensor order: 0
     * definition: in electric circuit theory, `U_(ab) = V_a - V_b` where `V_a` and `V_b` are the electric potentials (item 6-11.1) at points `a` and `b`, respectively
     * remarks: For an electric field within a medium `U_(ab) = int_(vec(r_a) (C))^(vec(r_b)) vec(E) * d vec(r)` where `vec(E)` is electric field strength (item 6-10) and `vec(r)` is position vector (ISO 80000-3, item 3-1.11) along a given curve `C` from point `a` to point `b`. For an irrotational electric field, the voltage is independent of the path between the two points `a` and `b`. See IEC 60050-121, item 121-11-27.
     */
    attribute voltage: ElectricPotentialDifferenceValue :> scalarQuantities;

    alias voltage as electricTension;

    /**
     * source: item 6-12 electric flux density, electric displacement (magnitude)
     * symbol(s): `D`
     * application domain: generic
     * name: ElectricFluxDensity
     * quantity dimension: L^-2*T^1*I^1
     * measurement unit(s): C/m^2
     * tensor order: 0
     * definition: `vec(D) = ε_0 vec(E) + vec(P)` where `ε_0` is the electric constant (item 6-14.1 ), `vec(E)` is electric field strength (item 6-10), and `vec(P)` is electric polarization (item 6-7)
     * remarks: The electric flux density is related to electric charge density via `nabla * vec(D) = ρ` where `nabla * vec(D)` denotes the divergence of `vec(D)`. See IEC 60050-121, item 121-11-40.
     */
    attribute def ElectricFluxDensityUnit :> DerivedUnit {
        private attribute lengthPF: QuantityPowerFactor[1] { :>> quantity = isq::L; :>> exponent = -2; }
        private attribute durationPF: QuantityPowerFactor[1] { :>> quantity = isq::T; :>> exponent = 1; }
        private attribute electricCurrentPF: QuantityPowerFactor[1] { :>> quantity = isq::I; :>> exponent = 1; }
        attribute :>> quantityDimension { :>> quantityPowerFactors = (lengthPF, durationPF, electricCurrentPF); }
    }

    attribute def ElectricFluxDensityValue :> ScalarQuantityValue {
        attribute :>> num: Real;
        attribute :>> mRef: ElectricFluxDensityUnit[1];
    }
    attribute electricFluxDensity: ElectricFluxDensityValue :> scalarQuantities;

    /**
     * source: item 6-12 electric flux density, electric displacement (vector)
     * symbol(s): `vec(D)`
     * application domain: generic
     * name: ElectricFluxDensity
     * quantity dimension: L^-2*T^1*I^1
     * measurement unit(s): C/m^2
     * tensor order: 1
     * definition: `vec(D) = ε_0 vec(E) + vec(P)` where `ε_0` is the electric constant (item 6-14.1 ), `vec(E)` is electric field strength (item 6-10), and `vec(P)` is electric polarization (item 6-7)
     * remarks: The electric flux density is related to electric charge density via `nabla * vec(D) = ρ` where `nabla * vec(D)` denotes the divergence of `vec(D)`. See IEC 60050-121, item 121-11-40.
     */
    attribute def Cartesian3dElectricFluxDensityCoordinateSystem :> VectorMeasurementReference {
        attribute :>> dimensions = 3;
        attribute :>> isBound = false;
        attribute :>> isOrthogonal = true;
        attribute :>> mRefs: ElectricFluxDensityUnit[3];
    }

    attribute def Cartesian3dElectricFluxDensityVector :> VectorQuantityValue {
        attribute :>> dimensions = 3;
        attribute :>> isBound = false;
        attribute :>> num: Real[3];
        attribute :>> mRef: Cartesian3dElectricFluxDensityCoordinateSystem[1];
    }
    attribute electricFluxDensityVector: Cartesian3dElectricFluxDensityVector :> vectorQuantities;

    alias Cartesian3dElectricFluxDensityCoordinateSystem as Cartesian3dElectricDisplacementCoordinateSystem;
    alias electricFluxDensityVector as electricDisplacementVector;

    /**
     * source: item 6-13 capacitance
     * symbol(s): `C`
     * application domain: generic
     * name: Capacitance
     * quantity dimension: L^-2*M^-1*T^4*I^2
     * measurement unit(s): F
     * tensor order: 0
     * definition: `C = Q/U` where `Q` is electric charge (item 6-2) and `U` is voltage (6-11.3)
     * remarks: See IEC 60050-131, item 131-12-13.
     */
    attribute def CapacitanceUnit :> DerivedUnit {
        private attribute lengthPF: QuantityPowerFactor[1] { :>> quantity = isq::L; :>> exponent = -2; }
        private attribute massPF: QuantityPowerFactor[1] { :>> quantity = isq::M; :>> exponent = -1; }
        private attribute durationPF: QuantityPowerFactor[1] { :>> quantity = isq::T; :>> exponent = 4; }
        private attribute electricCurrentPF: QuantityPowerFactor[1] { :>> quantity = isq::I; :>> exponent = 2; }
        attribute :>> quantityDimension { :>> quantityPowerFactors = (lengthPF, massPF, durationPF, electricCurrentPF); }
    }

    attribute def CapacitanceValue :> ScalarQuantityValue {
        attribute :>> num: Real;
        attribute :>> mRef: CapacitanceUnit[1];
    }
    attribute capacitance: CapacitanceValue :> scalarQuantities;

    /**
     * source: item 6-14.1 electric constant, permittivity of vacuum
     * symbol(s): `ε_0`
     * application domain: generic
     * name: ElectricConstant
     * quantity dimension: L^-3*M^-1*T^4*I^2
     * measurement unit(s): F/m
     * tensor order: 0
     * definition: `ε_0 = 1 / (μ_0 * c_0^2)` where `μ_0` is the magnetic constant (item 6-26.1) and `c_0` is the speed of light (item 6-35.2)
     * remarks: `ε_0 = 8.854188 * 10^-12` F/m. See IEC 60050-121, item 121-11-03.
     */
    attribute def ElectricConstantUnit :> DerivedUnit {
        private attribute lengthPF: QuantityPowerFactor[1] { :>> quantity = isq::L; :>> exponent = -3; }
        private attribute massPF: QuantityPowerFactor[1] { :>> quantity = isq::M; :>> exponent = -1; }
        private attribute durationPF: QuantityPowerFactor[1] { :>> quantity = isq::T; :>> exponent = 4; }
        private attribute electricCurrentPF: QuantityPowerFactor[1] { :>> quantity = isq::I; :>> exponent = 2; }
        attribute :>> quantityDimension { :>> quantityPowerFactors = (lengthPF, massPF, durationPF, electricCurrentPF); }
    }

    attribute def ElectricConstantValue :> ScalarQuantityValue {
        attribute :>> num: Real;
        attribute :>> mRef: ElectricConstantUnit[1];
    }
    attribute electricConstant: ElectricConstantValue :> scalarQuantities;

    alias ElectricConstantUnit as PermittivityOfVacuumUnit;
    alias ElectricConstantValue as PermittivityOfVacuumValue;
    alias electricConstant as permittivityOfVacuum;

    /**
     * source: item 6-14.2 permittivity
     * symbol(s): `ε`
     * application domain: generic
     * name: Permittivity
     * quantity dimension: L^-3*M^-1*T^4*I^2
     * measurement unit(s): F/m
     * tensor order: 0
     * definition: `vec(D) = ε vec(E)` where `vec(D)` is electric flux density (item 6-12) and `vec(E)` is electric field strength (item 6-10)
     * remarks: This definition applies to an isotropic medium. For an anisotropic medium, permittivity is a second order tensor. See IEC 60050-121, item 121-12-12.
     */
    attribute def PermittivityUnit :> DerivedUnit {
        private attribute lengthPF: QuantityPowerFactor[1] { :>> quantity = isq::L; :>> exponent = -3; }
        private attribute massPF: QuantityPowerFactor[1] { :>> quantity = isq::M; :>> exponent = -1; }
        private attribute durationPF: QuantityPowerFactor[1] { :>> quantity = isq::T; :>> exponent = 4; }
        private attribute electricCurrentPF: QuantityPowerFactor[1] { :>> quantity = isq::I; :>> exponent = 2; }
        attribute :>> quantityDimension { :>> quantityPowerFactors = (lengthPF, massPF, durationPF, electricCurrentPF); }
    }

    attribute def PermittivityValue :> ScalarQuantityValue {
        attribute :>> num: Real;
        attribute :>> mRef: PermittivityUnit[1];
    }
    attribute permittivity: PermittivityValue :> scalarQuantities;

    /**
     * source: item 6-15 relative permittivity
     * symbol(s): `ε_r`
     * application domain: generic
     * name: RelativePermittivity (specializes DimensionOneQuantity)
     * quantity dimension: 1
     * measurement unit(s): 1
     * tensor order: 0
     * definition: `ε_r = ε / ε_0` where `ε` is permittivity (item 6-14.2) and `ε_0` is the electric constant (item 6-14.1)
     * remarks: See IEC 60050-121, item 121-12-13.
     */
    attribute def RelativePermittivityValue :> DimensionOneValue;
    attribute relativePermittivity: RelativePermittivityValue :> scalarQuantities;

    /**
     * source: item 6-16 electric susceptibility
     * symbol(s): `χ`
     * application domain: generic
     * name: ElectricSusceptibility (specializes DimensionOneQuantity)
     * quantity dimension: 1
     * measurement unit(s): 1
     * tensor order: 0
     * definition: `vec(P) = ε_0 χ vec(E)` where `vec(P)` is electric polarization (item 6-7), `ε_0` is the electric constant (item 6-14. 1) and `vec(E)` is electric field strength (item 6-10)
     * remarks: `χ = ε_r - 1`. The definition applies to an isotropic medium. For an anisotropic medium, electric susceptibility is a second order tensor. See IEC 60050-121, item 121-12-19.
     */
    attribute def ElectricSusceptibilityValue :> DimensionOneValue;
    attribute electricSusceptibility: ElectricSusceptibilityValue :> scalarQuantities;

    /**
     * source: item 6-17 electric flux
     * symbol(s): `Ψ`
     * application domain: generic
     * name: ElectricFlux
     * quantity dimension: T^1*I^1
     * measurement unit(s): C
     * tensor order: 0
     * definition: `Ψ = int_S vec(D) * vec(e_n) dA` over a surface `S`, where `vec(D)` is electric flux (item 6-12) en `vec(e_n) dA` is the vector surface element (ISO 80000-3 item 3-3)
     * remarks: See IEC 60050-121, item 121-11-41.
     */
    attribute def ElectricFluxUnit :> DerivedUnit {
        private attribute durationPF: QuantityPowerFactor[1] { :>> quantity = isq::T; :>> exponent = 1; }
        private attribute electricCurrentPF: QuantityPowerFactor[1] { :>> quantity = isq::I; :>> exponent = 1; }
        attribute :>> quantityDimension { :>> quantityPowerFactors = (durationPF, electricCurrentPF); }
    }

    attribute def ElectricFluxValue :> ScalarQuantityValue {
        attribute :>> num: Real;
        attribute :>> mRef: ElectricFluxUnit[1];
    }
    attribute electricFlux: ElectricFluxValue :> scalarQuantities;

    /**
     * source: item 6-18 displacement current density (magnitude)
     * symbol(s): `J_D`
     * application domain: generic
     * name: DisplacementCurrentDensity
     * quantity dimension: L^-2*I^1
     * measurement unit(s): A/m^2
     * tensor order: 0
     * definition: `vec(J_D) = (del vec(D))/(del t)` where `vec(D)` is electric flux density (item 6-12) and `t` is time (ISO 80000-3, item 3-7) 
     * remarks: See IEC 60050-121, item 121-11-42.
     */
    attribute def DisplacementCurrentDensityUnit :> DerivedUnit {
        private attribute lengthPF: QuantityPowerFactor[1] { :>> quantity = isq::L; :>> exponent = -2; }
        private attribute electricCurrentPF: QuantityPowerFactor[1] { :>> quantity = isq::I; :>> exponent = 1; }
        attribute :>> quantityDimension { :>> quantityPowerFactors = (lengthPF, electricCurrentPF); }
    }

    attribute def DisplacementCurrentDensityValue :> ScalarQuantityValue {
        attribute :>> num: Real;
        attribute :>> mRef: DisplacementCurrentDensityUnit[1];
    }
    attribute displacementCurrentDensity: DisplacementCurrentDensityValue :> scalarQuantities;

    /**
     * source: item 6-18 displacement current density (vector)
     * symbol(s): `vec(J_D)`
     * application domain: generic
     * name: DisplacementCurrentDensity
     * quantity dimension: L^-2*I^1
     * measurement unit(s): A/m^2
     * tensor order: 1
     * definition: `vec(J_D) = (del vec(D))/(del t)` where `vec(D)` is electric flux density (item 6-12) and `t` is time (ISO 80000-3, item 3-7) 
     * remarks: See IEC 60050-121, item 121-11-42.
     */
    attribute def Cartesian3dDisplacementCurrentDensityCoordinateSystem :> VectorMeasurementReference {
        attribute :>> dimensions = 3;
        attribute :>> isBound = false;
        attribute :>> isOrthogonal = true;
        attribute :>> mRefs: DisplacementCurrentDensityUnit[3];
    }

    attribute def Cartesian3dDisplacementCurrentDensityVector :> VectorQuantityValue {
        attribute :>> dimensions = 3;
        attribute :>> isBound = false;
        attribute :>> num: Real[3];
        attribute :>> mRef: Cartesian3dDisplacementCurrentDensityCoordinateSystem[1];
    }
    attribute displacementCurrentDensityVector: Cartesian3dDisplacementCurrentDensityVector :> vectorQuantities;

    /**
     * source: item 6-19.1 displacement current
     * symbol(s): `I_D`
     * application domain: generic
     * name: DisplacementCurrent (specializes ElectricCurrent)
     * quantity dimension: I^1
     * measurement unit(s): A
     * tensor order: 0
     * definition: `I = int_S vec(J_D) * vec(e_n) dA` over a surface `S`, where `vec(J_D)` is displacement current density (item 6-18) en `vec(e_n) dA` is the vector surface element (ISO 80000-3 item 3-3)
     * remarks: See IEC 60050-121, item 121-11-43.
     */
    attribute displacementCurrent: ElectricCurrentValue :> scalarQuantities;

    /**
     * source: item 6-19.2 total current
     * symbol(s): `I_"tot"`, `I_t`
     * application domain: generic
     * name: TotalCurrent (specializes ElectricCurrent)
     * quantity dimension: I^1
     * measurement unit(s): A
     * tensor order: 0
     * definition: `I_(tot) = I + I_D` where `I` is electric current (item 6-1) and `I_D` is displacement current (item 6-19.1)
     * remarks: See IEC 60050-121, item 121-11-45.
     */
    attribute totalCurrent: ElectricCurrentValue :> scalarQuantities;

    /**
     * source: item 6-20 total current density (magnitude)
     * symbol(s): `J_"tot"`, `J_t`
     * application domain: generic
     * name: TotalCurrentDensity
     * quantity dimension: L^-2*I^1
     * measurement unit(s): A/m^2
     * tensor order: 0
     * definition: `vec(J_(tot)) = vec(J) +vec(J_D)` where `vec(J)` is electric current density (item 6-8) and `vec(J_D)` is displacement current density (item 6-18)
     * remarks: See IEC 60050-121, item 121-11-44.
     */
    attribute def TotalCurrentDensityUnit :> DerivedUnit {
        private attribute lengthPF: QuantityPowerFactor[1] { :>> quantity = isq::L; :>> exponent = -2; }
        private attribute electricCurrentPF: QuantityPowerFactor[1] { :>> quantity = isq::I; :>> exponent = 1; }
        attribute :>> quantityDimension { :>> quantityPowerFactors = (lengthPF, electricCurrentPF); }
    }

    attribute def TotalCurrentDensityValue :> ScalarQuantityValue {
        attribute :>> num: Real;
        attribute :>> mRef: TotalCurrentDensityUnit[1];
    }
    attribute totalCurrentDensity: TotalCurrentDensityValue :> scalarQuantities;

    /**
     * source: item 6-20 total current density (vector)
     * symbol(s): `vec(J_"tot")`, `vec(J_t)`
     * application domain: generic
     * name: TotalCurrentDensity
     * quantity dimension: L^-2*I^1
     * measurement unit(s): A/m^2
     * tensor order: 1
     * definition: `vec(J_(tot)) = vec(J) +vec(J_D)` where `vec(J)` is electric current density (item 6-8) and `vec(J_D)` is displacement current density (item 6-18)
     * remarks: See IEC 60050-121, item 121-11-44.
     */
    attribute def Cartesian3dTotalCurrentDensityCoordinateSystem :> VectorMeasurementReference {
        attribute :>> dimensions = 3;
        attribute :>> isBound = false;
        attribute :>> isOrthogonal = true;
        attribute :>> mRefs: TotalCurrentDensityUnit[3];
    }

    attribute def Cartesian3dTotalCurrentDensityVector :> VectorQuantityValue {
        attribute :>> dimensions = 3;
        attribute :>> isBound = false;
        attribute :>> num: Real[3];
        attribute :>> mRef: Cartesian3dTotalCurrentDensityCoordinateSystem[1];
    }
    attribute totalCurrentDensityVector: Cartesian3dTotalCurrentDensityVector :> vectorQuantities;

    /**
     * source: item 6-21 magnetic flux density (magnitude)
     * symbol(s): `B`
     * application domain: generic
     * name: MagneticFluxDensity
     * quantity dimension: M^1*T^-2*I^-1
     * measurement unit(s): T
     * tensor order: 0
     * definition: `vec(F) = q vec(v) xx vec(B)` where `vec(F)` is force (ISO 80000-4, item 4-9.1) and `vec(v)` is velocity (ISO 80000-3, item 3-8.1) of any test particle with electric charge `q` (item 6-2)
     * remarks: The magnetic flux density has zero divergence, `nabla * vec(B) = 0`. See IEC 60050-121, item 121-11-19.
     */
    attribute def MagneticFluxDensityUnit :> DerivedUnit {
        private attribute massPF: QuantityPowerFactor[1] { :>> quantity = isq::M; :>> exponent = 1; }
        private attribute durationPF: QuantityPowerFactor[1] { :>> quantity = isq::T; :>> exponent = -2; }
        private attribute electricCurrentPF: QuantityPowerFactor[1] { :>> quantity = isq::I; :>> exponent = -1; }
        attribute :>> quantityDimension { :>> quantityPowerFactors = (massPF, durationPF, electricCurrentPF); }
    }

    attribute def MagneticFluxDensityValue :> ScalarQuantityValue {
        attribute :>> num: Real;
        attribute :>> mRef: MagneticFluxDensityUnit[1];
    }
    attribute magneticFluxDensity: MagneticFluxDensityValue :> scalarQuantities;

    /**
     * source: item 6-21 magnetic flux density (vector)
     * symbol(s): `vec(B)`
     * application domain: generic
     * name: MagneticFluxDensity
     * quantity dimension: M^1*T^-2*I^-1
     * measurement unit(s): T
     * tensor order: 1
     * definition: `vec(F) = q vec(v) xx vec(B)` where `vec(F)` is force (ISO 80000-4, item 4-9.1) and `vec(v)` is velocity (ISO 80000-3, item 3-8.1) of any test particle with electric charge `q` (item 6-2)
     * remarks: The magnetic flux density has zero divergence, `nabla * vec(B) = 0`. See IEC 60050-121, item 121-11-19.
     */
    attribute def Cartesian3dMagneticFluxDensityCoordinateSystem :> VectorMeasurementReference {
        attribute :>> dimensions = 3;
        attribute :>> isBound = false;
        attribute :>> isOrthogonal = true;
        attribute :>> mRefs: MagneticFluxDensityUnit[3];
    }

    attribute def Cartesian3dMagneticFluxDensityVector :> VectorQuantityValue {
        attribute :>> dimensions = 3;
        attribute :>> isBound = false;
        attribute :>> num: Real[3];
        attribute :>> mRef: Cartesian3dMagneticFluxDensityCoordinateSystem[1];
    }
    attribute magneticFluxDensityVector: Cartesian3dMagneticFluxDensityVector :> vectorQuantities;

    /**
     * source: item 6-22.1 magnetic flux
     * symbol(s): `Φ`
     * application domain: generic
     * name: MagneticFlux
     * quantity dimension: L^2*M^1*T^-2*I^-1
     * measurement unit(s): Wb
     * tensor order: 0
     * definition: `Φ = int_S vec(B) * vec(e_n) dA` over a surface `S`, where `vec(B)` is magnetic flux density (item 6-21) and `vec(e_n) dA` is vector surface element (ISO 80000-3, item 3-3)
     * remarks: See IEC 60050-121, item 121-11-21.
     */
    attribute def MagneticFluxUnit :> DerivedUnit {
        private attribute lengthPF: QuantityPowerFactor[1] { :>> quantity = isq::L; :>> exponent = 2; }
        private attribute massPF: QuantityPowerFactor[1] { :>> quantity = isq::M; :>> exponent = 1; }
        private attribute durationPF: QuantityPowerFactor[1] { :>> quantity = isq::T; :>> exponent = -2; }
        private attribute electricCurrentPF: QuantityPowerFactor[1] { :>> quantity = isq::I; :>> exponent = -1; }
        attribute :>> quantityDimension { :>> quantityPowerFactors = (lengthPF, massPF, durationPF, electricCurrentPF); }
    }

    attribute def MagneticFluxValue :> ScalarQuantityValue {
        attribute :>> num: Real;
        attribute :>> mRef: MagneticFluxUnit[1];
    }
    attribute magneticFlux: MagneticFluxValue :> scalarQuantities;

    /**
     * source: item 6-22.2 linked flux
     * symbol(s): `Ψ_m`, `Ψ`
     * application domain: generic
     * name: LinkedFlux
     * quantity dimension: L^2*M^1*T^-2*I^-1
     * measurement unit(s): Wb
     * tensor order: 0
     * definition: `Ψ_m = int_C vec(A) * d vec(r)` where `vec(A)` is magnetic vector potential (item 6-32) and `d vec(r)` is line vector element of the curve `C`
     * remarks: Line vector element `d vec(r)` is the differential of position vector `vec(r)` (ISO 80000-3, item 3-1.11). See IEC 60050-121, item 121-11-24.
     */
    attribute def LinkedFluxUnit :> DerivedUnit {
        private attribute lengthPF: QuantityPowerFactor[1] { :>> quantity = isq::L; :>> exponent = 2; }
        private attribute massPF: QuantityPowerFactor[1] { :>> quantity = isq::M; :>> exponent = 1; }
        private attribute durationPF: QuantityPowerFactor[1] { :>> quantity = isq::T; :>> exponent = -2; }
        private attribute electricCurrentPF: QuantityPowerFactor[1] { :>> quantity = isq::I; :>> exponent = -1; }
        attribute :>> quantityDimension { :>> quantityPowerFactors = (lengthPF, massPF, durationPF, electricCurrentPF); }
    }

    attribute def LinkedFluxValue :> ScalarQuantityValue {
        attribute :>> num: Real;
        attribute :>> mRef: LinkedFluxUnit[1];
    }
    attribute linkedFlux: LinkedFluxValue :> scalarQuantities;

    /**
     * source: item 6-23 magnetic moment, magnetic area moment (magnitude)
     * symbol(s): `m`
     * application domain: generic
     * name: MagneticMoment
     * quantity dimension: L^2*I^1
     * measurement unit(s): A*m^2
     * tensor order: 0
     * definition: `vec(m) = I vec(e_n) A` where `I` is electric current (item 6-1) in a small closed loop, `vec(e_n)` is a unit vector perpendicular to the loop, and `A` is area (ISO 80000-3, item 3-3) of the loop
     * remarks: The magnetic moment of a substance within a domain is the vector sum of the magnetic moments of all entities included in the domain. See IEC 60050-121, items 121-11-49 and 121-11-50.
     */
    attribute def MagneticMomentUnit :> DerivedUnit {
        private attribute lengthPF: QuantityPowerFactor[1] { :>> quantity = isq::L; :>> exponent = 2; }
        private attribute electricCurrentPF: QuantityPowerFactor[1] { :>> quantity = isq::I; :>> exponent = 1; }
        attribute :>> quantityDimension { :>> quantityPowerFactors = (lengthPF, electricCurrentPF); }
    }

    attribute def MagneticMomentValue :> ScalarQuantityValue {
        attribute :>> num: Real;
        attribute :>> mRef: MagneticMomentUnit[1];
    }
    attribute magneticMoment: MagneticMomentValue :> scalarQuantities;

    /**
     * source: item 6-23 magnetic moment, magnetic area moment (vector)
     * symbol(s): `vec(m)`
     * application domain: generic
     * name: MagneticMoment
     * quantity dimension: L^2*I^1
     * measurement unit(s): A*m^2
     * tensor order: 1
     * definition: `vec(m) = I vec(e_n) A` where `I` is electric current (item 6-1) in a small closed loop, `vec(e_n)` is a unit vector perpendicular to the loop, and `A` is area (ISO 80000-3, item 3-3) of the loop
     * remarks: The magnetic moment of a substance within a domain is the vector sum of the magnetic moments of all entities included in the domain. See IEC 60050-121, items 121-11-49 and 121-11-50.
     */
    attribute def Cartesian3dMagneticMomentCoordinateSystem :> VectorMeasurementReference {
        attribute :>> dimensions = 3;
        attribute :>> isBound = false;
        attribute :>> isOrthogonal = true;
        attribute :>> mRefs: MagneticMomentUnit[3];
    }

    attribute def Cartesian3dMagneticMomentVector :> VectorQuantityValue {
        attribute :>> dimensions = 3;
        attribute :>> isBound = false;
        attribute :>> num: Real[3];
        attribute :>> mRef: Cartesian3dMagneticMomentCoordinateSystem[1];
    }
    attribute magneticMomentVector: Cartesian3dMagneticMomentVector :> vectorQuantities;

    alias Cartesian3dMagneticMomentCoordinateSystem as Cartesian3dMagneticAreaMomentCoordinateSystem;
    alias magneticMomentVector as magneticAreaMomentVector;

    /**
     * source: item 6-24 magnetization (magnitude)
     * symbol(s): `M`, `H_i`
     * application domain: generic
     * name: Magnetization
     * quantity dimension: L^-1*I^1
     * measurement unit(s): A/m
     * tensor order: 0
     * definition: `vec(M) = (d vec(m)) / (dV)` where `vec(m)` is magnetic moment (item 6-23) of a substance in a domain with volume `V` (ISO 80000-3, item 3-4)
     * remarks: See IEC 60050-121, item 121-11-52.
     */
    attribute def MagnetizationUnit :> DerivedUnit {
        private attribute lengthPF: QuantityPowerFactor[1] { :>> quantity = isq::L; :>> exponent = -1; }
        private attribute electricCurrentPF: QuantityPowerFactor[1] { :>> quantity = isq::I; :>> exponent = 1; }
        attribute :>> quantityDimension { :>> quantityPowerFactors = (lengthPF, electricCurrentPF); }
    }

    attribute def MagnetizationValue :> ScalarQuantityValue {
        attribute :>> num: Real;
        attribute :>> mRef: MagnetizationUnit[1];
    }
    attribute magnetization: MagnetizationValue :> scalarQuantities;

    /**
     * source: item 6-24 magnetization (vector)
     * symbol(s): `vec(M)`, `vec(H_i)`
     * application domain: generic
     * name: Magnetization
     * quantity dimension: L^-1*I^1
     * measurement unit(s): A/m
     * tensor order: 1
     * definition: `vec(M) = (d vec(m)) / (dV)` where `vec(m)` is magnetic moment (item 6-23) of a substance in a domain with volume `V` (ISO 80000-3, item 3-4)
     * remarks: See IEC 60050-121, item 121-11-52.
     */
    attribute def Cartesian3dMagnetizationCoordinateSystem :> VectorMeasurementReference {
        attribute :>> dimensions = 3;
        attribute :>> isBound = false;
        attribute :>> isOrthogonal = true;
        attribute :>> mRefs: MagnetizationUnit[3];
    }

    attribute def Cartesian3dMagnetizationVector :> VectorQuantityValue {
        attribute :>> dimensions = 3;
        attribute :>> isBound = false;
        attribute :>> num: Real[3];
        attribute :>> mRef: Cartesian3dMagnetizationCoordinateSystem[1];
    }
    attribute magnetizationVector: Cartesian3dMagnetizationVector :> vectorQuantities;

    /**
     * source: item 6-25 magnetic field strength, magnetizing field (magnitude)
     * symbol(s): `H`
     * application domain: generic
     * name: MagneticFieldStrength
     * quantity dimension: L^-1*I^1
     * measurement unit(s): A/m
     * tensor order: 0
     * definition: `vec(H) = vec(B)/μ_0 - vec(M)` where `vec(B)` is magnetic flux density (item 6-21), `μ_0` is the magnetic constant (item 6-26.1), and `vec(M)` is magnetization (item 6-24)
     * remarks: The magnetic field strength is related to the total current density `vec(J_(t ot))` (item 6-20) via `rot vec(H) = vec(J_(t ot))`. See IEC 60050-121, item 121-11-56.
     */
    attribute def MagneticFieldStrengthUnit :> DerivedUnit {
        private attribute lengthPF: QuantityPowerFactor[1] { :>> quantity = isq::L; :>> exponent = -1; }
        private attribute electricCurrentPF: QuantityPowerFactor[1] { :>> quantity = isq::I; :>> exponent = 1; }
        attribute :>> quantityDimension { :>> quantityPowerFactors = (lengthPF, electricCurrentPF); }
    }

    attribute def MagneticFieldStrengthValue :> ScalarQuantityValue {
        attribute :>> num: Real;
        attribute :>> mRef: MagneticFieldStrengthUnit[1];
    }
    attribute magneticFieldStrength: MagneticFieldStrengthValue :> scalarQuantities;

    /**
     * source: item 6-25 magnetic field strength, magnetizing field (vector)
     * symbol(s): `vec(H)`
     * application domain: generic
     * name: MagneticFieldStrength
     * quantity dimension: L^-1*I^1
     * measurement unit(s): A/m
     * tensor order: 1
     * definition: `vec(H) = vec(B)/μ_0 - vec(M)` where `vec(B)` is magnetic flux density (item 6-21), `μ_0` is the magnetic constant (item 6-26.1), and `vec(M)` is magnetization (item 6-24)
     * remarks: The magnetic field strength is related to the total current density `vec(J_(t ot))` (item 6-20) via `rot vec(H) = vec(J_(t ot))`. See IEC 60050-121, item 121-11-56.
     */
    attribute def Cartesian3dMagneticFieldStrengthCoordinateSystem :> VectorMeasurementReference {
        attribute :>> dimensions = 3;
        attribute :>> isBound = false;
        attribute :>> isOrthogonal = true;
        attribute :>> mRefs: MagneticFieldStrengthUnit[3];
    }

    attribute def Cartesian3dMagneticFieldStrengthVector :> VectorQuantityValue {
        attribute :>> dimensions = 3;
        attribute :>> isBound = false;
        attribute :>> num: Real[3];
        attribute :>> mRef: Cartesian3dMagneticFieldStrengthCoordinateSystem[1];
    }
    attribute magneticFieldStrengthVector: Cartesian3dMagneticFieldStrengthVector :> vectorQuantities;

    alias Cartesian3dMagneticFieldStrengthCoordinateSystem as Cartesian3dMagnetizingFieldCoordinateSystem;
    alias magneticFieldStrengthVector as magnetizingFieldVector;

    /**
     * source: item 6-26.1 magnetic constant, permeability of vacuum
     * symbol(s): `μ_0`
     * application domain: generic
     * name: MagneticConstant
     * quantity dimension: L^1*M^1*T^-2*I^-2
     * measurement unit(s): H/m
     * tensor order: 0
     * definition: `μ_0 = 4 π * 10^-7` H/m
     * remarks: For this definition of `μ_0` see item 6-1.a. `μ_0 ~~ 1.256637 * 10^-6` H/m. See IEC 60050-121, item 121-11-14.
     */
    attribute def MagneticConstantUnit :> DerivedUnit {
        private attribute lengthPF: QuantityPowerFactor[1] { :>> quantity = isq::L; :>> exponent = 1; }
        private attribute massPF: QuantityPowerFactor[1] { :>> quantity = isq::M; :>> exponent = 1; }
        private attribute durationPF: QuantityPowerFactor[1] { :>> quantity = isq::T; :>> exponent = -2; }
        private attribute electricCurrentPF: QuantityPowerFactor[1] { :>> quantity = isq::I; :>> exponent = -2; }
        attribute :>> quantityDimension { :>> quantityPowerFactors = (lengthPF, massPF, durationPF, electricCurrentPF); }
    }

    attribute def MagneticConstantValue :> ScalarQuantityValue {
        attribute :>> num: Real;
        attribute :>> mRef: MagneticConstantUnit[1];
    }
    attribute magneticConstant: MagneticConstantValue :> scalarQuantities;

    alias MagneticConstantUnit as PermeabilityOfVacuumUnit;
    alias MagneticConstantValue as PermeabilityOfVacuumValue;
    alias magneticConstant as permeabilityOfVacuum;

    /**
     * source: item 6-26.2 permeability
     * symbol(s): `μ`
     * application domain: generic
     * name: Permeability
     * quantity dimension: L^1*M^1*T^-2*I^-2
     * measurement unit(s): H/m
     * tensor order: 0
     * definition: `vec(B) = μ vec(H)` where `vec(B)` is magnetic flux density (item 6-21) and `vec(H)` is magnetic field strength (item 6-25)
     * remarks: This definition applies to an isotropic medium. For an anisotropic medium permeability is a second order tensor. See IEC 60050-121, item 121-12-28.
     */
    attribute def PermeabilityUnit :> DerivedUnit {
        private attribute lengthPF: QuantityPowerFactor[1] { :>> quantity = isq::L; :>> exponent = 1; }
        private attribute massPF: QuantityPowerFactor[1] { :>> quantity = isq::M; :>> exponent = 1; }
        private attribute durationPF: QuantityPowerFactor[1] { :>> quantity = isq::T; :>> exponent = -2; }
        private attribute electricCurrentPF: QuantityPowerFactor[1] { :>> quantity = isq::I; :>> exponent = -2; }
        attribute :>> quantityDimension { :>> quantityPowerFactors = (lengthPF, massPF, durationPF, electricCurrentPF); }
    }

    attribute def PermeabilityValue :> ScalarQuantityValue {
        attribute :>> num: Real;
        attribute :>> mRef: PermeabilityUnit[1];
    }
    attribute permeability: PermeabilityValue :> scalarQuantities;

    /**
     * source: item 6-27 relative permeability
     * symbol(s): `μ_r`
     * application domain: generic
     * name: RelativePermeability (specializes DimensionOneQuantity)
     * quantity dimension: 1
     * measurement unit(s): 1
     * tensor order: 0
     * definition: `μ_r = μ / μ_0`  where `μ` is permeability (item 6-24) and `μ_0` is the magnetic constant (item 6-26.1)
     * remarks: See IEC 60050-121, item 121-12-29.
     */
    attribute def RelativePermeabilityValue :> DimensionOneValue;
    attribute relativePermeability: RelativePermeabilityValue :> scalarQuantities;

    /**
     * source: item 6-28 magnetic susceptibility
     * symbol(s): `κ`, `χ_m`
     * application domain: generic
     * name: MagneticSusceptibility (specializes DimensionOneQuantity)
     * quantity dimension: 1
     * measurement unit(s): 1
     * tensor order: 0
     * definition: `vec(M) = κ vec(H)` where `vec(M)` is magnetization (item 6-24) and `vec(H)` is magnetic field strength (item 6-25)
     * remarks: `κ = μ_r - 1` This definition applies to an isotropic medium. For an anisotropic medium magnetic susceptibility is a second order tensor. See IEC 60050-121, item 121-12-37.
     */
    attribute def MagneticSusceptibilityValue :> DimensionOneValue;
    attribute magneticSusceptibility: MagneticSusceptibilityValue :> scalarQuantities;

    /**
     * source: item 6-29 magnetic polarization (magnitude)
     * symbol(s): `J_m`
     * application domain: generic
     * name: MagneticPolarization
     * quantity dimension: M^1*T^-2*I^-1
     * measurement unit(s): T
     * tensor order: 0
     * definition: `vec(J_m) = μ_0 vec(M)` where `μ_0` is the magnetic constant (item 6-26.1), and `vec(M)` is magnetization (item 6-24)
     * remarks: See IEC 60050-121, item 121-11-54.
     */
    attribute def MagneticPolarizationUnit :> DerivedUnit {
        private attribute massPF: QuantityPowerFactor[1] { :>> quantity = isq::M; :>> exponent = 1; }
        private attribute durationPF: QuantityPowerFactor[1] { :>> quantity = isq::T; :>> exponent = -2; }
        private attribute electricCurrentPF: QuantityPowerFactor[1] { :>> quantity = isq::I; :>> exponent = -1; }
        attribute :>> quantityDimension { :>> quantityPowerFactors = (massPF, durationPF, electricCurrentPF); }
    }

    attribute def MagneticPolarizationValue :> ScalarQuantityValue {
        attribute :>> num: Real;
        attribute :>> mRef: MagneticPolarizationUnit[1];
    }
    attribute magneticPolarization: MagneticPolarizationValue :> scalarQuantities;

    /**
     * source: item 6-29 magnetic polarization (vector)
     * symbol(s): `vec(J_m)`
     * application domain: generic
     * name: MagneticPolarization
     * quantity dimension: M^1*T^-2*I^-1
     * measurement unit(s): T
     * tensor order: 1
     * definition: `vec(J_m) = μ_0 vec(M)` where `μ_0` is the magnetic constant (item 6-26.1), and `vec(M)` is magnetization (item 6-24)
     * remarks: See IEC 60050-121, item 121-11-54.
     */
    attribute def Cartesian3dMagneticPolarizationCoordinateSystem :> VectorMeasurementReference {
        attribute :>> dimensions = 3;
        attribute :>> isBound = false;
        attribute :>> isOrthogonal = true;
        attribute :>> mRefs: MagneticPolarizationUnit[3];
    }

    attribute def Cartesian3dMagneticPolarizationVector :> VectorQuantityValue {
        attribute :>> dimensions = 3;
        attribute :>> isBound = false;
        attribute :>> num: Real[3];
        attribute :>> mRef: Cartesian3dMagneticPolarizationCoordinateSystem[1];
    }
    attribute magneticPolarizationVector: Cartesian3dMagneticPolarizationVector :> vectorQuantities;

    /**
     * source: item 6-30 magnetic dipole moment (magnitude)
     * symbol(s): `j_m`, `j`
     * application domain: generic
     * name: MagneticDipoleMoment
     * quantity dimension: L^3*M^1*T^-2*I^-1
     * measurement unit(s): Wb*m
     * tensor order: 0
     * definition: `vec(j_m) = μ_0 vec(m)` where `μ_0` is the magnetic constant (item 6-26.1), and `vec(m)` is magnetic moment (item 6-23)
     * remarks: See IEC 60050-121, item 121-11-55.
     */
    attribute def MagneticDipoleMomentUnit :> DerivedUnit {
        private attribute lengthPF: QuantityPowerFactor[1] { :>> quantity = isq::L; :>> exponent = 3; }
        private attribute massPF: QuantityPowerFactor[1] { :>> quantity = isq::M; :>> exponent = 1; }
        private attribute durationPF: QuantityPowerFactor[1] { :>> quantity = isq::T; :>> exponent = -2; }
        private attribute electricCurrentPF: QuantityPowerFactor[1] { :>> quantity = isq::I; :>> exponent = -1; }
        attribute :>> quantityDimension { :>> quantityPowerFactors = (lengthPF, massPF, durationPF, electricCurrentPF); }
    }

    attribute def MagneticDipoleMomentValue :> ScalarQuantityValue {
        attribute :>> num: Real;
        attribute :>> mRef: MagneticDipoleMomentUnit[1];
    }
    attribute magneticDipoleMoment: MagneticDipoleMomentValue :> scalarQuantities;

    /**
     * source: item 6-30 magnetic dipole moment (vector)
     * symbol(s): `vec(j_m)`, `vec(j)`
     * application domain: generic
     * name: MagneticDipoleMoment
     * quantity dimension: L^3*M^1*T^-2*I^-1
     * measurement unit(s): Wb*m
     * tensor order: 1
     * definition: `vec(j_m) = μ_0 vec(m)` where `μ_0` is the magnetic constant (item 6-26.1), and `vec(m)` is magnetic moment (item 6-23)
     * remarks: See IEC 60050-121, item 121-11-55.
     */
    attribute def Cartesian3dMagneticDipoleMomentCoordinateSystem :> VectorMeasurementReference {
        attribute :>> dimensions = 3;
        attribute :>> isBound = false;
        attribute :>> isOrthogonal = true;
        attribute :>> mRefs: MagneticDipoleMomentUnit[3];
    }

    attribute def Cartesian3dMagneticDipoleMomentVector :> VectorQuantityValue {
        attribute :>> dimensions = 3;
        attribute :>> isBound = false;
        attribute :>> num: Real[3];
        attribute :>> mRef: Cartesian3dMagneticDipoleMomentCoordinateSystem[1];
    }
    attribute magneticDipoleMomentVector: Cartesian3dMagneticDipoleMomentVector :> vectorQuantities;

    /**
     * source: item 6-31 coercivity
     * symbol(s): `H_(c,B)`
     * application domain: generic
     * name: Coercivity
     * quantity dimension: L^-1*I^1
     * measurement unit(s): A/m
     * tensor order: 0
     * definition: magnetic field strength (item 6-25) to be applied to bring the magnetic flux density (item 6-21) in a substance from its remaining magnetic flux density to zero
     * remarks: See IEC 60050-121, item 121-12-69. Also called coercive field strength.
     */
    attribute def CoercivityUnit :> DerivedUnit {
        private attribute lengthPF: QuantityPowerFactor[1] { :>> quantity = isq::L; :>> exponent = -1; }
        private attribute electricCurrentPF: QuantityPowerFactor[1] { :>> quantity = isq::I; :>> exponent = 1; }
        attribute :>> quantityDimension { :>> quantityPowerFactors = (lengthPF, electricCurrentPF); }
    }

    attribute def CoercivityValue :> ScalarQuantityValue {
        attribute :>> num: Real;
        attribute :>> mRef: CoercivityUnit[1];
    }
    attribute coercivity: CoercivityValue :> scalarQuantities;

    /**
     * source: item 6-32 magnetic vector potential (magnitude)
     * symbol(s): `A`
     * application domain: generic
     * name: MagneticVectorPotential
     * quantity dimension: L^1*M^1*T^-2*I^-1
     * measurement unit(s): Wb/m
     * tensor order: 0
     * definition: `vec(B) = rot vec(A)` where `vec(B)` is magnetic flux density (item 6-21)
     * remarks: The magnetic vector potential is not unique since any irrotational vector field can be added to it without changing its rotation. See IEC 60050-121, item 121-11-23.
     */
    attribute def MagneticVectorPotentialUnit :> DerivedUnit {
        private attribute lengthPF: QuantityPowerFactor[1] { :>> quantity = isq::L; :>> exponent = 1; }
        private attribute massPF: QuantityPowerFactor[1] { :>> quantity = isq::M; :>> exponent = 1; }
        private attribute durationPF: QuantityPowerFactor[1] { :>> quantity = isq::T; :>> exponent = -2; }
        private attribute electricCurrentPF: QuantityPowerFactor[1] { :>> quantity = isq::I; :>> exponent = -1; }
        attribute :>> quantityDimension { :>> quantityPowerFactors = (lengthPF, massPF, durationPF, electricCurrentPF); }
    }

    attribute def MagneticVectorPotentialValue :> ScalarQuantityValue {
        attribute :>> num: Real;
        attribute :>> mRef: MagneticVectorPotentialUnit[1];
    }
    attribute magneticVectorPotential: MagneticVectorPotentialValue :> scalarQuantities;

    /**
     * source: item 6-32 magnetic vector potential (vector)
     * symbol(s): `vec(A)`
     * application domain: generic
     * name: MagneticVectorPotential
     * quantity dimension: L^1*M^1*T^-2*I^-1
     * measurement unit(s): Wb/m
     * tensor order: 1
     * definition: `vec(B) = rot vec(A)` where `vec(B)` is magnetic flux density (item 6-21)
     * remarks: The magnetic vector potential is not unique since any irrotational vector field can be added to it without changing its rotation. See IEC 60050-121, item 121-11-23.
     */
    attribute def Cartesian3dMagneticVectorPotentialCoordinateSystem :> VectorMeasurementReference {
        attribute :>> dimensions = 3;
        attribute :>> isBound = true;
        attribute :>> isOrthogonal = true;
        attribute :>> mRefs: MagneticVectorPotentialUnit[3];
    }

    attribute def Cartesian3dMagneticVectorPotentialVector :> VectorQuantityValue {
        attribute :>> dimensions = 3;
        attribute :>> isBound = true;
        attribute :>> num: Real[3];
        attribute :>> mRef: Cartesian3dMagneticVectorPotentialCoordinateSystem[1];
    }
    attribute magneticVectorPotentialVector: Cartesian3dMagneticVectorPotentialVector :> vectorQuantities;

    /**
     * source: item 6-33 electromagnetic energy density, volumic electromagnetic energy
     * symbol(s): `w`
     * application domain: generic
     * name: ElectromagneticEnergyDensity
     * quantity dimension: L^-1*M^1*T^-2
     * measurement unit(s): J/m^3
     * tensor order: 0
     * definition: `ω = 1/2*(vec(E)*vec(D) + vec(B) * vec(H))` where `vec(E)` is electric field strength (item 6-10), `vec(D)` is electric flux density (item 6-12), `vec(B)` is magnetic flux density (item 6-21), and `vec(H)` is magnetic field strength (item 6-25)
     * remarks: See IEC 60050-121, item 121-11-65.
     */
    attribute def ElectromagneticEnergyDensityUnit :> DerivedUnit {
        private attribute lengthPF: QuantityPowerFactor[1] { :>> quantity = isq::L; :>> exponent = -1; }
        private attribute massPF: QuantityPowerFactor[1] { :>> quantity = isq::M; :>> exponent = 1; }
        private attribute durationPF: QuantityPowerFactor[1] { :>> quantity = isq::T; :>> exponent = -2; }
        attribute :>> quantityDimension { :>> quantityPowerFactors = (lengthPF, massPF, durationPF); }
    }

    attribute def ElectromagneticEnergyDensityValue :> ScalarQuantityValue {
        attribute :>> num: Real;
        attribute :>> mRef: ElectromagneticEnergyDensityUnit[1];
    }
    attribute electromagneticEnergyDensity: ElectromagneticEnergyDensityValue :> scalarQuantities;

    alias ElectromagneticEnergyDensityUnit as VolumicElectromagneticEnergyUnit;
    alias ElectromagneticEnergyDensityValue as VolumicElectromagneticEnergyValue;
    alias electromagneticEnergyDensity as volumicElectromagneticEnergy;

    /**
     * source: item 6-34 Poynting vector (magnitude)
     * symbol(s): `S`
     * application domain: generic
     * name: PoyntingVectorMagnitude
     * quantity dimension: M^1*T^-3
     * measurement unit(s): W/m^2
     * tensor order: 0
     * definition: `vec(S) = vec(E) xx vec(H)` where `vec(E)` is electric field strength (item 6-10) and `vec(H)` is magnetic field strength (item 6-25)
     * remarks: See IEC 60050-121, item 121-11-66.
     */
    attribute def PoyntingVectorMagnitudeUnit :> DerivedUnit {
        private attribute massPF: QuantityPowerFactor[1] { :>> quantity = isq::M; :>> exponent = 1; }
        private attribute durationPF: QuantityPowerFactor[1] { :>> quantity = isq::T; :>> exponent = -3; }
        attribute :>> quantityDimension { :>> quantityPowerFactors = (massPF, durationPF); }
    }

    attribute def PoyntingVectorMagnitudeValue :> ScalarQuantityValue {
        attribute :>> num: Real;
        attribute :>> mRef: PoyntingVectorMagnitudeUnit[1];
    }
    attribute poyntingVectorMagnitude: PoyntingVectorMagnitudeValue :> scalarQuantities;

    /**
     * source: item 6-34 Poynting vector
     * symbol(s): `vec(S)`
     * application domain: generic
     * name: PoyntingVector
     * quantity dimension: M^1*T^-3
     * measurement unit(s): W/m^2
     * tensor order: 1
     * definition: `vec(S) = vec(E) xx vec(H)` where `vec(E)` is electric field strength (item 6-10) and `vec(H)` is magnetic field strength (item 6-25)
     * remarks: See IEC 60050-121, item 121-11-66.
     */
    attribute def Cartesian3dPoyntingCoordinateSystem :> VectorMeasurementReference {
        attribute :>> dimensions = 3;
        attribute :>> isBound = false;
        attribute :>> isOrthogonal = true;
        attribute :>> mRefs: PoyntingVectorMagnitudeUnit[3];
    }

    attribute def Cartesian3dPoyntingVector :> VectorQuantityValue {
        attribute :>> dimensions = 3;
        attribute :>> isBound = false;
        attribute :>> num: Real[3];
        attribute :>> mRef: Cartesian3dPoyntingCoordinateSystem[1];
    }
    attribute poyntingVector: Cartesian3dPoyntingVector :> vectorQuantities;

    /**
     * source: item 6-35.1 phase speed of electromagnetic waves
     * symbol(s): `c`
     * application domain: generic
     * name: PhaseSpeedOfElectromagneticWaves
     * quantity dimension: L^1*T^-1
     * measurement unit(s): m/s
     * tensor order: 0
     * definition: `c = ω/k` where `ω` is angular frequency (ISO 80000-3, item 3-16) and `k` is angular wavenumber (ISO 80000-3, item 3-19)
     * remarks: See ISO 80000-3, item 3-20.1.
     */
    attribute def PhaseSpeedOfElectromagneticWavesUnit :> DerivedUnit {
        private attribute lengthPF: QuantityPowerFactor[1] { :>> quantity = isq::L; :>> exponent = 1; }
        private attribute durationPF: QuantityPowerFactor[1] { :>> quantity = isq::T; :>> exponent = -1; }
        attribute :>> quantityDimension { :>> quantityPowerFactors = (lengthPF, durationPF); }
    }

    attribute def PhaseSpeedOfElectromagneticWavesValue :> ScalarQuantityValue {
        attribute :>> num: Real;
        attribute :>> mRef: PhaseSpeedOfElectromagneticWavesUnit[1];
    }
    attribute phaseSpeedOfElectromagneticWaves: PhaseSpeedOfElectromagneticWavesValue :> scalarQuantities;

    /**
     * source: item 6-35.2 speed of light, light speed
     * symbol(s): `c_0`
     * application domain: generic
     * name: SpeedOfLight
     * quantity dimension: L^1*T^-1
     * measurement unit(s): m/s
     * tensor order: 0
     * definition: speed of electromagnetic waves in vacuum; `c_0 = 299792458` m/s
     * remarks: For this value of `c_0` see ISO 80000-3, item 3-1.a. `c_0 = 1/sqrt(ε_0 μ_0)`. See IEC 60050-111, item 111-13-07.
     */
    attribute def SpeedOfLightUnit :> DerivedUnit {
        private attribute lengthPF: QuantityPowerFactor[1] { :>> quantity = isq::L; :>> exponent = 1; }
        private attribute durationPF: QuantityPowerFactor[1] { :>> quantity = isq::T; :>> exponent = -1; }
        attribute :>> quantityDimension { :>> quantityPowerFactors = (lengthPF, durationPF); }
    }

    attribute def SpeedOfLightValue :> ScalarQuantityValue {
        attribute :>> num: Real;
        attribute :>> mRef: SpeedOfLightUnit[1];
    }
    attribute speedOfLight: SpeedOfLightValue :> scalarQuantities;

    alias SpeedOfLightUnit as LightSpeedUnit;
    alias SpeedOfLightValue as LightSpeedValue;
    alias speedOfLight as lightSpeed;

    /**
     * source: item 6-36 source voltage, source tension
     * symbol(s): `U_s`
     * application domain: generic
     * name: SourceVoltage
     * quantity dimension: L^2*M^1*T^-3*I^-1
     * measurement unit(s): V
     * tensor order: 0
     * definition: voltage (item 6-11.3) between the two terminals of a voltage source when there is no electric current (item 6-1) through the source
     * remarks: The name "electromotive force" with the abbreviation EMF and the symbol `E` is deprecated. See IEC 60050-131, item 131-12-22.
     */
    attribute def SourceVoltageUnit :> DerivedUnit {
        private attribute lengthPF: QuantityPowerFactor[1] { :>> quantity = isq::L; :>> exponent = 2; }
        private attribute massPF: QuantityPowerFactor[1] { :>> quantity = isq::M; :>> exponent = 1; }
        private attribute durationPF: QuantityPowerFactor[1] { :>> quantity = isq::T; :>> exponent = -3; }
        private attribute electricCurrentPF: QuantityPowerFactor[1] { :>> quantity = isq::I; :>> exponent = -1; }
        attribute :>> quantityDimension { :>> quantityPowerFactors = (lengthPF, massPF, durationPF, electricCurrentPF); }
    }

    attribute def SourceVoltageValue :> ScalarQuantityValue {
        attribute :>> num: Real;
        attribute :>> mRef: SourceVoltageUnit[1];
    }
    attribute sourceVoltage: SourceVoltageValue :> scalarQuantities;

    alias SourceVoltageUnit as SourceTensionUnit;
    alias SourceVoltageValue as SourceTensionValue;
    alias sourceVoltage as sourceTension;

    /**
     * source: item 6-37.1 scalar magnetic potential
     * symbol(s): `V_m`, `φ`
     * application domain: generic
     * name: ScalarMagneticPotential (specializes ElectricCurrent)
     * quantity dimension: I^1
     * measurement unit(s): A
     * tensor order: 0
     * definition: for an irrotational magnetic field strength `vec(H) =  - nabla V_m` where `vec(H)` is magnetic field strength (item 6-25)
     * remarks: The magnetic scalar potential is not unique since any constant scalar field can be added to it without changing its gradient. See IEC 60050-121, item 121-11-58.
     */
    attribute scalarMagneticPotential: ElectricCurrentValue :> scalarQuantities;

    /**
     * source: item 6-37.2 magnetic tension
     * symbol(s): `U_m`
     * application domain: generic
     * name: MagneticTension (specializes ElectricCurrent)
     * quantity dimension: I^1
     * measurement unit(s): A
     * tensor order: 0
     * definition: `U_m = int_(vec(r_a) (C))^(vec(r_b)) vec(H) * d(vec(r))` where `vec(H)` is magnetic field strength (item 6-25) and `vec(r)` is position vector (ISO 80000-3, item 3-1.11) along a given curve `C` from point `a` to point `b`
     * remarks: For an irrotational magnetic field strength this quantity is equal to the magnetic potential difference. See IEC 60050-121, item121-11-57.
     */
    attribute magneticTension: ElectricCurrentValue :> scalarQuantities;

    /**
     * source: item 6-37.3 magnetomotive force
     * symbol(s): `F_m`
     * application domain: generic
     * name: MagnetomotiveForce
     * quantity dimension: I^1
     * measurement unit(s): A
     * tensor order: 0
     * definition: `F_m = oint_C vec(H) * d vec(r)` where `vec(H)` is magnetic field strength (item 6-25) and `vec(r)` is position vector (ISO 80000-3, item 3-1 .11) along a closed curve `C`
     * remarks: This quantity name is under consideration . Compare remark to item 6-36. See IEC 60050-121, item 121-11-60.
     */
    attribute def MagnetomotiveForceUnit :> DerivedUnit {
        private attribute electricCurrentPF: QuantityPowerFactor[1] { :>> quantity = isq::I; :>> exponent = 1; }
<<<<<<< HEAD
        attribute :>> quantityDimension { :>> quantityPowerFactors = (electricCurrentPF); }
=======
        attribute :>> quantityDimension { :>> quantityPowerFactors = electricCurrentPF; }
>>>>>>> cc454bd8
    }

    attribute def MagnetomotiveForceValue :> ScalarQuantityValue {
        attribute :>> num: Real;
        attribute :>> mRef: MagnetomotiveForceUnit[1];
    }
    attribute magnetomotiveForce: MagnetomotiveForceValue :> scalarQuantities;

    /**
     * source: item 6-37.4 current linkage
     * symbol(s): `Θ`
     * application domain: generic
     * name: CurrentLinkage (specializes ElectricCurrent)
     * quantity dimension: I^1
     * measurement unit(s): A
     * tensor order: 0
     * definition: net electric current (item 6-1) through a surface delimited by a closed loop
     * remarks: When `Θ` results from `N` (item 6-38) equal electric currents `I` (item 6-1 ), then `Θ = N I`. See IEC 60050-121 , item 121 -11-46.
     */
    attribute currentLinkage: ElectricCurrentValue :> scalarQuantities;

    /**
     * source: item 6-38 number of turns in a winding
     * symbol(s): `N`
     * application domain: generic
     * name: NumberOfTurnsInAWinding (specializes Count)
     * quantity dimension: 1
     * measurement unit(s): 1
     * tensor order: 0
     * definition: number of turns in a winding (same as the quantity name)
     * remarks: N may be non-integer number, see ISO 80000-3, item 3-14.
     */
    attribute numberOfTurnsInAWinding: CountValue :> scalarQuantities;

    /**
     * source: item 6-39 reluctance
     * symbol(s): `R_m`, `R`
     * application domain: generic
     * name: Reluctance
     * quantity dimension: L^-2*M^-1*T^2*I^2
     * measurement unit(s): H^-1
     * tensor order: 0
     * definition: `R_m = U_m/Φ` where `U_m` is magnetic tension (item 6-37.2) and `Φ` is magnetic flux (item 6-22 .1)
     * remarks: See IEC 60050-131 , item 131-12-28.
     */
    attribute def ReluctanceUnit :> DerivedUnit {
        private attribute lengthPF: QuantityPowerFactor[1] { :>> quantity = isq::L; :>> exponent = -2; }
        private attribute massPF: QuantityPowerFactor[1] { :>> quantity = isq::M; :>> exponent = -1; }
        private attribute durationPF: QuantityPowerFactor[1] { :>> quantity = isq::T; :>> exponent = 2; }
        private attribute electricCurrentPF: QuantityPowerFactor[1] { :>> quantity = isq::I; :>> exponent = 2; }
        attribute :>> quantityDimension { :>> quantityPowerFactors = (lengthPF, massPF, durationPF, electricCurrentPF); }
    }

    attribute def ReluctanceValue :> ScalarQuantityValue {
        attribute :>> num: Real;
        attribute :>> mRef: ReluctanceUnit[1];
    }
    attribute reluctance: ReluctanceValue :> scalarQuantities;

    /**
     * source: item 6-40 permeance
     * symbol(s): `Λ`
     * application domain: generic
     * name: Permeance
     * quantity dimension: L^2*M^1*T^-2*I^-2
     * measurement unit(s): H
     * tensor order: 0
     * definition: `Λ = 1/R_m` where `R_m` is reluctance (item 6-39)
     * remarks: See IEC 60050-131 , item 131-12-29.
     */
    attribute def PermeanceUnit :> DerivedUnit {
        private attribute lengthPF: QuantityPowerFactor[1] { :>> quantity = isq::L; :>> exponent = 2; }
        private attribute massPF: QuantityPowerFactor[1] { :>> quantity = isq::M; :>> exponent = 1; }
        private attribute durationPF: QuantityPowerFactor[1] { :>> quantity = isq::T; :>> exponent = -2; }
        private attribute electricCurrentPF: QuantityPowerFactor[1] { :>> quantity = isq::I; :>> exponent = -2; }
        attribute :>> quantityDimension { :>> quantityPowerFactors = (lengthPF, massPF, durationPF, electricCurrentPF); }
    }

    attribute def PermeanceValue :> ScalarQuantityValue {
        attribute :>> num: Real;
        attribute :>> mRef: PermeanceUnit[1];
    }
    attribute permeance: PermeanceValue :> scalarQuantities;

    /**
     * source: item 6-41.1 inductance, self inductance
     * symbol(s): `L`, `L_m`
     * application domain: generic
     * name: Inductance
     * quantity dimension: L^2*M^1*T^-2*I^-2
     * measurement unit(s): H
     * tensor order: 0
     * definition: `L = Ψ / I` where `I` is an electric current (item 6-1) in a thin conducting loop and `Ψ` is the linked flux (item 6-22.2) caused by that electric current
     * remarks: The name "self inductance" is used for the quantity associated to mutual inductance when `n = m`. See IEC 60050-131 , items 131-12-19 and 131 -12-35.
     */
    attribute def InductanceUnit :> DerivedUnit {
        private attribute lengthPF: QuantityPowerFactor[1] { :>> quantity = isq::L; :>> exponent = 2; }
        private attribute massPF: QuantityPowerFactor[1] { :>> quantity = isq::M; :>> exponent = 1; }
        private attribute durationPF: QuantityPowerFactor[1] { :>> quantity = isq::T; :>> exponent = -2; }
        private attribute electricCurrentPF: QuantityPowerFactor[1] { :>> quantity = isq::I; :>> exponent = -2; }
        attribute :>> quantityDimension { :>> quantityPowerFactors = (lengthPF, massPF, durationPF, electricCurrentPF); }
    }

    attribute def InductanceValue :> ScalarQuantityValue {
        attribute :>> num: Real;
        attribute :>> mRef: InductanceUnit[1];
    }
    attribute inductance: InductanceValue :> scalarQuantities;

    alias InductanceUnit as SelfInductanceUnit;
    alias InductanceValue as SelfInductanceValue;
    alias inductance as selfInductance;

    /**
     * source: item 6-41.2 mutual inductance
     * symbol(s): `L_(mn)`
     * application domain: generic
     * name: MutualInductance
     * quantity dimension: L^2*M^1*T^-2*I^-2
     * measurement unit(s): H
     * tensor order: 0
     * definition: `L_(mn) = Ψ_m / I_n` where `I_n` is an electric current (item 6-1) in a thin conducting loop `n` and `Ψ_m` is the linked flux (item 6-22.2) caused by that electric current in another loop `m`
     * remarks: `L_(mn) = L_(nm)`. For two loops , the symbol `M` is used for `L_(12)`. See IEC 60050-131, items 131-12-36.
     */
    attribute def MutualInductanceUnit :> DerivedUnit {
        private attribute lengthPF: QuantityPowerFactor[1] { :>> quantity = isq::L; :>> exponent = 2; }
        private attribute massPF: QuantityPowerFactor[1] { :>> quantity = isq::M; :>> exponent = 1; }
        private attribute durationPF: QuantityPowerFactor[1] { :>> quantity = isq::T; :>> exponent = -2; }
        private attribute electricCurrentPF: QuantityPowerFactor[1] { :>> quantity = isq::I; :>> exponent = -2; }
        attribute :>> quantityDimension { :>> quantityPowerFactors = (lengthPF, massPF, durationPF, electricCurrentPF); }
    }

    attribute def MutualInductanceValue :> ScalarQuantityValue {
        attribute :>> num: Real;
        attribute :>> mRef: MutualInductanceUnit[1];
    }
    attribute mutualInductance: MutualInductanceValue :> scalarQuantities;

    /**
     * source: item 6-42.1 coupling factor
     * symbol(s): `k`
     * application domain: generic
     * name: CouplingFactor (specializes DimensionOneQuantity)
     * quantity dimension: 1
     * measurement unit(s): 1
     * tensor order: 0
     * definition: for inductive coupling between two inductive elements `k = |L_(mn)| / sqrt(L_m L_n)` where `L_m` and `L_n` are their self inductances (item 6-41 .1 ), and `L_(mn)` is their mutual inductance (item 6-41.2)
     * remarks: See IEC 60050-131 , item 131-12-41.
     */
    attribute def CouplingFactorValue :> DimensionOneValue;
    attribute couplingFactor: CouplingFactorValue :> scalarQuantities;

    /**
     * source: item 6-42.2 leakage factor
     * symbol(s): `σ`
     * application domain: generic
     * name: LeakageFactor (specializes DimensionOneQuantity)
     * quantity dimension: 1
     * measurement unit(s): 1
     * tensor order: 0
     * definition: `σ = 1 - k^2` where `k` is the coupling factor (item 6-42 .1)
     * remarks: See IEC 60050-131 , item 131-12-42.
     */
    attribute def LeakageFactorValue :> DimensionOneValue;
    attribute leakageFactor: LeakageFactorValue :> scalarQuantities;

    /**
     * source: item 6-43 conductivity
     * symbol(s): `σ`, `γ`
     * application domain: generic
     * name: Conductivity
     * quantity dimension: L^-3*M^-1*T^3*I^2
     * measurement unit(s): S/m
     * tensor order: 0
     * definition: `vec(J) = σ vec(E)` where `vec(J)` is electric current density (item 6-8) and `vec(E)` is electric field strength (item 6-10)
     * remarks: This definition applies to an isotropic medium. For an anisotropic medium `σ` is a second order tensor. `κ` is used in electrochemistry. See IEC 60050-121 , item 121-12-03.
     */
    attribute def ConductivityUnit :> DerivedUnit {
        private attribute lengthPF: QuantityPowerFactor[1] { :>> quantity = isq::L; :>> exponent = -3; }
        private attribute massPF: QuantityPowerFactor[1] { :>> quantity = isq::M; :>> exponent = -1; }
        private attribute durationPF: QuantityPowerFactor[1] { :>> quantity = isq::T; :>> exponent = 3; }
        private attribute electricCurrentPF: QuantityPowerFactor[1] { :>> quantity = isq::I; :>> exponent = 2; }
        attribute :>> quantityDimension { :>> quantityPowerFactors = (lengthPF, massPF, durationPF, electricCurrentPF); }
    }

    attribute def ConductivityValue :> ScalarQuantityValue {
        attribute :>> num: Real;
        attribute :>> mRef: ConductivityUnit[1];
    }
    attribute conductivity: ConductivityValue :> scalarQuantities;

    /**
     * source: item 6-44 resistivity
     * symbol(s): `ρ`
     * application domain: generic
     * name: Resistivity
     * quantity dimension: L^3*M^1*T^-3*I^-2
     * measurement unit(s): Ω*m
     * tensor order: 0
     * definition: `ρ = 1/σ` if is exists, where `σ` is conductivity (item 6-43)
     * remarks: See IEC 60050-121, item 121-12-04.
     */
    attribute def ResistivityUnit :> DerivedUnit {
        private attribute lengthPF: QuantityPowerFactor[1] { :>> quantity = isq::L; :>> exponent = 3; }
        private attribute massPF: QuantityPowerFactor[1] { :>> quantity = isq::M; :>> exponent = 1; }
        private attribute durationPF: QuantityPowerFactor[1] { :>> quantity = isq::T; :>> exponent = -3; }
        private attribute electricCurrentPF: QuantityPowerFactor[1] { :>> quantity = isq::I; :>> exponent = -2; }
        attribute :>> quantityDimension { :>> quantityPowerFactors = (lengthPF, massPF, durationPF, electricCurrentPF); }
    }

    attribute def ResistivityValue :> ScalarQuantityValue {
        attribute :>> num: Real;
        attribute :>> mRef: ResistivityUnit[1];
    }
    attribute resistivity: ResistivityValue :> scalarQuantities;

    /**
     * source: item 6-45 electric power, instantaneous power
     * symbol(s): `p`
     * application domain: generic
     * name: ElectricPower (specializes Power)
     * quantity dimension: L^2*M^1*T^-3
     * measurement unit(s): W
     * tensor order: 0
     * definition: `p = ui` where `u` is instantaneous voltage (item 6-11 .3) and `i` is instantaneous electric current (item 6-1)
     * remarks: See IEC 60050-131 , item 131-11-30.
     */
    attribute electricPower: PowerValue :> scalarQuantities;

    alias electricPower as instantaneousPower;

    /**
     * source: item 6-46 resistance
     * symbol(s): `R`
     * application domain: generic
     * name: Resistance
     * quantity dimension: L^2*M^1*T^-3*I^-2
     * measurement unit(s): Ω
     * tensor order: 0
     * definition: for resistive component `R = u i` where `u` is instantaneous voltage (item 6-11.3) and `i` is instantaneous electric current (item 6-1)
     * remarks: For alternating current, see item 6-51.2. See IEC 60050-131, item 131-12-04.
     */
    attribute def ResistanceUnit :> DerivedUnit {
        private attribute lengthPF: QuantityPowerFactor[1] { :>> quantity = isq::L; :>> exponent = 2; }
        private attribute massPF: QuantityPowerFactor[1] { :>> quantity = isq::M; :>> exponent = 1; }
        private attribute durationPF: QuantityPowerFactor[1] { :>> quantity = isq::T; :>> exponent = -3; }
        private attribute electricCurrentPF: QuantityPowerFactor[1] { :>> quantity = isq::I; :>> exponent = -2; }
        attribute :>> quantityDimension { :>> quantityPowerFactors = (lengthPF, massPF, durationPF, electricCurrentPF); }
    }

    attribute def ResistanceValue :> ScalarQuantityValue {
        attribute :>> num: Real;
        attribute :>> mRef: ResistanceUnit[1];
    }
    attribute resistance: ResistanceValue :> scalarQuantities;

    /**
     * source: item 6-47 conductance
     * symbol(s): `G`
     * application domain: generic
     * name: Conductance
     * quantity dimension: L^-2*M^-1*T^3*I^2
     * measurement unit(s): S
     * tensor order: 0
     * definition: for resistive component `G = 1/R` where `R` is resistance (item 6-46)
     * remarks: For alternating current, see item 6-52.2. See IEC 60050-131, item 131-12-06.
     */
    attribute def ConductanceUnit :> DerivedUnit {
        private attribute lengthPF: QuantityPowerFactor[1] { :>> quantity = isq::L; :>> exponent = -2; }
        private attribute massPF: QuantityPowerFactor[1] { :>> quantity = isq::M; :>> exponent = -1; }
        private attribute durationPF: QuantityPowerFactor[1] { :>> quantity = isq::T; :>> exponent = 3; }
        private attribute electricCurrentPF: QuantityPowerFactor[1] { :>> quantity = isq::I; :>> exponent = 2; }
        attribute :>> quantityDimension { :>> quantityPowerFactors = (lengthPF, massPF, durationPF, electricCurrentPF); }
    }

    attribute def ConductanceValue :> ScalarQuantityValue {
        attribute :>> num: Real;
        attribute :>> mRef: ConductanceUnit[1];
    }
    attribute conductance: ConductanceValue :> scalarQuantities;

    /**
     * source: item 6-48 phase difference
     * symbol(s): `φ`
     * application domain: generic
     * name: PhaseDifference
     * quantity dimension: 1
     * measurement unit(s): rad
     * tensor order: 0
     * definition: `φ = φ_u - φ_i` where `φ_u` is the initial phase of the voltage (item 6-11 .3) and `φ_i` is the initial phase of the electric current (item 6-1)
     * remarks: When `u = hat(U) cos(ωt - φ_u)`, `i = hat(I) cos(ωt - φ_i)` where `u` is the voltage (item 6-11 . 3) and `i` is the electric current (item 6-1 ), `ω` is angular frequency (ISO 80000-3, item 3-16) and `t` is time (ISO 80000-3, item 3-7), then `φ` is phase difference. For phase angle, see items 6-49 and 6-50.
     */
    attribute def PhaseDifferenceUnit :> DimensionOneUnit;

    attribute def PhaseDifferenceValue :> ScalarQuantityValue {
        attribute :>> num: Real;
        attribute :>> mRef: PhaseDifferenceUnit[1];
    }
    attribute phaseDifference: PhaseDifferenceValue :> scalarQuantities;

    /**
     * source: item 6-49 electric current phasor
     * symbol(s): `underline(I)`
     * application domain: generic
     * name: ElectricCurrentPhasor (specializes ElectricCurrent)
     * quantity dimension: I^1
     * measurement unit(s): A
     * tensor order: 0
     * definition: when `i = hat(I) cos(ωt + α)`, where `i` is the electric current (item 6-1 ), `ω` is angular frequency (ISO 80000-3, item 3-16), `t` is time (ISO 80000-3, item 3-7), and `α` is initial phase (ISO 80000-3, item 3-5), then `underline(l) = I e^(jα)`
     * remarks: `underline(l)` is the complex representation of the electric current `i = hat(I) cos(ωt + α)`. `j` is the imaginary unit.
     */
    attribute electricCurrentPhasor: ElectricCurrentValue :> scalarQuantities;

    /**
     * source: item 6-50 voltage phasor
     * symbol(s): `underline(U)`
     * application domain: generic
     * name: VoltagePhasor (specializes ElectricPotentialDifference)
     * quantity dimension: L^2*M^1*T^-3*I^-1
     * measurement unit(s): V
     * tensor order: 0
     * definition: when `u = hat(U) cos(ωt + α)`, where `u` is the voltage (item 6-11.3 ), `ω` is angular frequency (ISO 80000-3, item 3-16), `t` is time (ISO 80000-3, item 3-7), and `α` is initial phase (ISO 80000-3, item 3-5), then `underline(U) = U e^(jα)`
     * remarks: `underline(U)` is the complex representation of the voltage `u = hat(U) cos(ωt + α)`. `j` is the imaginary unit.
     */
    attribute voltagePhasor: ElectricPotentialDifferenceValue :> scalarQuantities;

    /**
     * source: item 6-51.1 impedance, complex impedance
     * symbol(s): `underline(Z)`
     * application domain: generic
     * name: Impedance
     * quantity dimension: L^2*M^1*T^-3*I^-2
     * measurement unit(s): Ω
     * tensor order: 0
     * definition: `underline(Z) = underline(U)/underline(I)` where `underline(U)` is the voltage phasor (item 6-50), and `underline(I)` is the electric current phasor (item 6-49)
     * remarks: `underline(Z) = R + jX`, where `R` is resistance (item 6-51.2) and `X` is reactance (item 6-51 .3). `j` is the imaginary unit. `underline(Z) = |underline(Z)| e^(jφ)`. See IEC 60050-131 , item 131-12-43.
     */
    attribute def ImpedanceUnit :> DerivedUnit {
        private attribute lengthPF: QuantityPowerFactor[1] { :>> quantity = isq::L; :>> exponent = 2; }
        private attribute massPF: QuantityPowerFactor[1] { :>> quantity = isq::M; :>> exponent = 1; }
        private attribute durationPF: QuantityPowerFactor[1] { :>> quantity = isq::T; :>> exponent = -3; }
        private attribute electricCurrentPF: QuantityPowerFactor[1] { :>> quantity = isq::I; :>> exponent = -2; }
        attribute :>> quantityDimension { :>> quantityPowerFactors = (lengthPF, massPF, durationPF, electricCurrentPF); }
    }

    attribute def ImpedanceValue :> ScalarQuantityValue {
        attribute :>> num: Real;
        attribute :>> mRef: ImpedanceUnit[1];
    }
    attribute impedance: ImpedanceValue :> scalarQuantities;

    alias ImpedanceUnit as ComplexImpedanceUnit;
    alias ImpedanceValue as ComplexImpedanceValue;
    alias impedance as complexImpedance;

    /**
     * source: item 6-51.2 resistance to alterating current
     * symbol(s): `R`
     * application domain: generic
     * name: ResistanceToAlteratingCurrent
     * quantity dimension: L^2*M^1*T^-3*I^-2
     * measurement unit(s): Ω
     * tensor order: 0
     * definition: `R = "Re" underline(Z)` where `underline(Z)`, is impedance (item 6-5.1) and `"Re"` denotes the real part
     * remarks: See IEC 60050-131, item 131-12-45.
     */
    attribute def ResistanceToAlteratingCurrentUnit :> DerivedUnit {
        private attribute lengthPF: QuantityPowerFactor[1] { :>> quantity = isq::L; :>> exponent = 2; }
        private attribute massPF: QuantityPowerFactor[1] { :>> quantity = isq::M; :>> exponent = 1; }
        private attribute durationPF: QuantityPowerFactor[1] { :>> quantity = isq::T; :>> exponent = -3; }
        private attribute electricCurrentPF: QuantityPowerFactor[1] { :>> quantity = isq::I; :>> exponent = -2; }
        attribute :>> quantityDimension { :>> quantityPowerFactors = (lengthPF, massPF, durationPF, electricCurrentPF); }
    }

    attribute def ResistanceToAlteratingCurrentValue :> ScalarQuantityValue {
        attribute :>> num: Real;
        attribute :>> mRef: ResistanceToAlteratingCurrentUnit[1];
    }
    attribute resistanceToAlteratingCurrent: ResistanceToAlteratingCurrentValue :> scalarQuantities;

    /**
     * source: item 6-51.3 reactance
     * symbol(s): `X`
     * application domain: generic
     * name: Reactance
     * quantity dimension: L^2*M^1*T^-3*I^-2
     * measurement unit(s): Ω
     * tensor order: 0
     * definition: `X = "Im" underline(Z)` where `underline(Z)`, is impedance (item 6-5.1) and `"Im"` denotes the imaginary part
     * remarks: `X = ωL - -1/(ωC)`. See IEC 60050-131 , item 131-12-46.
     */
    attribute def ReactanceUnit :> DerivedUnit {
        private attribute lengthPF: QuantityPowerFactor[1] { :>> quantity = isq::L; :>> exponent = 2; }
        private attribute massPF: QuantityPowerFactor[1] { :>> quantity = isq::M; :>> exponent = 1; }
        private attribute durationPF: QuantityPowerFactor[1] { :>> quantity = isq::T; :>> exponent = -3; }
        private attribute electricCurrentPF: QuantityPowerFactor[1] { :>> quantity = isq::I; :>> exponent = -2; }
        attribute :>> quantityDimension { :>> quantityPowerFactors = (lengthPF, massPF, durationPF, electricCurrentPF); }
    }

    attribute def ReactanceValue :> ScalarQuantityValue {
        attribute :>> num: Real;
        attribute :>> mRef: ReactanceUnit[1];
    }
    attribute reactance: ReactanceValue :> scalarQuantities;

    /**
     * source: item 6-51.4 modulus of impedance
     * symbol(s): `Z`
     * application domain: generic
     * name: ModulusOfImpedance
     * quantity dimension: L^2*M^1*T^-3*I^-2
     * measurement unit(s): Ω
     * tensor order: 0
     * definition: `Z = |underline(Z)|` where `underline(Z)` is impedance (item 6-51.1)
     * remarks: See IEC 60050-131 , item 131-12-44. Apparent impedance is defined more generally as the quotient of rms voltage and rms electric  current; it is often denoted by `Z`.
     */
    attribute def ModulusOfImpedanceUnit :> DerivedUnit {
        private attribute lengthPF: QuantityPowerFactor[1] { :>> quantity = isq::L; :>> exponent = 2; }
        private attribute massPF: QuantityPowerFactor[1] { :>> quantity = isq::M; :>> exponent = 1; }
        private attribute durationPF: QuantityPowerFactor[1] { :>> quantity = isq::T; :>> exponent = -3; }
        private attribute electricCurrentPF: QuantityPowerFactor[1] { :>> quantity = isq::I; :>> exponent = -2; }
        attribute :>> quantityDimension { :>> quantityPowerFactors = (lengthPF, massPF, durationPF, electricCurrentPF); }
    }

    attribute def ModulusOfImpedanceValue :> ScalarQuantityValue {
        attribute :>> num: Real;
        attribute :>> mRef: ModulusOfImpedanceUnit[1];
    }
    attribute modulusOfImpedance: ModulusOfImpedanceValue :> scalarQuantities;

    /**
     * source: item 6-52.1 admittance, complex admittance
     * symbol(s): `underline(Y)`
     * application domain: generic
     * name: Admittance
     * quantity dimension: L^-2*M^-1*T^3*I^2
     * measurement unit(s): S
     * tensor order: 0
     * definition: `underline(Y) = 1/underline(Z)` where `underline(Z)` is impedance (item 6-51.1)
     * remarks: `underline(Y) = G + jB`, where `G` is conductance (item 6-52 .2) and `B` is susceptance (item 6-52 .3). `j` is the imaginary unit. `underline(Y) = |underline(Y)| e^-(jφ)`. See IEC 60050-131, item 131 -12-51.
     */
    attribute def AdmittanceUnit :> DerivedUnit {
        private attribute lengthPF: QuantityPowerFactor[1] { :>> quantity = isq::L; :>> exponent = -2; }
        private attribute massPF: QuantityPowerFactor[1] { :>> quantity = isq::M; :>> exponent = -1; }
        private attribute durationPF: QuantityPowerFactor[1] { :>> quantity = isq::T; :>> exponent = 3; }
        private attribute electricCurrentPF: QuantityPowerFactor[1] { :>> quantity = isq::I; :>> exponent = 2; }
        attribute :>> quantityDimension { :>> quantityPowerFactors = (lengthPF, massPF, durationPF, electricCurrentPF); }
    }

    attribute def AdmittanceValue :> ScalarQuantityValue {
        attribute :>> num: Real;
        attribute :>> mRef: AdmittanceUnit[1];
    }
    attribute admittance: AdmittanceValue :> scalarQuantities;

    alias AdmittanceUnit as ComplexAdmittanceUnit;
    alias AdmittanceValue as ComplexAdmittanceValue;
    alias admittance as complexAdmittance;

    /**
     * source: item 6-52.2 conductance for alternating current
     * symbol(s): `G`
     * application domain: generic
     * name: ConductanceForAlternatingCurrent (specializes Conductance)
     * quantity dimension: L^-2*M^-1*T^3*I^2
     * measurement unit(s): S
     * tensor order: 0
     * definition: `G = "Re" underline(Y)` where I is admittance (item 6-52.1)
     * remarks: See IEC 60050-131, item 131-12-53.
     */
    attribute conductanceForAlternatingCurrent: ConductanceValue :> scalarQuantities;

    /**
     * source: item 6-52.3 susceptance
     * symbol(s): `B`
     * application domain: generic
     * name: Susceptance
     * quantity dimension: L^-2*M^-1*T^3*I^2
     * measurement unit(s): S
     * tensor order: 0
     * definition: `B = "Im" underline(Y)` where `underline(Y)` is admittance (item 6-52.1)
     * remarks: See IEC 60050-131, item 131-12-54.
     */
    attribute def SusceptanceUnit :> DerivedUnit {
        private attribute lengthPF: QuantityPowerFactor[1] { :>> quantity = isq::L; :>> exponent = -2; }
        private attribute massPF: QuantityPowerFactor[1] { :>> quantity = isq::M; :>> exponent = -1; }
        private attribute durationPF: QuantityPowerFactor[1] { :>> quantity = isq::T; :>> exponent = 3; }
        private attribute electricCurrentPF: QuantityPowerFactor[1] { :>> quantity = isq::I; :>> exponent = 2; }
        attribute :>> quantityDimension { :>> quantityPowerFactors = (lengthPF, massPF, durationPF, electricCurrentPF); }
    }

    attribute def SusceptanceValue :> ScalarQuantityValue {
        attribute :>> num: Real;
        attribute :>> mRef: SusceptanceUnit[1];
    }
    attribute susceptance: SusceptanceValue :> scalarQuantities;

    /**
     * source: item 6-52.4 modulus of admittance
     * symbol(s): `Y`
     * application domain: generic
     * name: ModulusOfAdmittance
     * quantity dimension: L^-2*M^-1*T^3*I^2
     * measurement unit(s): S
     * tensor order: 0
     * definition: `Y = |underline(Y)|` where `underline(Y)` is admittance (item 6-52.1)
     * remarks: Apparent admittance is defined more generally as the quotient of rms electric current voltage and rms voltage; it is often denoted by `Y`.
     */
    attribute def ModulusOfAdmittanceUnit :> DerivedUnit {
        private attribute lengthPF: QuantityPowerFactor[1] { :>> quantity = isq::L; :>> exponent = -2; }
        private attribute massPF: QuantityPowerFactor[1] { :>> quantity = isq::M; :>> exponent = -1; }
        private attribute durationPF: QuantityPowerFactor[1] { :>> quantity = isq::T; :>> exponent = 3; }
        private attribute electricCurrentPF: QuantityPowerFactor[1] { :>> quantity = isq::I; :>> exponent = 2; }
        attribute :>> quantityDimension { :>> quantityPowerFactors = (lengthPF, massPF, durationPF, electricCurrentPF); }
    }

    attribute def ModulusOfAdmittanceValue :> ScalarQuantityValue {
        attribute :>> num: Real;
        attribute :>> mRef: ModulusOfAdmittanceUnit[1];
    }
    attribute modulusOfAdmittance: ModulusOfAdmittanceValue :> scalarQuantities;

    /**
     * source: item 6-53 quality factor
     * symbol(s): `Q`
     * application domain: generic
     * name: QualityFactor (specializes DimensionOneQuantity)
     * quantity dimension: 1
     * measurement unit(s): 1
     * tensor order: 0
     * definition: for non-radiating systems, if `underline(Z) = R + jX`, then `Q = |X|/R` where `underline(Z)` is impedance (item 6-51. 1), `R` is resistance (item 6-51 .2), and `X` is reactance (item 6-51.3)
     * remarks: None.
     */
    attribute def QualityFactorValue :> DimensionOneValue;
    attribute qualityFactor: QualityFactorValue :> scalarQuantities;

    /**
     * source: item 6-54 loss factor
     * symbol(s): `d`
     * application domain: generic
     * name: LossFactor (specializes DimensionOneQuantity)
     * quantity dimension: 1
     * measurement unit(s): 1
     * tensor order: 0
     * definition: `d = 1/Q` where `Q` quality factor (item 6-53)
     * remarks: It is also named dissipation factor.
     */
    attribute def LossFactorValue :> DimensionOneValue;
    attribute lossFactor: LossFactorValue :> scalarQuantities;

    /**
     * source: item 6-55 loss angle
     * symbol(s): `δ`
     * application domain: generic
     * name: LossAngle (specializes AngularMeasure)
     * quantity dimension: 1
     * measurement unit(s): rad
     * tensor order: 0
     * definition: `δ = arctan d` where `d` is loss factor (item 6-54)
     * remarks: See IEC 60050-131 , item 131-12-49.
     */
    attribute lossAngle: AngularMeasureValue :> scalarQuantities;

    /**
     * source: item 6-56 active power
     * symbol(s): `P`
     * application domain: generic
     * name: ActivePower (specializes Power)
     * quantity dimension: L^2*M^1*T^-3
     * measurement unit(s): W
     * tensor order: 0
     * definition: `P = 1/T int_0^T p dt` where `T` is the period (ISO 80000-3, item 3-12) and `p` is instantaneous power (item 6-45)
     * remarks: In complex notation, `P = "Re" underline(S)` where `underline(S)` is complex power (item 6-59).
     */
    attribute activePower: PowerValue :> scalarQuantities;

    /**
     * source: item 6-57 apparent power
     * symbol(s): ``, `underline(S)`, ``
     * application domain: generic
     * name: ApparentPower (specializes Power)
     * quantity dimension: L^2*M^1*T^-3
     * measurement unit(s): V*A
     * tensor order: 0
     * definition: `|underline(S)| = U I` where `U` is rms value of voltage (item 6-11.3 and `I` is rms value of electric current (item 6-1)
     * remarks: `U = sqrt(1/T int_0^T u^2 dt)` and `I = sqrt(1/T int_0^T i^2 dt)`. When `u = sqrt 2 U cos(ωt)` and `i = sqrt 2 I cos(ωt - φ)`, then `P = U I cos(φ)`, `Q = U I sin(φ)` and `λ = cos(φ)` . See IEC 60050-131, item 131-11-41 .
     */
    attribute apparentPower: PowerValue :> scalarQuantities;

    /**
     * source: item 6-58 power factor
     * symbol(s): `λ`
     * application domain: generic
     * name: PowerFactor (specializes DimensionOneQuantity)
     * quantity dimension: 1
     * measurement unit(s): 1
     * tensor order: 0
     * definition: `λ = |P|/|S|` where `P`  is active power (item 6-56) and `S` is apparent power (item 6-57)
     * remarks: See I EC 60050-131, item 131-11-46.
     */
    attribute def PowerFactorValue :> DimensionOneValue;
    attribute powerFactor: PowerFactorValue :> scalarQuantities;

    /**
     * source: item 6-59 complex power
     * symbol(s): `underline(S)`
     * application domain: generic
     * name: ComplexPower (specializes Power)
     * quantity dimension: L^2*M^1*T^-3
     * measurement unit(s): V*A
     * tensor order: 0
     * definition: `underline(S) = underline(U) * underline(I)^**` where `underline(U)` is voltage phasor (item 6-50) and `underline(I)^**` is the complex conjugate of the current phasor (item 6-49)
     * remarks: `underline(S) = P + jQ` where `P` is active power (item 6-56) and `Q` is reactive power (item 6-60). See IEC 60050-131, item 131-11-39.
     */
    attribute complexPower: PowerValue :> scalarQuantities;

    /**
     * source: item 6-60 reactive power
     * symbol(s): `Q`
     * application domain: generic
     * name: ReactivePower (specializes Power)
     * quantity dimension: L^2*M^1*T^-3
     * measurement unit(s): V*A, var
     * tensor order: 0
     * definition: `Q = "Im" underline(S)` where `underline(S)` is complex power (item 6-59)
     * remarks: See IEC 60050-131, item 131-11-44.
     */
    attribute reactivePower: PowerValue :> scalarQuantities;

    /**
     * source: item 6-61 non-active power
     * symbol(s): `Q'`
     * application domain: generic
     * name: NonActivePower (specializes Power)
     * quantity dimension: L^2*M^1*T^-3
     * measurement unit(s): V*A
     * tensor order: 0
     * definition: `Q' = sqrt(|underline(S)|^2 - P^2)` where `|underline(S)|` is apparent power (item 6-57) and `P` is active power (item 6-56)
     * remarks: See IEC 60050-131, item 131-11-43.
     */
    attribute nonActivePower: PowerValue :> scalarQuantities;

    /**
     * source: item 6-62 active energy
     * symbol(s): `W`
     * application domain: generic
     * name: ActiveEnergy (specializes Energy)
     * quantity dimension: L^2*M^1*T^-2
     * measurement unit(s): J, W*h
     * tensor order: 0
     * definition: `W = int_(t_1)^(t_2) p dt` where `p` is instantaneous power (item 6-45), and the integral interval is the time interval from `t_1` to `t_2`
     * remarks: None.
     */
    attribute activeEnergy: EnergyValue :> scalarQuantities;

}<|MERGE_RESOLUTION|>--- conflicted
+++ resolved
@@ -1,10 +1,6 @@
 /**
  * International System of Quantities and Units
-<<<<<<< HEAD
- * Generated on 2021-05-06T13:20:43Z from standard IEC-80000-6:2008 "Electromagnetism"
-=======
  * Generated on 2021-05-07T14:31:30Z from standard IEC-80000-6:2008 "Electromagnetism"
->>>>>>> cc454bd8
  * see also https://www.iso.org/obp/ui/#iso:std:iec:80000:-6:ed-1:v1:en,fr
  *
  * Note 1: In documentation comments, AsciiMath notation (see http://asciimath.org/) is used for mathematical concepts,
@@ -1480,11 +1476,7 @@
      */
     attribute def MagnetomotiveForceUnit :> DerivedUnit {
         private attribute electricCurrentPF: QuantityPowerFactor[1] { :>> quantity = isq::I; :>> exponent = 1; }
-<<<<<<< HEAD
-        attribute :>> quantityDimension { :>> quantityPowerFactors = (electricCurrentPF); }
-=======
         attribute :>> quantityDimension { :>> quantityPowerFactors = electricCurrentPF; }
->>>>>>> cc454bd8
     }
 
     attribute def MagnetomotiveForceValue :> ScalarQuantityValue {
