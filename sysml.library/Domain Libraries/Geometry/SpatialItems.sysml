--- conflicted
+++ resolved
@@ -8,18 +8,11 @@
 	private import Objects::Point;
 	private import SpatialFrames::SpatialFrame;
 	private import Quantities::VectorQuantityValue;
-<<<<<<< HEAD
 	private import MeasurementReferences::ThreeDCoordinateFrame;
-	private import Time::Clock;
-	private import Time::TimeInstantValue;
-=======
-	private import MeasurementReferences::CoordinateFrame;
 	private import MeasurementReferences::nullTransformation;
 	private import Time::Clock;
 	private import Time::TimeInstantValue;
-	private import ScalarValues::Natural;
-	private import ISQ::Cartesian3dSpatialCoordinateFrame;
->>>>>>> 5f0df75e
+	private import ISQ::universalCartesianSpatial3dCoordinateFrame;
 	private import VectorFunctions::isZeroVector;
 	private import SequenceFunctions::isEmpty;
 	private import ControlFunctions::forAll;
@@ -38,7 +31,7 @@
 			 */
 			}
 		
-		attribute coordinateFrame : ThreeDCoordinateFrame[1] default ISQ::universalCartesianSpatial3dCoordinateFrame {
+		attribute coordinateFrame : ThreeDCoordinateFrame[1] default universalCartesianSpatial3dCoordinateFrame {
             doc
             /*
              * The three-dimensional CoordinateFrame to be used as the measurement reference for position 
@@ -73,17 +66,10 @@
 			 */		
 			item :>> localClock default (that as SpatialItem).localClock;
 			attribute :>> coordinateFrame {
-<<<<<<< HEAD
-			    attribute :>> mRefs default (that.that.that as SpatialItem).coordinateFrame.mRefs;
-				attribute :>> transformation[1] {
-				 	attribute :>> source default (that.that.that as SpatialItem).coordinateFrame;
-				 	attribute :>> target default that;
-=======
 				attribute :>> mRefs default (that.that as SpatialItem).coordinateFrame.mRefs;
 				attribute :>> transformation[1] default nullTransformation {
 					attribute :>> source default (that.that.that as SpatialItem).coordinateFrame;
 					attribute :>> target default that;
->>>>>>> 5f0df75e
 				}
 			}
 		}
@@ -103,7 +89,7 @@
 		doc
 		/*
 		 * The PositionOf a Point relative to a SpatialItem, at a specific TimeInstantValue relative to a given Clock,
-	 * is a position3dVector that is a VectorQuantityValue in the coordinateFrame of the SpatialItem.
+		 * is a positionVector that is a VectorQuantityValue in the coordinateFrame of the SpatialItem.
 		 * The default Clock is the localClock of the SpatialItem.
 		 */
 	
@@ -111,7 +97,7 @@
 		in timeInstant : TimeInstantValue[1];
 		in enclosingItem :>> 'frame' : SpatialItem[1];
 		in clock : Clock[1] default enclosingItem.localClock;
-		return position3dVector : VectorQuantityValue[1] {
+		return positionVector : VectorQuantityValue[1] {
 			attribute :>> mRef = enclosingItem.coordinateFrame;
 			attribute :>> isBound = true;
 		}
@@ -127,7 +113,7 @@
 		in point : Point[1];
 		in enclosingItem :>> 'frame' : SpatialItem[1];
 		in clock : Clock[1] default enclosingItem.localClock;
-		return position3dVector : VectorQuantityValue[1] {
+		return positionVector : VectorQuantityValue[1] {
 			attribute :>> mRef = enclosingItem.coordinateFrame;
 			attribute :>> isBound = true;
 		}
@@ -168,4 +154,5 @@
 			attribute :>> isBound = false;
 		}
 	}
+
 }