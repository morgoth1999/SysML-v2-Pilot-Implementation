/**
 * This package defines classifiers and features that are related to the typing of objects, including link objects.
 */
package Objects {
	private import Base::Anything;
	private import Base::things;
	private import Links::*;
	private import Occurrences::Occurrence;
	private import Occurrences::occurrences;
	private import Occurrences::HappensLink;
	private import Occurrences::SelfSameLifeLink;
	private import Occurrences::WithinBoth;	       
	private import Performances::Performance;
	private import Performances::performances;
<<<<<<< HEAD
	private import SequenceFunctions::notEmpty;
=======
	private import SequenceFunctions::isEmpty;
	private import SequenceFunctions::notEmpty;
	private import SequenceFunctions::union;
	private import CollectionFunctions::contains;
>>>>>>> 8ae98524
	private import ScalarValues::Integer;	     
	
	/**
	 * Object is the most general class of structural occurrences that may change over time.
	 */
	abstract struct Object specializes Occurrence {
		feature self: Object redefines Occurrence::self;
		
		/**
		 * Performances in which this object is involved.
		 */
		step involvingPerformances: Performance[0..*] subsets performances;
		
		/**
		 * Performances which are enacted by this object.
		 */
		abstract step enactedPerformances: Performance[0..*] subsets involvingPerformances, suboccurrences;

		/**
		 * A space boundary that is a structured space object.
		 */
		portion structuredSpaceBoundary : StructuredSpaceObject[0..1] subsets spaceBoundary;
	}
	
	/**
	 * LinkObject is the most general association structure, being both a Link and an Object.
	 */
	abstract assoc struct LinkObject specializes Link, Object disjoint from SelfLink, SelfSameLifeLink, HappensLink; 
	
	/**
	 * BinaryLinkObject is the most general binary association structure, being both a 
	 * BinaryLink and a LinkObject.
	 */
	assoc struct BinaryLinkObject specializes BinaryLink, LinkObject;
	
	/**
	 * objects is a specialization of occurrences restricted to type Object.
	 */
	abstract feature objects: Object[0..*] nonunique subsets occurrences;
	
	/**
	 * linkObjects is a specializations of links and objects restricted to type LinkObjects. 
	 */
	abstract feature linkObjects: LinkObject[0..*] nonunique subsets links, objects;
	
	/**
	 * binaryLinkObjects is a specialization of binaryLinks and linkObjects restricted to 
	 * type BinaryLinkObjects.
	 */
	abstract feature binaryLinkObjects: BinaryLinkObject[0..*] nonunique subsets binaryLinks, linkObjects;
	

	/**
	 * A Body is an Object of inner space dimension 3.
	 */
<<<<<<< HEAD
	struct Body specializes Object {   /* sufficient? */
=======
	struct all Body specializes Object {
>>>>>>> 8ae98524
		feature redefines innerSpaceDimension = 3;
	}

	/**
	 * A Surface is an Object of inner space dimension 2.
	 */
<<<<<<< HEAD
	struct Surface specializes Object {   /* sufficient? */
=======
	struct all Surface specializes Object {
>>>>>>> 8ae98524
		feature redefines innerSpaceDimension = 2;
		  /* The number of  "holes" in this Surface, assuming it isClosed. */
		feature genus : Integer[0..1] default 0;

		inv { notEmpty(genus) implies (isClosed & genus >= 0) }
	}

	/*
	 * A Curve is an Object of inner space dimension 1.
	 */
<<<<<<< HEAD
	struct Curve specializes Object {   /* sufficient? */
=======
	struct all Curve specializes Object {
>>>>>>> 8ae98524
		feature redefines innerSpaceDimension = 1;
	}

	/*
	 * A Point is an Object of inner space dimension 0.
	 */
<<<<<<< HEAD
	struct Point specializes Object {   /* sufficient? */
=======
	struct all Point specializes Object {
>>>>>>> 8ae98524
		feature redefines innerSpaceDimension = 0;
	}

	/*
<<<<<<< HEAD
	 * A StructuredSpaceObject is an Object that is broken up into smaller structured space objects (cells) 
	 * of the same or lower inner space dimension: faces that are surfaces, edges that are curves, and 
	 * vertices that are points, with the highest of their inner space dimensions being that of the structured 
	 * space object. Structured space cells overlap (for faces and edges at their own structured space
	 * cells) when this structured space object is closed, as required to be a structured space
	 * boundary of an object (faces overlap at their edges and/or verticies, while edges overlap at
	 * their verticies).
	 */
	abstract struct StructuredSpaceObject specializes Object {

		abstract portion feature structuredSpaceObjectCells : StructuredSpaceObject[1..*] subsets Occurrence::spaceShots
=======
	 * A StructuredSpaceObject is an Object that is broken up into smaller structured space objects (cells) of
	 * the same or lower inner space dimension: faces that are surfaces, edges that are curves, and vertices
	 * that are points, with edges and verticies on the boundary of faces, and verticies on the boundary of
	 * edges. Cells overlap when a structured space object is closed, as required to be a space boundary of
	 * an object (faces overlap at their edges and/or verticies, while edges overlap at their verticies). The
	 * inner space dimension of structured space object is the highest of their cells.
	 */
	abstract struct StructuredSpaceObject specializes Object {

		abstract portion feature structuredSpaceObjectCells : StructuredSpaceObject[1..*] subsets Occurrence::spaceSlices
>>>>>>> 8ae98524
		  { feature cellOrientation : Integer [0..1];
		    inv { notEmpty(cellOrientation) implies (cellOrientation >= -1 & cellOrientation <= 1) }
		  }

<<<<<<< HEAD
		portion feature faces : Surface[0..*] subsets structuredSpaceObjectCells;

		portion feature edges : Curve[0..*] subsets structuredSpaceObjectCells;

		portion feature vertices : Point[0..*] subsets structuredSpaceObjectCells;
		
=======
		portion feature faces : Surface[0..*] subsets structuredSpaceObjectCells {
			derived feature redefines spaceBoundary; 
			inv { isEmpty(spaceBoundary) == isEmpty(union(edges, vertices)) }
			inv { notEmpty(spaceBoundary) implies contains(spaceBoundary.unionsOf, union(edges, vertices)) }
		}

		portion feature edges : Curve[0..*] subsets structuredSpaceObjectCells {
			derived feature redefines spaceBoundary;
			inv { isEmpty(spaceBoundary) == isEmpty(vertices) }
			inv { notEmpty(spaceBoundary) implies contains(spaceBoundary.unionsOf, vertices) }
		}

		portion feature vertices : Point[0..*] subsets structuredSpaceObjectCells;
		
		derived feature redefines innerSpaceDimension = 
			(if notEmpty(faces)? 2 else (if notEmpty(edges)? 1 else 0));

>>>>>>> 8ae98524
		connector feE :WithinBoth
			from thisOccurrence :> faces.edges [0..*]
			to thatOccuurence :> edges [0..*];

		connector evV :WithinBoth
			from thisOccurrence :> edges.vertices [0..*]
			to thatOccuurence :> vertices [0..*];

		connector fvV :WithinBoth
			from thisOccurrence :> faces.vertices [0..*]
			to thatOccuurence :> vertices [0..*];
	  }
}<|MERGE_RESOLUTION|>--- conflicted
+++ resolved
@@ -12,14 +12,10 @@
 	private import Occurrences::WithinBoth;	       
 	private import Performances::Performance;
 	private import Performances::performances;
-<<<<<<< HEAD
-	private import SequenceFunctions::notEmpty;
-=======
 	private import SequenceFunctions::isEmpty;
 	private import SequenceFunctions::notEmpty;
 	private import SequenceFunctions::union;
 	private import CollectionFunctions::contains;
->>>>>>> 8ae98524
 	private import ScalarValues::Integer;	     
 	
 	/**
@@ -75,22 +71,14 @@
 	/**
 	 * A Body is an Object of inner space dimension 3.
 	 */
-<<<<<<< HEAD
-	struct Body specializes Object {   /* sufficient? */
-=======
 	struct all Body specializes Object {
->>>>>>> 8ae98524
 		feature redefines innerSpaceDimension = 3;
 	}
 
 	/**
 	 * A Surface is an Object of inner space dimension 2.
 	 */
-<<<<<<< HEAD
-	struct Surface specializes Object {   /* sufficient? */
-=======
 	struct all Surface specializes Object {
->>>>>>> 8ae98524
 		feature redefines innerSpaceDimension = 2;
 		  /* The number of  "holes" in this Surface, assuming it isClosed. */
 		feature genus : Integer[0..1] default 0;
@@ -101,39 +89,18 @@
 	/*
 	 * A Curve is an Object of inner space dimension 1.
 	 */
-<<<<<<< HEAD
-	struct Curve specializes Object {   /* sufficient? */
-=======
 	struct all Curve specializes Object {
->>>>>>> 8ae98524
 		feature redefines innerSpaceDimension = 1;
 	}
 
 	/*
 	 * A Point is an Object of inner space dimension 0.
 	 */
-<<<<<<< HEAD
-	struct Point specializes Object {   /* sufficient? */
-=======
 	struct all Point specializes Object {
->>>>>>> 8ae98524
 		feature redefines innerSpaceDimension = 0;
 	}
 
 	/*
-<<<<<<< HEAD
-	 * A StructuredSpaceObject is an Object that is broken up into smaller structured space objects (cells) 
-	 * of the same or lower inner space dimension: faces that are surfaces, edges that are curves, and 
-	 * vertices that are points, with the highest of their inner space dimensions being that of the structured 
-	 * space object. Structured space cells overlap (for faces and edges at their own structured space
-	 * cells) when this structured space object is closed, as required to be a structured space
-	 * boundary of an object (faces overlap at their edges and/or verticies, while edges overlap at
-	 * their verticies).
-	 */
-	abstract struct StructuredSpaceObject specializes Object {
-
-		abstract portion feature structuredSpaceObjectCells : StructuredSpaceObject[1..*] subsets Occurrence::spaceShots
-=======
 	 * A StructuredSpaceObject is an Object that is broken up into smaller structured space objects (cells) of
 	 * the same or lower inner space dimension: faces that are surfaces, edges that are curves, and vertices
 	 * that are points, with edges and verticies on the boundary of faces, and verticies on the boundary of
@@ -144,19 +111,10 @@
 	abstract struct StructuredSpaceObject specializes Object {
 
 		abstract portion feature structuredSpaceObjectCells : StructuredSpaceObject[1..*] subsets Occurrence::spaceSlices
->>>>>>> 8ae98524
 		  { feature cellOrientation : Integer [0..1];
 		    inv { notEmpty(cellOrientation) implies (cellOrientation >= -1 & cellOrientation <= 1) }
 		  }
 
-<<<<<<< HEAD
-		portion feature faces : Surface[0..*] subsets structuredSpaceObjectCells;
-
-		portion feature edges : Curve[0..*] subsets structuredSpaceObjectCells;
-
-		portion feature vertices : Point[0..*] subsets structuredSpaceObjectCells;
-		
-=======
 		portion feature faces : Surface[0..*] subsets structuredSpaceObjectCells {
 			derived feature redefines spaceBoundary; 
 			inv { isEmpty(spaceBoundary) == isEmpty(union(edges, vertices)) }
@@ -174,7 +132,6 @@
 		derived feature redefines innerSpaceDimension = 
 			(if notEmpty(faces)? 2 else (if notEmpty(edges)? 1 else 0));
 
->>>>>>> 8ae98524
 		connector feE :WithinBoth
 			from thisOccurrence :> faces.edges [0..*]
 			to thatOccuurence :> edges [0..*];
