--- conflicted
+++ resolved
@@ -34,13 +34,7 @@
 		ScalarFunctions::sum0(collection, 0.0)
 	}
 	
-<<<<<<< HEAD
-	function product(collection: Real[0..*]): Real {
-		ScalarFunctions::product(collection, 1.0)
-	}
-=======
 	function product(collection: Real[0..*]): Real specializes ScalarFunctions::product {
 		ScalarFunctions::product1(collection, 1.0)
 	}	
->>>>>>> e516f431
 }