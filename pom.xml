--- conflicted
+++ resolved
@@ -260,7 +260,6 @@
       </plugins>
     </pluginManagement>
   </build>
-<<<<<<< HEAD
 
   <distributionManagement>
     <repository>
@@ -270,8 +269,6 @@
     </repository>
   </distributionManagement>
 
-=======
-  
   <profiles>
   	<profile>
       <id>runTests</id>
@@ -293,5 +290,5 @@
       </modules>
     </profile>
   </profiles>
->>>>>>> 5df69f1a
+
 </project>