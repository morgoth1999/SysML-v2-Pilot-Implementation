/*******************************************************************************
 * SysML 2 Pilot Implementation
 * Copyright (c) 2020-2021 Model Driven Solutions, Inc.
 *    
 * This program is free software: you can redistribute it and/or modify
 * it under the terms of the GNU Lesser General Public License as published by
 * the Free Software Foundation, either version 3 of the License, or
 * (at your option) any later version.
 *
 * This program is distributed in the hope that it will be useful,
 * but WITHOUT ANY WARRANTY; without even the implied warranty of
 * MERCHANTABILITY or FITNESS FOR A PARTICULAR PURPOSE.  See the
 * GNU Lesser General Public License for more details.
 *  
 * You should have received a copy of theGNU Lesser General Public License
 * along with this program.  If not, see <https://www.gnu.org/licenses/>.
 *  
 * @license LGPL-3.0-or-later <http://spdx.org/licenses/LGPL-3.0-or-later>
 *  
 *******************************************************************************/
/**
 */
package org.omg.sysml.lang.sysml;

import org.eclipse.emf.common.util.EList;
import org.eclipse.emf.ecore.EObject;

/**
 * <!-- begin-user-doc -->
 * A representation of the model object '<em><b>Element</b></em>'.
 * <!-- end-user-doc -->
 *
 * <!-- begin-model-doc -->
 * <p>An Element is a constituent of a model that is uniquely identified relative to all other Elements. It can have Relationships with other Elements. Some of these Relationships might imply ownership of other Elements, which means that if an Element is deleted from a model, then so are all the Elements that it owns.</p>
 * 
 * ownedElement = ownedRelationship.ownedRelatedElement
 * owner = owningRelationship.owningRelatedElement
 * qualifiedName =
 *     if owningNamespace = null then null
 *     else if owningNamespace.qualifiedName = null then escapedName()
 *     else owningNamespace.qualifiedName + '::' + escapedName()
 *     endif endif
 * documentation = ownedElement->selectByKind(Documentation)
 * ownedAnnotation = ownedRelationship->selectByKind(Annotation)->
 *     select(a | a.annotatedElement = self)
 * effectiveName()
 * <!-- end-model-doc -->
 *
 * <p>
 * The following features are supported:
 * </p>
 * <ul>
 *   <li>{@link org.omg.sysml.lang.sysml.Element#getOwningMembership <em>Owning Membership</em>}</li>
 *   <li>{@link org.omg.sysml.lang.sysml.Element#getOwnedRelationship <em>Owned Relationship</em>}</li>
 *   <li>{@link org.omg.sysml.lang.sysml.Element#getOwningRelationship <em>Owning Relationship</em>}</li>
 *   <li>{@link org.omg.sysml.lang.sysml.Element#getOwningNamespace <em>Owning Namespace</em>}</li>
 *   <li>{@link org.omg.sysml.lang.sysml.Element#getElementId <em>Element Id</em>}</li>
 *   <li>{@link org.omg.sysml.lang.sysml.Element#getOwner <em>Owner</em>}</li>
 *   <li>{@link org.omg.sysml.lang.sysml.Element#getOwnedElement <em>Owned Element</em>}</li>
 *   <li>{@link org.omg.sysml.lang.sysml.Element#getDocumentation <em>Documentation</em>}</li>
 *   <li>{@link org.omg.sysml.lang.sysml.Element#getOwnedAnnotation <em>Owned Annotation</em>}</li>
 *   <li>{@link org.omg.sysml.lang.sysml.Element#getTextualRepresentation <em>Textual Representation</em>}</li>
 *   <li>{@link org.omg.sysml.lang.sysml.Element#getAliasIds <em>Alias Ids</em>}</li>
 *   <li>{@link org.omg.sysml.lang.sysml.Element#getShortName <em>Short Name</em>}</li>
 *   <li>{@link org.omg.sysml.lang.sysml.Element#getEffectiveName <em>Effective Name</em>}</li>
 *   <li>{@link org.omg.sysml.lang.sysml.Element#getName <em>Name</em>}</li>
 *   <li>{@link org.omg.sysml.lang.sysml.Element#getQualifiedName <em>Qualified Name</em>}</li>
 * </ul>
 *
 * @see org.omg.sysml.lang.sysml.SysMLPackage#getElement()
 * @model
 * @generated
 */
public interface Element extends EObject {
	/**
	 * Returns the value of the '<em><b>Owning Membership</b></em>' reference.
	 * It is bidirectional and its opposite is '{@link org.omg.sysml.lang.sysml.OwningMembership#getOwnedMemberElement <em>Owned Member Element</em>}'.
	 * <p>
	 * This feature subsets the following features:
	 * </p>
	 * <ul>
	 *   <li>'{@link org.omg.sysml.lang.sysml.Element#getOwningRelationship() <em>Owning Relationship</em>}'</li>
	 * </ul>
	 * <!-- begin-user-doc -->
	 * <p>
	 * If the meaning of the '<em>Owning Membership</em>' reference isn't clear,
	 * there really should be more of a description here...
	 * </p>
	 * <!-- end-user-doc -->
	 * <!-- begin-model-doc -->
	 * <p>The <code>owningRelationship</code> of this Element, if that Relationship is a Membership.</p>
	 * 
	 * <!-- end-model-doc -->
	 * @return the value of the '<em>Owning Membership</em>' reference.
	 * @see #setOwningMembership(OwningMembership)
	 * @see org.omg.sysml.lang.sysml.SysMLPackage#getElement_OwningMembership()
	 * @see org.omg.sysml.lang.sysml.OwningMembership#getOwnedMemberElement
	 * @model opposite="ownedMemberElement" transient="true" volatile="true" derived="true" ordered="false"
	 *        annotation="subsets"
	 *        annotation="http://www.omg.org/spec/SysML"
	 * @generated
	 */
	OwningMembership getOwningMembership();

	/**
	 * Sets the value of the '{@link org.omg.sysml.lang.sysml.Element#getOwningMembership <em>Owning Membership</em>}' reference.
	 * <!-- begin-user-doc -->
	 * <!-- end-user-doc -->
	 * @param value the new value of the '<em>Owning Membership</em>' reference.
	 * @see #getOwningMembership()
	 * @generated
	 */
	void setOwningMembership(OwningMembership value);

	/**
	 * Returns the value of the '<em><b>Owning Relationship</b></em>' container reference.
	 * It is bidirectional and its opposite is '{@link org.omg.sysml.lang.sysml.Relationship#getOwnedRelatedElement <em>Owned Related Element</em>}'.
	 * <!-- begin-user-doc -->
	 * <p>
	 * If the meaning of the '<em>Owning Relationship</em>' container reference isn't clear,
	 * there really should be more of a description here...
	 * </p>
	 * <!-- end-user-doc -->
	 * <!-- begin-model-doc -->
	 * <p>The Relationship for which this Element is an <tt>ownedRelatedElement</tt>, if any.</p>
	 * 
	 * <!-- end-model-doc -->
	 * @return the value of the '<em>Owning Relationship</em>' container reference.
	 * @see #setOwningRelationship(Relationship)
	 * @see org.omg.sysml.lang.sysml.SysMLPackage#getElement_OwningRelationship()
	 * @see org.omg.sysml.lang.sysml.Relationship#getOwnedRelatedElement
	 * @model opposite="ownedRelatedElement" transient="false" ordered="false"
	 * @generated
	 */
	Relationship getOwningRelationship();

	/**
	 * Sets the value of the '{@link org.omg.sysml.lang.sysml.Element#getOwningRelationship <em>Owning Relationship</em>}' container reference.
	 * <!-- begin-user-doc -->
	 * <!-- end-user-doc -->
	 * @param value the new value of the '<em>Owning Relationship</em>' container reference.
	 * @see #getOwningRelationship()
	 * @generated
	 */
	void setOwningRelationship(Relationship value);

	/**
	 * Returns the value of the '<em><b>Owning Namespace</b></em>' reference.
	 * It is bidirectional and its opposite is '{@link org.omg.sysml.lang.sysml.Namespace#getOwnedMember <em>Owned Member</em>}'.
	 * <!-- begin-user-doc -->
	 * <p>
	 * If the meaning of the '<em>Owning Namespace</em>' reference isn't clear,
	 * there really should be more of a description here...
	 * </p>
	 * <!-- end-user-doc -->
	 * <!-- begin-model-doc -->
	 * <p>The Namespace that owns this Element, derived as the <code>membershipOwningNamespace</code> of the <code>owningMembership</code> of this Element, if any.</p>
	 * 
	 * <!-- end-model-doc -->
	 * @return the value of the '<em>Owning Namespace</em>' reference.
	 * @see #setOwningNamespace(Namespace)
	 * @see org.omg.sysml.lang.sysml.SysMLPackage#getElement_OwningNamespace()
	 * @see org.omg.sysml.lang.sysml.Namespace#getOwnedMember
	 * @model opposite="ownedMember" transient="true" volatile="true" derived="true" ordered="false"
	 *        annotation="http://www.omg.org/spec/SysML"
	 * @generated
	 */
	Namespace getOwningNamespace();

	/**
	 * Sets the value of the '{@link org.omg.sysml.lang.sysml.Element#getOwningNamespace <em>Owning Namespace</em>}' reference.
	 * <!-- begin-user-doc -->
	 * <!-- end-user-doc -->
	 * @param value the new value of the '<em>Owning Namespace</em>' reference.
	 * @see #getOwningNamespace()
	 * @generated
	 */
	void setOwningNamespace(Namespace value);

	/**
	 * Returns the value of the '<em><b>Element Id</b></em>' attribute.
	 * <!-- begin-user-doc -->
	 * <!-- end-user-doc -->
	 * <!-- begin-model-doc -->
	 * <p>The globally unique identifier for this Element. This is intended to be set by tooling, and it must not change during the lifetime of the Element.</p>
	 * <!-- end-model-doc -->
	 * @return the value of the '<em>Element Id</em>' attribute.
	 * @see #setElementId(String)
	 * @see org.omg.sysml.lang.sysml.SysMLPackage#getElement_ElementId()
	 * @model id="true" dataType="org.omg.sysml.lang.types.String" required="true" ordered="false"
	 * @generated
	 */
	String getElementId();

	/**
	 * Sets the value of the '{@link org.omg.sysml.lang.sysml.Element#getElementId <em>Element Id</em>}' attribute.
	 * <!-- begin-user-doc -->
	 * <!-- end-user-doc -->
	 * @param value the new value of the '<em>Element Id</em>' attribute.
	 * @see #getElementId()
	 * @generated
	 */
	void setElementId(String value);

	/**
	 * Returns the value of the '<em><b>Owned Element</b></em>' reference list.
	 * The list contents are of type {@link org.omg.sysml.lang.sysml.Element}.
	 * It is bidirectional and its opposite is '{@link org.omg.sysml.lang.sysml.Element#getOwner <em>Owner</em>}'.
	 * <!-- begin-user-doc -->
	 * <p>
	 * If the meaning of the '<em>Owned Element</em>' containment reference list isn't clear,
	 * there really should be more of a description here...
	 * </p>
	 * <!-- end-user-doc -->
	 * <!-- begin-model-doc -->
	 * <p>The Elements owned by this Element, derived as the <tt>ownedRelatedElements</tt> of the <tt>ownedRelationships</tt> of this Element.</p>
	 * 
	 * <!-- end-model-doc -->
	 * @return the value of the '<em>Owned Element</em>' reference list.
	 * @see org.omg.sysml.lang.sysml.SysMLPackage#getElement_OwnedElement()
	 * @see org.omg.sysml.lang.sysml.Element#getOwner
	 * @model opposite="owner" transient="true" volatile="true" derived="true"
	 *        annotation="http://www.omg.org/spec/SysML"
	 * @generated
	 */
	EList<Element> getOwnedElement();

	/**
	 * Returns the value of the '<em><b>Qualified Name</b></em>' attribute.
	 * <!-- begin-user-doc -->
	 * <!-- end-user-doc -->
	 * <!-- begin-model-doc -->
	 * <p>If this Element has an <code>owningNamespace</code>, then the full ownership-qualified name of the Element. This is defined as <code>qualifiedName</code> (if any) of the <code>owningNamespace</code> of the Element followed by the unqualified name of the Element (given by the first of its <code>elementNames</code>). The <code>qualifiedName<code> is represented in a form that is valid according to the KerML textual concrete syntax for qualified names (including use of unrestricted name notation and escaped characters, as necessary). Only a root Namespace has an empty <code>qualifiedName</code>.</p>
	 * <!-- end-model-doc -->
	 * @return the value of the '<em>Qualified Name</em>' attribute.
	 * @see #setQualifiedName(String)
	 * @see org.omg.sysml.lang.sysml.SysMLPackage#getElement_QualifiedName()
	 * @model dataType="org.omg.sysml.lang.types.String" transient="true" volatile="true" derived="true" ordered="false"
	 *        annotation="http://www.omg.org/spec/SysML"
	 * @generated
	 */
	String getQualifiedName();

	/**
	 * Sets the value of the '{@link org.omg.sysml.lang.sysml.Element#getQualifiedName <em>Qualified Name</em>}' attribute.
	 * <!-- begin-user-doc -->
	 * <!-- end-user-doc -->
	 * @param value the new value of the '<em>Qualified Name</em>' attribute.
	 * @see #getQualifiedName()
	 * @generated
	 */
	void setQualifiedName(String value);

	/**
	 * Returns the value of the '<em><b>Effective Name</b></em>' attribute.
	 * <!-- begin-user-doc -->
	 * <!-- end-user-doc -->
	 * <!-- begin-model-doc -->
	 * <p>The effective name to be used for this Element during name resolution within its <code>owningNamespace</code>.</p>
	 * <!-- end-model-doc -->
	 * @return the value of the '<em>Effective Name</em>' attribute.
	 * @see #setEffectiveName(String)
	 * @see org.omg.sysml.lang.sysml.SysMLPackage#getElement_EffectiveName()
	 * @model dataType="org.omg.sysml.lang.types.String" transient="true" volatile="true" derived="true" ordered="false"
	 *        annotation="http://www.omg.org/spec/SysML"
	 * @generated
	 */
	String getEffectiveName();

	/**
	 * Sets the value of the '{@link org.omg.sysml.lang.sysml.Element#getEffectiveName <em>Effective Name</em>}' attribute.
	 * <!-- begin-user-doc -->
	 * <!-- end-user-doc -->
	 * @param value the new value of the '<em>Effective Name</em>' attribute.
	 * @see #getEffectiveName()
	 * @generated
	 */
	void setEffectiveName(String value);

	/**
	 * Returns the value of the '<em><b>Owner</b></em>' reference.
	 * It is bidirectional and its opposite is '{@link org.omg.sysml.lang.sysml.Element#getOwnedElement <em>Owned Element</em>}'.
	 * <!-- begin-user-doc -->
	 * <p>
	 * If the meaning of the '<em>Owner</em>' container reference isn't clear,
	 * there really should be more of a description here...
	 * </p>
	 * <!-- end-user-doc -->
	 * <!-- begin-model-doc -->
	 * <p>The owner of this Element, derived as the <tt>owningRelatedElement</tt> of the <tt>owningRelationship</tt> of this Element, if any.</p>
	 * <!-- end-model-doc -->
	 * @return the value of the '<em>Owner</em>' reference.
	 * @see #setOwner(Element)
	 * @see org.omg.sysml.lang.sysml.SysMLPackage#getElement_Owner()
	 * @see org.omg.sysml.lang.sysml.Element#getOwnedElement
	 * @model opposite="ownedElement" transient="true" volatile="true" derived="true" ordered="false"
	 *        annotation="http://www.omg.org/spec/SysML"
	 * @generated
	 */
	Element getOwner();

	/**
	 * Sets the value of the '{@link org.omg.sysml.lang.sysml.Element#getOwner <em>Owner</em>}' reference.
	 * <!-- begin-user-doc -->
	 * <!-- end-user-doc -->
	 * @param value the new value of the '<em>Owner</em>' reference.
	 * @see #getOwner()
	 * @generated
	 */
	void setOwner(Element value);

	/**
	 * Returns the value of the '<em><b>Name</b></em>' attribute.
	 * <!-- begin-user-doc -->
	 * <p>
	 * If the meaning of the '<em>Name</em>' attribute isn't clear,
	 * there really should be more of a description here...
	 * </p>
	 * <!-- end-user-doc -->
	 * <!-- begin-model-doc -->
	 * <p>The primary name of this Element.</p>
	 * 
	 * <!-- end-model-doc -->
	 * @return the value of the '<em>Name</em>' attribute.
	 * @see #setName(String)
	 * @see org.omg.sysml.lang.sysml.SysMLPackage#getElement_Name()
<<<<<<< HEAD
	 * @model dataType="org.omg.sysml.lang.types.String" transient="true" volatile="true" derived="true" ordered="false"
	 *        annotation="http://www.omg.org/spec/SysML"
=======
	 * @model dataType="org.omg.sysml.lang.types.String" ordered="false"
>>>>>>> 88375490
	 * @generated
	 */
	String getName();

	/**
	 * Sets the value of the '{@link org.omg.sysml.lang.sysml.Element#getName <em>Name</em>}' attribute.
	 * <!-- begin-user-doc -->
	 * <!-- end-user-doc -->
	 * @param value the new value of the '<em>Name</em>' attribute.
	 * @see #getName()
	 * @generated
	 */
	void setName(String value);

	/**
	 * Returns the value of the '<em><b>Owned Relationship</b></em>' containment reference list.
	 * The list contents are of type {@link org.omg.sysml.lang.sysml.Relationship}.
	 * It is bidirectional and its opposite is '{@link org.omg.sysml.lang.sysml.Relationship#getOwningRelatedElement <em>Owning Related Element</em>}'.
	 * <!-- begin-user-doc -->
	 * <p>
	 * If the meaning of the '<em>Owned Relationship</em>' containment reference list isn't clear,
	 * there really should be more of a description here...
	 * </p>
	 * <!-- end-user-doc -->
	 * <!-- begin-model-doc -->
	 * <p>The Relationships for which this Element is the <tt>owningRelatedElement</tt>.</p>
	 * <!-- end-model-doc -->
	 * @return the value of the '<em>Owned Relationship</em>' containment reference list.
	 * @see org.omg.sysml.lang.sysml.SysMLPackage#getElement_OwnedRelationship()
	 * @see org.omg.sysml.lang.sysml.Relationship#getOwningRelatedElement
	 * @model opposite="owningRelatedElement" containment="true"
	 * @generated
	 */
	EList<Relationship> getOwnedRelationship();

	/**
	 * Returns the value of the '<em><b>Documentation</b></em>' reference list.
	 * The list contents are of type {@link org.omg.sysml.lang.sysml.Documentation}.
	 * It is bidirectional and its opposite is '{@link org.omg.sysml.lang.sysml.Documentation#getDocumentedElement <em>Documented Element</em>}'.
	 * <p>
	 * This feature subsets the following features:
	 * </p>
	 * <ul>
	 *   <li>'{@link org.omg.sysml.lang.sysml.Element#getOwnedElement() <em>Owned Element</em>}'</li>
	 * </ul>
	 * <!-- begin-user-doc -->
	 * <p>
	 * If the meaning of the '<em>Documentation</em>' reference list isn't clear,
	 * there really should be more of a description here...
	 * </p>
	 * <!-- end-user-doc -->
	 * <!-- begin-model-doc -->
	 * <p>The Documentation owned by this Element.</p>
	 * <!-- end-model-doc -->
	 * @return the value of the '<em>Documentation</em>' reference list.
	 * @see org.omg.sysml.lang.sysml.SysMLPackage#getElement_Documentation()
	 * @see org.omg.sysml.lang.sysml.Documentation#getDocumentedElement
	 * @model opposite="documentedElement" transient="true" volatile="true" derived="true"
	 *        annotation="subsets"
	 *        annotation="http://www.omg.org/spec/SysML"
	 * @generated
	 */
	EList<Documentation> getDocumentation();

	/**
	 * Returns the value of the '<em><b>Owned Annotation</b></em>' reference list.
	 * The list contents are of type {@link org.omg.sysml.lang.sysml.Annotation}.
	 * It is bidirectional and its opposite is '{@link org.omg.sysml.lang.sysml.Annotation#getOwningAnnotatedElement <em>Owning Annotated Element</em>}'.
	 * <p>
	 * This feature subsets the following features:
	 * </p>
	 * <ul>
	 *   <li>'{@link org.omg.sysml.lang.sysml.Element#getOwnedRelationship() <em>Owned Relationship</em>}'</li>
	 * </ul>
	 * <!-- begin-user-doc -->
	 * <!-- end-user-doc -->
	 * <!-- begin-model-doc -->
	 * <p>The <code>ownedRelationships</code> of this Element that are Annotations, for which this Element is the <code>annotatedElement</code>.</code>
	 * <!-- end-model-doc -->
	 * @return the value of the '<em>Owned Annotation</em>' reference list.
	 * @see org.omg.sysml.lang.sysml.SysMLPackage#getElement_OwnedAnnotation()
	 * @see org.omg.sysml.lang.sysml.Annotation#getOwningAnnotatedElement
	 * @model opposite="owningAnnotatedElement" transient="true" volatile="true" derived="true"
	 *        annotation="subsets"
	 *        annotation="http://www.omg.org/spec/SysML"
	 * @generated
	 */
	EList<Annotation> getOwnedAnnotation();

	/**
	 * Returns the value of the '<em><b>Textual Representation</b></em>' reference list.
	 * The list contents are of type {@link org.omg.sysml.lang.sysml.TextualRepresentation}.
	 * It is bidirectional and its opposite is '{@link org.omg.sysml.lang.sysml.TextualRepresentation#getRepresentedElement <em>Represented Element</em>}'.
	 * <p>
	 * This feature subsets the following features:
	 * </p>
	 * <ul>
	 *   <li>'{@link org.omg.sysml.lang.sysml.Element#getOwnedElement() <em>Owned Element</em>}'</li>
	 * </ul>
	 * <!-- begin-user-doc -->
	 * <!-- end-user-doc -->
	 * <!-- begin-model-doc -->
	 * <p>The <code>textualRepresentations</code> that annotate this Element.</p>
	 * <!-- end-model-doc -->
	 * @return the value of the '<em>Textual Representation</em>' reference list.
	 * @see org.omg.sysml.lang.sysml.SysMLPackage#getElement_TextualRepresentation()
	 * @see org.omg.sysml.lang.sysml.TextualRepresentation#getRepresentedElement
	 * @model opposite="representedElement" transient="true" volatile="true" derived="true"
	 *        annotation="subsets"
	 *        annotation="http://www.omg.org/spec/SysML"
	 * @generated
	 */
	EList<TextualRepresentation> getTextualRepresentation();

	/**
	 * Returns the value of the '<em><b>Alias Ids</b></em>' attribute list.
	 * The list contents are of type {@link java.lang.String}.
	 * <!-- begin-user-doc -->
	 * <!-- end-user-doc -->
	 * <!-- begin-model-doc -->
	 * <p>Various alternative identifiers for this Element. Generally, these will be set by tools.</p>
	 * <!-- end-model-doc -->
	 * @return the value of the '<em>Alias Ids</em>' attribute list.
	 * @see org.omg.sysml.lang.sysml.SysMLPackage#getElement_AliasIds()
	 * @model dataType="org.omg.sysml.lang.types.String"
	 * @generated
	 */
	EList<String> getAliasIds();

	/**
	 * Returns the value of the '<em><b>Short Name</b></em>' attribute.
	 * <!-- begin-user-doc -->
	 * <!-- end-user-doc -->
	 * <!-- begin-model-doc -->
	 * <p>An optional alternative name for the Element that is intended to be shorter or in some way more succinct than its primary <code>name</code>. It may act as a modeler-specified identifier for the Element, though it is then the responsibility of the modeler to maintain the uniqueness of this identifier within a model or relative to some other context.</p> 
	 * 
	 * <!-- end-model-doc -->
	 * @return the value of the '<em>Short Name</em>' attribute.
	 * @see #setShortName(String)
	 * @see org.omg.sysml.lang.sysml.SysMLPackage#getElement_ShortName()
	 * @model dataType="org.omg.sysml.lang.types.String" ordered="false"
	 * @generated
	 */
	String getShortName();

	/**
	 * Sets the value of the '{@link org.omg.sysml.lang.sysml.Element#getShortName <em>Short Name</em>}' attribute.
	 * <!-- begin-user-doc -->
	 * <!-- end-user-doc -->
	 * @param value the new value of the '<em>Short Name</em>' attribute.
	 * @see #getShortName()
	 * @generated
	 */
	void setShortName(String value);

	/**
	 * <!-- begin-user-doc -->
	 * <!-- end-user-doc -->
	 * <!-- begin-model-doc -->
	 * <p>Return the fist of <code>effectiveName</code>, <code>shortName</code> or <code>elementId</code> of this Element that is non-null, either as is, if it has the form of a basic name, or, otherwise, represented as a restricted name according to the lexical structure of the KerML textual notation (i.e., surrounded by single quote characters and with special characters escaped).</p>
	 * <!-- end-model-doc -->
	 * @model dataType="org.omg.sysml.lang.types.String" ordered="false"
	 * @generated
	 */
	String escapedName();

	/**
	 * <!-- begin-user-doc -->
	 * <!-- end-user-doc -->
	 * <!-- begin-model-doc -->
	 * <p>Return the effective name for this Element. By default this is the same as its <code>name</code>, but, for certain kinds of Elements, this may be overridden if the Element <code>name</code> is empty (e.g., for redefining Features).</p>
	 * name
	 * <!-- end-model-doc -->
	 * @model dataType="org.omg.sysml.lang.types.String" ordered="false"
	 * @generated
	 */
	String effectiveName();
	
} // Element<|MERGE_RESOLUTION|>--- conflicted
+++ resolved
@@ -97,7 +97,6 @@
 	 * @see org.omg.sysml.lang.sysml.OwningMembership#getOwnedMemberElement
 	 * @model opposite="ownedMemberElement" transient="true" volatile="true" derived="true" ordered="false"
 	 *        annotation="subsets"
-	 *        annotation="http://www.omg.org/spec/SysML"
 	 * @generated
 	 */
 	OwningMembership getOwningMembership();
@@ -162,7 +161,6 @@
 	 * @see org.omg.sysml.lang.sysml.SysMLPackage#getElement_OwningNamespace()
 	 * @see org.omg.sysml.lang.sysml.Namespace#getOwnedMember
 	 * @model opposite="ownedMember" transient="true" volatile="true" derived="true" ordered="false"
-	 *        annotation="http://www.omg.org/spec/SysML"
 	 * @generated
 	 */
 	Namespace getOwningNamespace();
@@ -220,7 +218,6 @@
 	 * @see org.omg.sysml.lang.sysml.SysMLPackage#getElement_OwnedElement()
 	 * @see org.omg.sysml.lang.sysml.Element#getOwner
 	 * @model opposite="owner" transient="true" volatile="true" derived="true"
-	 *        annotation="http://www.omg.org/spec/SysML"
 	 * @generated
 	 */
 	EList<Element> getOwnedElement();
@@ -236,7 +233,6 @@
 	 * @see #setQualifiedName(String)
 	 * @see org.omg.sysml.lang.sysml.SysMLPackage#getElement_QualifiedName()
 	 * @model dataType="org.omg.sysml.lang.types.String" transient="true" volatile="true" derived="true" ordered="false"
-	 *        annotation="http://www.omg.org/spec/SysML"
 	 * @generated
 	 */
 	String getQualifiedName();
@@ -262,7 +258,6 @@
 	 * @see #setEffectiveName(String)
 	 * @see org.omg.sysml.lang.sysml.SysMLPackage#getElement_EffectiveName()
 	 * @model dataType="org.omg.sysml.lang.types.String" transient="true" volatile="true" derived="true" ordered="false"
-	 *        annotation="http://www.omg.org/spec/SysML"
 	 * @generated
 	 */
 	String getEffectiveName();
@@ -294,7 +289,6 @@
 	 * @see org.omg.sysml.lang.sysml.SysMLPackage#getElement_Owner()
 	 * @see org.omg.sysml.lang.sysml.Element#getOwnedElement
 	 * @model opposite="ownedElement" transient="true" volatile="true" derived="true" ordered="false"
-	 *        annotation="http://www.omg.org/spec/SysML"
 	 * @generated
 	 */
 	Element getOwner();
@@ -324,12 +318,7 @@
 	 * @return the value of the '<em>Name</em>' attribute.
 	 * @see #setName(String)
 	 * @see org.omg.sysml.lang.sysml.SysMLPackage#getElement_Name()
-<<<<<<< HEAD
-	 * @model dataType="org.omg.sysml.lang.types.String" transient="true" volatile="true" derived="true" ordered="false"
-	 *        annotation="http://www.omg.org/spec/SysML"
-=======
 	 * @model dataType="org.omg.sysml.lang.types.String" ordered="false"
->>>>>>> 88375490
 	 * @generated
 	 */
 	String getName();
@@ -389,7 +378,6 @@
 	 * @see org.omg.sysml.lang.sysml.Documentation#getDocumentedElement
 	 * @model opposite="documentedElement" transient="true" volatile="true" derived="true"
 	 *        annotation="subsets"
-	 *        annotation="http://www.omg.org/spec/SysML"
 	 * @generated
 	 */
 	EList<Documentation> getDocumentation();
@@ -414,7 +402,6 @@
 	 * @see org.omg.sysml.lang.sysml.Annotation#getOwningAnnotatedElement
 	 * @model opposite="owningAnnotatedElement" transient="true" volatile="true" derived="true"
 	 *        annotation="subsets"
-	 *        annotation="http://www.omg.org/spec/SysML"
 	 * @generated
 	 */
 	EList<Annotation> getOwnedAnnotation();
@@ -439,7 +426,6 @@
 	 * @see org.omg.sysml.lang.sysml.TextualRepresentation#getRepresentedElement
 	 * @model opposite="representedElement" transient="true" volatile="true" derived="true"
 	 *        annotation="subsets"
-	 *        annotation="http://www.omg.org/spec/SysML"
 	 * @generated
 	 */
 	EList<TextualRepresentation> getTextualRepresentation();
