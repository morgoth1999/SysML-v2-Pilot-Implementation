/*******************************************************************************
 * SysML 2 Pilot Implementation
 * Copyright (c) 2020-2021 Model Driven Solutions, Inc.
 *    
 * This program is free software: you can redistribute it and/or modify
 * it under the terms of the GNU Lesser General Public License as published by
 * the Free Software Foundation, either version 3 of the License, or
 * (at your option) any later version.
 *
 * This program is distributed in the hope that it will be useful,
 * but WITHOUT ANY WARRANTY; without even the implied warranty of
 * MERCHANTABILITY or FITNESS FOR A PARTICULAR PURPOSE.  See the
 * GNU Lesser General Public License for more details.
 *  
 * You should have received a copy of theGNU Lesser General Public License
 * along with this program.  If not, see <https://www.gnu.org/licenses/>.
 *  
 * @license LGPL-3.0-or-later <http://spdx.org/licenses/LGPL-3.0-or-later>
 *  
 *******************************************************************************/
/**
 */
package org.omg.sysml.lang.sysml.util;

import org.eclipse.emf.common.notify.Adapter;
import org.eclipse.emf.common.notify.Notifier;

import org.eclipse.emf.common.notify.impl.AdapterFactoryImpl;

import org.eclipse.emf.ecore.EObject;
import org.omg.sysml.lang.sysml.AcceptActionUsage;
import org.omg.sysml.lang.sysml.ActionDefinition;
import org.omg.sysml.lang.sysml.ActionUsage;
import org.omg.sysml.lang.sysml.ActorMembership;
import org.omg.sysml.lang.sysml.AllocationDefinition;
import org.omg.sysml.lang.sysml.AllocationUsage;
import org.omg.sysml.lang.sysml.AnalysisCaseDefinition;
import org.omg.sysml.lang.sysml.AnalysisCaseUsage;
import org.omg.sysml.lang.sysml.AnnotatingElement;
import org.omg.sysml.lang.sysml.Annotation;
import org.omg.sysml.lang.sysml.AssertConstraintUsage;
import org.omg.sysml.lang.sysml.AssignmentActionUsage;
import org.omg.sysml.lang.sysml.Association;
import org.omg.sysml.lang.sysml.AssociationStructure;
import org.omg.sysml.lang.sysml.AttributeDefinition;
import org.omg.sysml.lang.sysml.AttributeUsage;
import org.omg.sysml.lang.sysml.Behavior;
import org.omg.sysml.lang.sysml.BindingConnector;
import org.omg.sysml.lang.sysml.BindingConnectorAsUsage;
import org.omg.sysml.lang.sysml.BooleanExpression;
import org.omg.sysml.lang.sysml.CalculationDefinition;
import org.omg.sysml.lang.sysml.CalculationUsage;
import org.omg.sysml.lang.sysml.CaseDefinition;
import org.omg.sysml.lang.sysml.CaseUsage;
import org.omg.sysml.lang.sysml.Classifier;
import org.omg.sysml.lang.sysml.CollectExpression;
import org.omg.sysml.lang.sysml.Comment;
import org.omg.sysml.lang.sysml.ConcernDefinition;
import org.omg.sysml.lang.sysml.ConcernUsage;
import org.omg.sysml.lang.sysml.ConjugatedPortDefinition;
import org.omg.sysml.lang.sysml.ConjugatedPortTyping;
import org.omg.sysml.lang.sysml.Conjugation;
import org.omg.sysml.lang.sysml.ConnectionDefinition;
import org.omg.sysml.lang.sysml.ConnectionUsage;
import org.omg.sysml.lang.sysml.Connector;
import org.omg.sysml.lang.sysml.ConnectorAsUsage;
import org.omg.sysml.lang.sysml.ConstraintDefinition;
import org.omg.sysml.lang.sysml.ConstraintUsage;
import org.omg.sysml.lang.sysml.ControlNode;
import org.omg.sysml.lang.sysml.DataType;
import org.omg.sysml.lang.sysml.DecisionNode;
import org.omg.sysml.lang.sysml.Definition;
import org.omg.sysml.lang.sysml.Dependency;
import org.omg.sysml.lang.sysml.Disjoining;
import org.omg.sysml.lang.sysml.Documentation;
import org.omg.sysml.lang.sysml.Element;
import org.omg.sysml.lang.sysml.ElementFilterMembership;
import org.omg.sysml.lang.sysml.EndFeatureMembership;
import org.omg.sysml.lang.sysml.EnumerationDefinition;
import org.omg.sysml.lang.sysml.EnumerationUsage;
import org.omg.sysml.lang.sysml.EventOccurrenceUsage;
import org.omg.sysml.lang.sysml.ExhibitStateUsage;
import org.omg.sysml.lang.sysml.Expose;
import org.omg.sysml.lang.sysml.Expression;
import org.omg.sysml.lang.sysml.Feature;
import org.omg.sysml.lang.sysml.FeatureChainExpression;
import org.omg.sysml.lang.sysml.FeatureChaining;
import org.omg.sysml.lang.sysml.FeatureInverting;
import org.omg.sysml.lang.sysml.FeatureMembership;
import org.omg.sysml.lang.sysml.FeatureReferenceExpression;
import org.omg.sysml.lang.sysml.FeatureTyping;
import org.omg.sysml.lang.sysml.FeatureValue;
import org.omg.sysml.lang.sysml.FlowConnectionUsage;
import org.omg.sysml.lang.sysml.ForLoopActionUsage;
import org.omg.sysml.lang.sysml.ForkNode;
import org.omg.sysml.lang.sysml.FramedConcernMembership;
import org.omg.sysml.lang.sysml.Function;
import org.omg.sysml.lang.sysml.IfActionUsage;
import org.omg.sysml.lang.sysml.Import;
import org.omg.sysml.lang.sysml.IncludeUseCaseUsage;
import org.omg.sysml.lang.sysml.Interaction;
import org.omg.sysml.lang.sysml.InterfaceDefinition;
import org.omg.sysml.lang.sysml.InterfaceUsage;
import org.omg.sysml.lang.sysml.Invariant;
import org.omg.sysml.lang.sysml.InvocationExpression;
import org.omg.sysml.lang.sysml.ItemDefinition;
import org.omg.sysml.lang.sysml.ItemFeature;
import org.omg.sysml.lang.sysml.ItemFlow;
import org.omg.sysml.lang.sysml.ItemFlowEnd;
import org.omg.sysml.lang.sysml.ItemFlowFeature;
import org.omg.sysml.lang.sysml.ItemUsage;
import org.omg.sysml.lang.sysml.JoinNode;
import org.omg.sysml.lang.sysml.LifeClass;
import org.omg.sysml.lang.sysml.LiteralBoolean;
import org.omg.sysml.lang.sysml.LiteralExpression;
import org.omg.sysml.lang.sysml.LiteralInfinity;
import org.omg.sysml.lang.sysml.LiteralInteger;
import org.omg.sysml.lang.sysml.LiteralRational;
import org.omg.sysml.lang.sysml.LiteralString;
import org.omg.sysml.lang.sysml.LoopActionUsage;
import org.omg.sysml.lang.sysml.Membership;
import org.omg.sysml.lang.sysml.MergeNode;
import org.omg.sysml.lang.sysml.Metaclass;
import org.omg.sysml.lang.sysml.MetadataDefinition;
import org.omg.sysml.lang.sysml.MetadataFeature;
import org.omg.sysml.lang.sysml.MetadataUsage;
import org.omg.sysml.lang.sysml.Multiplicity;
import org.omg.sysml.lang.sysml.MultiplicityRange;
import org.omg.sysml.lang.sysml.Namespace;
import org.omg.sysml.lang.sysml.NullExpression;
import org.omg.sysml.lang.sysml.ObjectiveMembership;
import org.omg.sysml.lang.sysml.OccurrenceDefinition;
import org.omg.sysml.lang.sysml.OccurrenceUsage;
import org.omg.sysml.lang.sysml.OperatorExpression;
import org.omg.sysml.lang.sysml.OwningMembership;
import org.omg.sysml.lang.sysml.ParameterMembership;
import org.omg.sysml.lang.sysml.PartDefinition;
import org.omg.sysml.lang.sysml.PartUsage;
import org.omg.sysml.lang.sysml.PerformActionUsage;
import org.omg.sysml.lang.sysml.PortConjugation;
import org.omg.sysml.lang.sysml.PortDefinition;
import org.omg.sysml.lang.sysml.PortUsage;
import org.omg.sysml.lang.sysml.PortioningFeature;
import org.omg.sysml.lang.sysml.Predicate;
import org.omg.sysml.lang.sysml.Redefinition;
import org.omg.sysml.lang.sysml.ReferenceUsage;
import org.omg.sysml.lang.sysml.Relationship;
import org.omg.sysml.lang.sysml.RenderingDefinition;
import org.omg.sysml.lang.sysml.RenderingUsage;
import org.omg.sysml.lang.sysml.RequirementConstraintMembership;
import org.omg.sysml.lang.sysml.RequirementDefinition;
import org.omg.sysml.lang.sysml.RequirementUsage;
import org.omg.sysml.lang.sysml.RequirementVerificationMembership;
import org.omg.sysml.lang.sysml.ResultExpressionMembership;
import org.omg.sysml.lang.sysml.ReturnParameterMembership;
import org.omg.sysml.lang.sysml.SatisfyRequirementUsage;
import org.omg.sysml.lang.sysml.SelectExpression;
import org.omg.sysml.lang.sysml.SendActionUsage;
import org.omg.sysml.lang.sysml.SourceEnd;
import org.omg.sysml.lang.sysml.Specialization;
import org.omg.sysml.lang.sysml.StakeholderMembership;
import org.omg.sysml.lang.sysml.StateDefinition;
import org.omg.sysml.lang.sysml.StateSubactionMembership;
import org.omg.sysml.lang.sysml.StateUsage;
import org.omg.sysml.lang.sysml.Step;
import org.omg.sysml.lang.sysml.Structure;
import org.omg.sysml.lang.sysml.Subclassification;
import org.omg.sysml.lang.sysml.SubjectMembership;
import org.omg.sysml.lang.sysml.Subsetting;
import org.omg.sysml.lang.sysml.Succession;
import org.omg.sysml.lang.sysml.SuccessionAsUsage;
import org.omg.sysml.lang.sysml.SuccessionFlowConnectionUsage;
import org.omg.sysml.lang.sysml.SuccessionItemFlow;
import org.omg.sysml.lang.sysml.SysMLPackage;
import org.omg.sysml.lang.sysml.TargetEnd;
import org.omg.sysml.lang.sysml.TextualRepresentation;
import org.omg.sysml.lang.sysml.TransitionFeatureMembership;
import org.omg.sysml.lang.sysml.TransitionUsage;
import org.omg.sysml.lang.sysml.TriggerInvocationExpression;
import org.omg.sysml.lang.sysml.Type;
import org.omg.sysml.lang.sysml.TypeFeaturing;
import org.omg.sysml.lang.sysml.Usage;
import org.omg.sysml.lang.sysml.UseCaseDefinition;
import org.omg.sysml.lang.sysml.UseCaseUsage;
import org.omg.sysml.lang.sysml.VariantMembership;
import org.omg.sysml.lang.sysml.VerificationCaseDefinition;
import org.omg.sysml.lang.sysml.VerificationCaseUsage;
import org.omg.sysml.lang.sysml.ViewDefinition;
import org.omg.sysml.lang.sysml.ViewRenderingMembership;
import org.omg.sysml.lang.sysml.ViewUsage;
import org.omg.sysml.lang.sysml.ViewpointDefinition;
import org.omg.sysml.lang.sysml.ViewpointUsage;
import org.omg.sysml.lang.sysml.WhileLoopActionUsage;

/**
 * <!-- begin-user-doc -->
 * The <b>Adapter Factory</b> for the model.
 * It provides an adapter <code>createXXX</code> method for each class of the model.
 * <!-- end-user-doc -->
 * @see org.omg.sysml.lang.sysml.SysMLPackage
 * @generated
 */
public class SysMLAdapterFactory extends AdapterFactoryImpl {
	/**
	 * The cached model package.
	 * <!-- begin-user-doc -->
	 * <!-- end-user-doc -->
	 * @generated
	 */
	protected static SysMLPackage modelPackage;

	/**
	 * Creates an instance of the adapter factory.
	 * <!-- begin-user-doc -->
	 * <!-- end-user-doc -->
	 * @generated
	 */
	public SysMLAdapterFactory() {
		if (modelPackage == null) {
			modelPackage = SysMLPackage.eINSTANCE;
		}
	}

	/**
	 * Returns whether this factory is applicable for the type of the object.
	 * <!-- begin-user-doc -->
	 * This implementation returns <code>true</code> if the object is either the model's package or is an instance object of the model.
	 * <!-- end-user-doc -->
	 * @return whether this factory is applicable for the type of the object.
	 * @generated
	 */
	@Override
	public boolean isFactoryForType(Object object) {
		if (object == modelPackage) {
			return true;
		}
		if (object instanceof EObject) {
			return ((EObject)object).eClass().getEPackage() == modelPackage;
		}
		return false;
	}

	/**
	 * The switch that delegates to the <code>createXXX</code> methods.
	 * <!-- begin-user-doc -->
	 * <!-- end-user-doc -->
	 * @generated
	 */
	protected SysMLSwitch<Adapter> modelSwitch =
		new SysMLSwitch<Adapter>() {
			@Override
<<<<<<< HEAD
			public Adapter caseDisjoining(Disjoining object) {
				return createDisjoiningAdapter();
=======
			public Adapter caseUsage(Usage object) {
				return createUsageAdapter();
			}
			@Override
			public Adapter caseFeature(Feature object) {
				return createFeatureAdapter();
			}
			@Override
			public Adapter caseType(Type object) {
				return createTypeAdapter();
>>>>>>> f9fbe188
			}
			@Override
			public Adapter caseRelationship(Relationship object) {
				return createRelationshipAdapter();
			}
			@Override
			public Adapter caseElement(Element object) {
				return createElementAdapter();
			}
			@Override
			public Adapter caseOwningMembership(OwningMembership object) {
				return createOwningMembershipAdapter();
			}
			@Override
			public Adapter caseMembership(Membership object) {
				return createMembershipAdapter();
			}
			@Override
			public Adapter caseNamespace(Namespace object) {
				return createNamespaceAdapter();
			}
			@Override
			public Adapter caseImport(Import object) {
				return createImportAdapter();
			}
			@Override
			public Adapter caseDocumentation(Documentation object) {
				return createDocumentationAdapter();
			}
			@Override
			public Adapter caseComment(Comment object) {
				return createCommentAdapter();
			}
			@Override
			public Adapter caseAnnotatingElement(AnnotatingElement object) {
				return createAnnotatingElementAdapter();
			}
			@Override
			public Adapter caseAnnotation(Annotation object) {
				return createAnnotationAdapter();
			}
			@Override
			public Adapter caseTextualRepresentation(TextualRepresentation object) {
				return createTextualRepresentationAdapter();
			}
			@Override
			public Adapter caseType(Type object) {
				return createTypeAdapter();
			}
			@Override
			public Adapter caseSpecialization(Specialization object) {
				return createSpecializationAdapter();
			}
			@Override
			public Adapter caseFeatureMembership(FeatureMembership object) {
				return createFeatureMembershipAdapter();
			}
			@Override
			public Adapter caseTypeFeaturing(TypeFeaturing object) {
				return createTypeFeaturingAdapter();
			}
			@Override
			public Adapter caseConjugation(Conjugation object) {
				return createConjugationAdapter();
			}
			@Override
			public Adapter caseMultiplicity(Multiplicity object) {
				return createMultiplicityAdapter();
			}
			@Override
			public Adapter caseDisjoining(Disjoining object) {
				return createDisjoiningAdapter();
			}
			@Override
			public Adapter caseRedefinition(Redefinition object) {
				return createRedefinitionAdapter();
			}
			@Override
			public Adapter caseSubsetting(Subsetting object) {
				return createSubsettingAdapter();
			}
			@Override
			public Adapter caseFeatureTyping(FeatureTyping object) {
				return createFeatureTypingAdapter();
			}
			@Override
			public Adapter caseFeatureInverting(FeatureInverting object) {
				return createFeatureInvertingAdapter();
			}
			@Override
			public Adapter caseFeatureChaining(FeatureChaining object) {
				return createFeatureChainingAdapter();
			}
			@Override
			public Adapter caseDefinition(Definition object) {
				return createDefinitionAdapter();
			}
			@Override
<<<<<<< HEAD
=======
			public Adapter caseClassifier(Classifier object) {
				return createClassifierAdapter();
			}
			@Override
>>>>>>> f9fbe188
			public Adapter caseSubclassification(Subclassification object) {
				return createSubclassificationAdapter();
			}
			@Override
<<<<<<< HEAD
			public Adapter caseClassifier(Classifier object) {
				return createClassifierAdapter();
			}
			@Override
			public Adapter caseEndFeatureMembership(EndFeatureMembership object) {
				return createEndFeatureMembershipAdapter();
=======
			public Adapter casePortUsage(PortUsage object) {
				return createPortUsageAdapter();
			}
			@Override
			public Adapter caseOccurrenceUsage(OccurrenceUsage object) {
				return createOccurrenceUsageAdapter();
>>>>>>> f9fbe188
			}
			@Override
			public Adapter caseClass(org.omg.sysml.lang.sysml.Class object) {
				return createClassAdapter();
			}
			@Override
<<<<<<< HEAD
			public Adapter caseDataType(DataType object) {
				return createDataTypeAdapter();
			}
			@Override
			public Adapter caseMetadataFeature(MetadataFeature object) {
				return createMetadataFeatureAdapter();
			}
			@Override
			public Adapter caseMetaclass(Metaclass object) {
				return createMetaclassAdapter();
			}
			@Override
			public Adapter caseStructure(Structure object) {
				return createStructureAdapter();
			}
			@Override
			public Adapter caseBehavior(Behavior object) {
				return createBehaviorAdapter();
=======
			public Adapter casePortioningFeature(PortioningFeature object) {
				return createPortioningFeatureAdapter();
			}
			@Override
			public Adapter caseOccurrenceDefinition(OccurrenceDefinition object) {
				return createOccurrenceDefinitionAdapter();
			}
			@Override
			public Adapter caseLifeClass(LifeClass object) {
				return createLifeClassAdapter();
			}
			@Override
			public Adapter casePortDefinition(PortDefinition object) {
				return createPortDefinitionAdapter();
>>>>>>> f9fbe188
			}
			@Override
			public Adapter caseStructure(Structure object) {
				return createStructureAdapter();
			}
			@Override
<<<<<<< HEAD
			public Adapter caseParameterMembership(ParameterMembership object) {
				return createParameterMembershipAdapter();
			}
			@Override
			public Adapter caseMultiplicityRange(MultiplicityRange object) {
				return createMultiplicityRangeAdapter();
=======
			public Adapter caseConjugatedPortDefinition(ConjugatedPortDefinition object) {
				return createConjugatedPortDefinitionAdapter();
>>>>>>> f9fbe188
			}
			@Override
			public Adapter casePortConjugation(PortConjugation object) {
				return createPortConjugationAdapter();
			}
			@Override
			public Adapter caseStateUsage(StateUsage object) {
				return createStateUsageAdapter();
			}
			@Override
<<<<<<< HEAD
			public Adapter caseElementFilterMembership(ElementFilterMembership object) {
				return createElementFilterMembershipAdapter();
			}
			@Override
			public Adapter casePackage(org.omg.sysml.lang.sysml.Package object) {
				return createPackageAdapter();
			}
			@Override
			public Adapter caseInvariant(Invariant object) {
				return createInvariantAdapter();
			}
			@Override
			public Adapter caseBooleanExpression(BooleanExpression object) {
				return createBooleanExpressionAdapter();
			}
			@Override
			public Adapter casePredicate(Predicate object) {
				return createPredicateAdapter();
			}
			@Override
			public Adapter caseResultExpressionMembership(ResultExpressionMembership object) {
				return createResultExpressionMembershipAdapter();
			}
			@Override
			public Adapter caseReturnParameterMembership(ReturnParameterMembership object) {
				return createReturnParameterMembershipAdapter();
=======
			public Adapter caseActionUsage(ActionUsage object) {
				return createActionUsageAdapter();
			}
			@Override
			public Adapter caseStep(Step object) {
				return createStepAdapter();
			}
			@Override
			public Adapter caseBehavior(Behavior object) {
				return createBehaviorAdapter();
>>>>>>> f9fbe188
			}
			@Override
			public Adapter caseConstraintUsage(ConstraintUsage object) {
				return createConstraintUsageAdapter();
			}
			@Override
			public Adapter caseBooleanExpression(BooleanExpression object) {
				return createBooleanExpressionAdapter();
			}
			@Override
<<<<<<< HEAD
			public Adapter caseLiteralRational(LiteralRational object) {
				return createLiteralRationalAdapter();
=======
			public Adapter caseExpression(Expression object) {
				return createExpressionAdapter();
>>>>>>> f9fbe188
			}
			@Override
			public Adapter caseFunction(Function object) {
				return createFunctionAdapter();
			}
			@Override
			public Adapter casePredicate(Predicate object) {
				return createPredicateAdapter();
			}
			@Override
<<<<<<< HEAD
			public Adapter caseLiteralInteger(LiteralInteger object) {
				return createLiteralIntegerAdapter();
			}
			@Override
			public Adapter caseLiteralInfinity(LiteralInfinity object) {
				return createLiteralInfinityAdapter();
=======
			public Adapter caseTransitionUsage(TransitionUsage object) {
				return createTransitionUsageAdapter();
>>>>>>> f9fbe188
			}
			@Override
			public Adapter caseAcceptActionUsage(AcceptActionUsage object) {
				return createAcceptActionUsageAdapter();
			}
			@Override
<<<<<<< HEAD
			public Adapter caseNullExpression(NullExpression object) {
				return createNullExpressionAdapter();
			}
			@Override
			public Adapter caseFeatureReferenceExpression(FeatureReferenceExpression object) {
				return createFeatureReferenceExpressionAdapter();
=======
			public Adapter caseReferenceUsage(ReferenceUsage object) {
				return createReferenceUsageAdapter();
			}
			@Override
			public Adapter caseSuccession(Succession object) {
				return createSuccessionAdapter();
>>>>>>> f9fbe188
			}
			@Override
			public Adapter caseConnector(Connector object) {
				return createConnectorAdapter();
			}
			@Override
<<<<<<< HEAD
			public Adapter caseSelectExpression(SelectExpression object) {
				return createSelectExpressionAdapter();
			}
			@Override
			public Adapter caseLiteralBoolean(LiteralBoolean object) {
				return createLiteralBooleanAdapter();
			}
			@Override
			public Adapter caseSourceEnd(SourceEnd object) {
				return createSourceEndAdapter();
			}
			@Override
			public Adapter caseTargetEnd(TargetEnd object) {
				return createTargetEndAdapter();
			}
			@Override
			public Adapter caseSuccession(Succession object) {
				return createSuccessionAdapter();
			}
			@Override
			public Adapter caseConnector(Connector object) {
				return createConnectorAdapter();
			}
			@Override
			public Adapter caseAssociation(Association object) {
				return createAssociationAdapter();
			}
			@Override
			public Adapter caseBindingConnector(BindingConnector object) {
				return createBindingConnectorAdapter();
			}
			@Override
			public Adapter caseFeatureValue(FeatureValue object) {
				return createFeatureValueAdapter();
			}
			@Override
			public Adapter caseItemFlowFeature(ItemFlowFeature object) {
				return createItemFlowFeatureAdapter();
=======
			public Adapter caseAssociation(Association object) {
				return createAssociationAdapter();
			}
			@Override
			public Adapter caseRequirementUsage(RequirementUsage object) {
				return createRequirementUsageAdapter();
			}
			@Override
			public Adapter caseRequirementDefinition(RequirementDefinition object) {
				return createRequirementDefinitionAdapter();
			}
			@Override
			public Adapter caseConstraintDefinition(ConstraintDefinition object) {
				return createConstraintDefinitionAdapter();
			}
			@Override
			public Adapter caseConcernUsage(ConcernUsage object) {
				return createConcernUsageAdapter();
			}
			@Override
			public Adapter caseConcernDefinition(ConcernDefinition object) {
				return createConcernDefinitionAdapter();
			}
			@Override
			public Adapter casePartUsage(PartUsage object) {
				return createPartUsageAdapter();
			}
			@Override
			public Adapter caseItemUsage(ItemUsage object) {
				return createItemUsageAdapter();
			}
			@Override
			public Adapter casePartDefinition(PartDefinition object) {
				return createPartDefinitionAdapter();
			}
			@Override
			public Adapter caseItemDefinition(ItemDefinition object) {
				return createItemDefinitionAdapter();
			}
			@Override
			public Adapter caseCalculationUsage(CalculationUsage object) {
				return createCalculationUsageAdapter();
			}
			@Override
			public Adapter caseVariantMembership(VariantMembership object) {
				return createVariantMembershipAdapter();
>>>>>>> f9fbe188
			}
			@Override
			public Adapter caseAnalysisCaseUsage(AnalysisCaseUsage object) {
				return createAnalysisCaseUsageAdapter();
			}
			@Override
			public Adapter caseCaseUsage(CaseUsage object) {
				return createCaseUsageAdapter();
			}
			@Override
<<<<<<< HEAD
			public Adapter caseItemFlow(ItemFlow object) {
				return createItemFlowAdapter();
=======
			public Adapter caseCaseDefinition(CaseDefinition object) {
				return createCaseDefinitionAdapter();
>>>>>>> f9fbe188
			}
			@Override
			public Adapter caseCalculationDefinition(CalculationDefinition object) {
				return createCalculationDefinitionAdapter();
			}
			@Override
			public Adapter caseActionDefinition(ActionDefinition object) {
				return createActionDefinitionAdapter();
			}
			@Override
<<<<<<< HEAD
			public Adapter caseAssociationStructure(AssociationStructure object) {
				return createAssociationStructureAdapter();
			}
			@Override
			public Adapter caseItemUsage(ItemUsage object) {
				return createItemUsageAdapter();
			}
			@Override
			public Adapter caseOccurrenceUsage(OccurrenceUsage object) {
				return createOccurrenceUsageAdapter();
			}
			@Override
			public Adapter caseUsage(Usage object) {
				return createUsageAdapter();
=======
			public Adapter caseAnalysisCaseDefinition(AnalysisCaseDefinition object) {
				return createAnalysisCaseDefinitionAdapter();
			}
			@Override
			public Adapter caseConnectorAsUsage(ConnectorAsUsage object) {
				return createConnectorAsUsageAdapter();
			}
			@Override
			public Adapter caseInterfaceUsage(InterfaceUsage object) {
				return createInterfaceUsageAdapter();
			}
			@Override
			public Adapter caseConnectionUsage(ConnectionUsage object) {
				return createConnectionUsageAdapter();
			}
			@Override
			public Adapter caseAssociationStructure(AssociationStructure object) {
				return createAssociationStructureAdapter();
>>>>>>> f9fbe188
			}
			@Override
			public Adapter caseInterfaceDefinition(InterfaceDefinition object) {
				return createInterfaceDefinitionAdapter();
			}
			@Override
<<<<<<< HEAD
			public Adapter casePortUsage(PortUsage object) {
				return createPortUsageAdapter();
			}
			@Override
			public Adapter casePortDefinition(PortDefinition object) {
				return createPortDefinitionAdapter();
			}
			@Override
			public Adapter caseOccurrenceDefinition(OccurrenceDefinition object) {
				return createOccurrenceDefinitionAdapter();
			}
			@Override
			public Adapter caseLifeClass(LifeClass object) {
				return createLifeClassAdapter();
=======
			public Adapter caseConnectionDefinition(ConnectionDefinition object) {
				return createConnectionDefinitionAdapter();
			}
			@Override
			public Adapter caseAttributeUsage(AttributeUsage object) {
				return createAttributeUsageAdapter();
			}
			@Override
			public Adapter caseDataType(DataType object) {
				return createDataTypeAdapter();
			}
			@Override
			public Adapter caseViewUsage(ViewUsage object) {
				return createViewUsageAdapter();
			}
			@Override
			public Adapter caseViewDefinition(ViewDefinition object) {
				return createViewDefinitionAdapter();
>>>>>>> f9fbe188
			}
			@Override
			public Adapter caseViewpointUsage(ViewpointUsage object) {
				return createViewpointUsageAdapter();
			}
			@Override
			public Adapter caseViewpointDefinition(ViewpointDefinition object) {
				return createViewpointDefinitionAdapter();
			}
			@Override
<<<<<<< HEAD
			public Adapter caseStateUsage(StateUsage object) {
				return createStateUsageAdapter();
			}
			@Override
			public Adapter caseActionUsage(ActionUsage object) {
				return createActionUsageAdapter();
			}
			@Override
			public Adapter caseConstraintUsage(ConstraintUsage object) {
				return createConstraintUsageAdapter();
=======
			public Adapter caseRenderingUsage(RenderingUsage object) {
				return createRenderingUsageAdapter();
			}
			@Override
			public Adapter caseRenderingDefinition(RenderingDefinition object) {
				return createRenderingDefinitionAdapter();
			}
			@Override
			public Adapter caseVerificationCaseUsage(VerificationCaseUsage object) {
				return createVerificationCaseUsageAdapter();
>>>>>>> f9fbe188
			}
			@Override
			public Adapter caseVerificationCaseDefinition(VerificationCaseDefinition object) {
				return createVerificationCaseDefinitionAdapter();
			}
			@Override
			public Adapter caseEnumerationUsage(EnumerationUsage object) {
				return createEnumerationUsageAdapter();
			}
			@Override
			public Adapter caseEnumerationDefinition(EnumerationDefinition object) {
				return createEnumerationDefinitionAdapter();
			}
			@Override
			public Adapter caseAttributeDefinition(AttributeDefinition object) {
				return createAttributeDefinitionAdapter();
			}
			@Override
			public Adapter caseAllocationUsage(AllocationUsage object) {
				return createAllocationUsageAdapter();
			}
			@Override
			public Adapter caseAllocationDefinition(AllocationDefinition object) {
				return createAllocationDefinitionAdapter();
			}
			@Override
			public Adapter caseUseCaseUsage(UseCaseUsage object) {
				return createUseCaseUsageAdapter();
			}
			@Override
			public Adapter caseUseCaseDefinition(UseCaseDefinition object) {
				return createUseCaseDefinitionAdapter();
			}
			@Override
			public Adapter caseFlowConnectionUsage(FlowConnectionUsage object) {
				return createFlowConnectionUsageAdapter();
			}
			@Override
<<<<<<< HEAD
			public Adapter casePartDefinition(PartDefinition object) {
				return createPartDefinitionAdapter();
			}
			@Override
			public Adapter caseItemDefinition(ItemDefinition object) {
				return createItemDefinitionAdapter();
=======
			public Adapter caseItemFlow(ItemFlow object) {
				return createItemFlowAdapter();
>>>>>>> f9fbe188
			}
			@Override
			public Adapter caseItemFlowEnd(ItemFlowEnd object) {
				return createItemFlowEndAdapter();
			}
			@Override
<<<<<<< HEAD
			public Adapter caseVariantMembership(VariantMembership object) {
				return createVariantMembershipAdapter();
			}
			@Override
			public Adapter caseAnalysisCaseUsage(AnalysisCaseUsage object) {
				return createAnalysisCaseUsageAdapter();
			}
			@Override
			public Adapter caseCaseUsage(CaseUsage object) {
				return createCaseUsageAdapter();
=======
			public Adapter caseItemFeature(ItemFeature object) {
				return createItemFeatureAdapter();
>>>>>>> f9fbe188
			}
			@Override
			public Adapter caseItemFlowFeature(ItemFlowFeature object) {
				return createItemFlowFeatureAdapter();
			}
			@Override
			public Adapter caseAssertConstraintUsage(AssertConstraintUsage object) {
				return createAssertConstraintUsageAdapter();
			}
			@Override
			public Adapter caseInvariant(Invariant object) {
				return createInvariantAdapter();
			}
			@Override
<<<<<<< HEAD
			public Adapter caseAnalysisCaseDefinition(AnalysisCaseDefinition object) {
				return createAnalysisCaseDefinitionAdapter();
			}
			@Override
			public Adapter caseConnectorAsUsage(ConnectorAsUsage object) {
				return createConnectorAsUsageAdapter();
=======
			public Adapter caseObjectiveMembership(ObjectiveMembership object) {
				return createObjectiveMembershipAdapter();
			}
			@Override
			public Adapter caseSubjectMembership(SubjectMembership object) {
				return createSubjectMembershipAdapter();
			}
			@Override
			public Adapter caseParameterMembership(ParameterMembership object) {
				return createParameterMembershipAdapter();
			}
			@Override
			public Adapter caseActorMembership(ActorMembership object) {
				return createActorMembershipAdapter();
			}
			@Override
			public Adapter caseFramedConcernMembership(FramedConcernMembership object) {
				return createFramedConcernMembershipAdapter();
>>>>>>> f9fbe188
			}
			@Override
			public Adapter caseRequirementConstraintMembership(RequirementConstraintMembership object) {
				return createRequirementConstraintMembershipAdapter();
			}
			@Override
			public Adapter caseSatisfyRequirementUsage(SatisfyRequirementUsage object) {
				return createSatisfyRequirementUsageAdapter();
			}
			@Override
			public Adapter caseStakeholderMembership(StakeholderMembership object) {
				return createStakeholderMembershipAdapter();
			}
			@Override
<<<<<<< HEAD
			public Adapter caseConnectionDefinition(ConnectionDefinition object) {
				return createConnectionDefinitionAdapter();
			}
			@Override
			public Adapter caseAttributeUsage(AttributeUsage object) {
				return createAttributeUsageAdapter();
=======
			public Adapter caseSuccessionAsUsage(SuccessionAsUsage object) {
				return createSuccessionAsUsageAdapter();
>>>>>>> f9fbe188
			}
			@Override
			public Adapter caseBindingConnectorAsUsage(BindingConnectorAsUsage object) {
				return createBindingConnectorAsUsageAdapter();
			}
			@Override
			public Adapter caseBindingConnector(BindingConnector object) {
				return createBindingConnectorAdapter();
			}
			@Override
			public Adapter caseSuccessionFlowConnectionUsage(SuccessionFlowConnectionUsage object) {
				return createSuccessionFlowConnectionUsageAdapter();
			}
			@Override
			public Adapter caseSuccessionItemFlow(SuccessionItemFlow object) {
				return createSuccessionItemFlowAdapter();
			}
			@Override
			public Adapter caseIncludeUseCaseUsage(IncludeUseCaseUsage object) {
				return createIncludeUseCaseUsageAdapter();
			}
			@Override
			public Adapter casePerformActionUsage(PerformActionUsage object) {
				return createPerformActionUsageAdapter();
			}
			@Override
			public Adapter caseEventOccurrenceUsage(EventOccurrenceUsage object) {
				return createEventOccurrenceUsageAdapter();
			}
			@Override
			public Adapter caseConjugatedPortTyping(ConjugatedPortTyping object) {
				return createConjugatedPortTypingAdapter();
			}
			@Override
			public Adapter caseStateDefinition(StateDefinition object) {
				return createStateDefinitionAdapter();
			}
			@Override
			public Adapter caseStateSubactionMembership(StateSubactionMembership object) {
				return createStateSubactionMembershipAdapter();
			}
			@Override
			public Adapter caseTransitionFeatureMembership(TransitionFeatureMembership object) {
				return createTransitionFeatureMembershipAdapter();
			}
			@Override
			public Adapter caseExhibitStateUsage(ExhibitStateUsage object) {
				return createExhibitStateUsageAdapter();
			}
			@Override
			public Adapter caseForLoopActionUsage(ForLoopActionUsage object) {
				return createForLoopActionUsageAdapter();
			}
			@Override
			public Adapter caseLoopActionUsage(LoopActionUsage object) {
				return createLoopActionUsageAdapter();
			}
			@Override
			public Adapter caseIfActionUsage(IfActionUsage object) {
				return createIfActionUsageAdapter();
			}
			@Override
			public Adapter caseTriggerInvocationExpression(TriggerInvocationExpression object) {
				return createTriggerInvocationExpressionAdapter();
			}
			@Override
<<<<<<< HEAD
			public Adapter casePortioningFeature(PortioningFeature object) {
				return createPortioningFeatureAdapter();
			}
			@Override
			public Adapter caseRequirementVerificationMembership(RequirementVerificationMembership object) {
				return createRequirementVerificationMembershipAdapter();
			}
			@Override
			public Adapter caseRequirementConstraintMembership(RequirementConstraintMembership object) {
				return createRequirementConstraintMembershipAdapter();
=======
			public Adapter caseInvocationExpression(InvocationExpression object) {
				return createInvocationExpressionAdapter();
			}
			@Override
			public Adapter caseSendActionUsage(SendActionUsage object) {
				return createSendActionUsageAdapter();
			}
			@Override
			public Adapter caseControlNode(ControlNode object) {
				return createControlNodeAdapter();
>>>>>>> f9fbe188
			}
			@Override
			public Adapter caseMergeNode(MergeNode object) {
				return createMergeNodeAdapter();
			}
			@Override
<<<<<<< HEAD
			public Adapter caseSuccessionFlowConnectionUsage(SuccessionFlowConnectionUsage object) {
				return createSuccessionFlowConnectionUsageAdapter();
			}
			@Override
			public Adapter caseBindingConnectorAsUsage(BindingConnectorAsUsage object) {
				return createBindingConnectorAsUsageAdapter();
=======
			public Adapter caseWhileLoopActionUsage(WhileLoopActionUsage object) {
				return createWhileLoopActionUsageAdapter();
			}
			@Override
			public Adapter caseJoinNode(JoinNode object) {
				return createJoinNodeAdapter();
			}
			@Override
			public Adapter caseAssignmentActionUsage(AssignmentActionUsage object) {
				return createAssignmentActionUsageAdapter();
>>>>>>> f9fbe188
			}
			@Override
			public Adapter caseForkNode(ForkNode object) {
				return createForkNodeAdapter();
			}
			@Override
<<<<<<< HEAD
			public Adapter caseControlNode(ControlNode object) {
				return createControlNodeAdapter();
			}
			@Override
			public Adapter caseAssignmentActionUsage(AssignmentActionUsage object) {
				return createAssignmentActionUsageAdapter();
=======
			public Adapter caseDecisionNode(DecisionNode object) {
				return createDecisionNodeAdapter();
			}
			@Override
			public Adapter caseDependency(Dependency object) {
				return createDependencyAdapter();
>>>>>>> f9fbe188
			}
			@Override
			public Adapter caseRequirementVerificationMembership(RequirementVerificationMembership object) {
				return createRequirementVerificationMembershipAdapter();
			}
			@Override
<<<<<<< HEAD
			public Adapter caseIfActionUsage(IfActionUsage object) {
				return createIfActionUsageAdapter();
			}
			@Override
			public Adapter casePerformActionUsage(PerformActionUsage object) {
				return createPerformActionUsageAdapter();
=======
			public Adapter caseMetadataUsage(MetadataUsage object) {
				return createMetadataUsageAdapter();
			}
			@Override
			public Adapter caseMetadataFeature(MetadataFeature object) {
				return createMetadataFeatureAdapter();
			}
			@Override
			public Adapter caseMetaclass(Metaclass object) {
				return createMetaclassAdapter();
			}
			@Override
			public Adapter caseMetadataDefinition(MetadataDefinition object) {
				return createMetadataDefinitionAdapter();
			}
			@Override
			public Adapter caseExpose(Expose object) {
				return createExposeAdapter();
			}
			@Override
			public Adapter caseViewRenderingMembership(ViewRenderingMembership object) {
				return createViewRenderingMembershipAdapter();
>>>>>>> f9fbe188
			}
			@Override
			public Adapter caseEndFeatureMembership(EndFeatureMembership object) {
				return createEndFeatureMembershipAdapter();
			}
			@Override
<<<<<<< HEAD
			public Adapter caseDecisionNode(DecisionNode object) {
				return createDecisionNodeAdapter();
			}
			@Override
			public Adapter caseForLoopActionUsage(ForLoopActionUsage object) {
				return createForLoopActionUsageAdapter();
			}
			@Override
			public Adapter caseLoopActionUsage(LoopActionUsage object) {
				return createLoopActionUsageAdapter();
=======
			public Adapter caseSourceEnd(SourceEnd object) {
				return createSourceEndAdapter();
>>>>>>> f9fbe188
			}
			@Override
			public Adapter caseTargetEnd(TargetEnd object) {
				return createTargetEndAdapter();
			}
			@Override
<<<<<<< HEAD
			public Adapter caseMergeNode(MergeNode object) {
				return createMergeNodeAdapter();
			}
			@Override
			public Adapter caseSendActionUsage(SendActionUsage object) {
				return createSendActionUsageAdapter();
			}
			@Override
			public Adapter caseWhileLoopActionUsage(WhileLoopActionUsage object) {
				return createWhileLoopActionUsageAdapter();
			}
			@Override
			public Adapter caseViewRenderingMembership(ViewRenderingMembership object) {
				return createViewRenderingMembershipAdapter();
			}
			@Override
			public Adapter caseExpose(Expose object) {
				return createExposeAdapter();
			}
			@Override
			public Adapter caseTransitionFeatureMembership(TransitionFeatureMembership object) {
				return createTransitionFeatureMembershipAdapter();
=======
			public Adapter caseReturnParameterMembership(ReturnParameterMembership object) {
				return createReturnParameterMembershipAdapter();
			}
			@Override
			public Adapter caseResultExpressionMembership(ResultExpressionMembership object) {
				return createResultExpressionMembershipAdapter();
			}
			@Override
			public Adapter caseMultiplicityRange(MultiplicityRange object) {
				return createMultiplicityRangeAdapter();
			}
			@Override
			public Adapter caseFeatureValue(FeatureValue object) {
				return createFeatureValueAdapter();
			}
			@Override
			public Adapter caseInteraction(Interaction object) {
				return createInteractionAdapter();
			}
			@Override
			public Adapter caseSelectExpression(SelectExpression object) {
				return createSelectExpressionAdapter();
>>>>>>> f9fbe188
			}
			@Override
			public Adapter caseOperatorExpression(OperatorExpression object) {
				return createOperatorExpressionAdapter();
			}
			@Override
<<<<<<< HEAD
			public Adapter caseStateDefinition(StateDefinition object) {
				return createStateDefinitionAdapter();
			}
			@Override
			public Adapter caseStateSubactionMembership(StateSubactionMembership object) {
				return createStateSubactionMembershipAdapter();
			}
			@Override
			public Adapter caseAssertConstraintUsage(AssertConstraintUsage object) {
				return createAssertConstraintUsageAdapter();
=======
			public Adapter caseCollectExpression(CollectExpression object) {
				return createCollectExpressionAdapter();
			}
			@Override
			public Adapter caseLiteralBoolean(LiteralBoolean object) {
				return createLiteralBooleanAdapter();
>>>>>>> f9fbe188
			}
			@Override
			public Adapter caseLiteralExpression(LiteralExpression object) {
				return createLiteralExpressionAdapter();
			}
			@Override
<<<<<<< HEAD
			public Adapter caseObjectiveMembership(ObjectiveMembership object) {
				return createObjectiveMembershipAdapter();
			}
			@Override
			public Adapter caseMetadataUsage(MetadataUsage object) {
				return createMetadataUsageAdapter();
			}
			@Override
			public Adapter caseMetadataDefinition(MetadataDefinition object) {
				return createMetadataDefinitionAdapter();
			}
			@Override
			public Adapter caseFramedConcernMembership(FramedConcernMembership object) {
				return createFramedConcernMembershipAdapter();
=======
			public Adapter caseLiteralInteger(LiteralInteger object) {
				return createLiteralIntegerAdapter();
			}
			@Override
			public Adapter caseLiteralString(LiteralString object) {
				return createLiteralStringAdapter();
>>>>>>> f9fbe188
			}
			@Override
			public Adapter caseFeatureChainExpression(FeatureChainExpression object) {
				return createFeatureChainExpressionAdapter();
			}
			@Override
			public Adapter caseFeatureReferenceExpression(FeatureReferenceExpression object) {
				return createFeatureReferenceExpressionAdapter();
			}
			@Override
			public Adapter caseLiteralRational(LiteralRational object) {
				return createLiteralRationalAdapter();
			}
			@Override
			public Adapter caseNullExpression(NullExpression object) {
				return createNullExpressionAdapter();
			}
			@Override
<<<<<<< HEAD
			public Adapter caseDependency(Dependency object) {
				return createDependencyAdapter();
=======
			public Adapter caseLiteralInfinity(LiteralInfinity object) {
				return createLiteralInfinityAdapter();
>>>>>>> f9fbe188
			}
			@Override
			public Adapter caseElementFilterMembership(ElementFilterMembership object) {
				return createElementFilterMembershipAdapter();
			}
			@Override
<<<<<<< HEAD
=======
			public Adapter casePackage(org.omg.sysml.lang.sysml.Package object) {
				return createPackageAdapter();
			}
			@Override
>>>>>>> f9fbe188
			public Adapter defaultCase(EObject object) {
				return createEObjectAdapter();
			}
		};

	/**
	 * Creates an adapter for the <code>target</code>.
	 * <!-- begin-user-doc -->
	 * <!-- end-user-doc -->
	 * @param target the object to adapt.
	 * @return the adapter for the <code>target</code>.
	 * @generated
	 */
	@Override
	public Adapter createAdapter(Notifier target) {
		return modelSwitch.doSwitch((EObject)target);
	}


	/**
	 * Creates a new adapter for an object of class '{@link org.omg.sysml.lang.sysml.Subclassification <em>Subclassification</em>}'.
	 * <!-- begin-user-doc -->
	 * This default implementation returns null so that we can easily ignore cases;
	 * it's useful to ignore a case when inheritance will catch all the cases anyway.
	 * <!-- end-user-doc -->
	 * @return the new adapter.
	 * @see org.omg.sysml.lang.sysml.Subclassification
	 * @generated
	 */
	public Adapter createSubclassificationAdapter() {
		return null;
	}

	/**
	 * Creates a new adapter for an object of class '{@link org.omg.sysml.lang.sysml.Specialization <em>Specialization</em>}'.
	 * <!-- begin-user-doc -->
	 * This default implementation returns null so that we can easily ignore cases;
	 * it's useful to ignore a case when inheritance will catch all the cases anyway.
	 * <!-- end-user-doc -->
	 * @return the new adapter.
	 * @see org.omg.sysml.lang.sysml.Specialization
	 * @generated
	 */
	public Adapter createSpecializationAdapter() {
		return null;
	}

	/**
	 * Creates a new adapter for an object of class '{@link org.omg.sysml.lang.sysml.SendActionUsage <em>Send Action Usage</em>}'.
	 * <!-- begin-user-doc -->
	 * This default implementation returns null so that we can easily ignore cases;
	 * it's useful to ignore a case when inheritance will catch all the cases anyway.
	 * <!-- end-user-doc -->
	 * @return the new adapter.
	 * @see org.omg.sysml.lang.sysml.SendActionUsage
	 * @generated
	 */
	public Adapter createSendActionUsageAdapter() {
		return null;
	}

	/**
	 * Creates a new adapter for an object of class '{@link org.omg.sysml.lang.sysml.ForLoopActionUsage <em>For Loop Action Usage</em>}'.
	 * <!-- begin-user-doc -->
	 * This default implementation returns null so that we can easily ignore cases;
	 * it's useful to ignore a case when inheritance will catch all the cases anyway.
	 * <!-- end-user-doc -->
	 * @return the new adapter.
	 * @see org.omg.sysml.lang.sysml.ForLoopActionUsage
	 * @generated
	 */
	public Adapter createForLoopActionUsageAdapter() {
		return null;
	}

	/**
	 * Creates a new adapter for an object of class '{@link org.omg.sysml.lang.sysml.LoopActionUsage <em>Loop Action Usage</em>}'.
	 * <!-- begin-user-doc -->
	 * This default implementation returns null so that we can easily ignore cases;
	 * it's useful to ignore a case when inheritance will catch all the cases anyway.
	 * <!-- end-user-doc -->
	 * @return the new adapter.
	 * @see org.omg.sysml.lang.sysml.LoopActionUsage
	 * @generated
	 */
	public Adapter createLoopActionUsageAdapter() {
		return null;
	}

	/**
	 * Creates a new adapter for an object of class '{@link org.omg.sysml.lang.sysml.AssertConstraintUsage <em>Assert Constraint Usage</em>}'.
	 * <!-- begin-user-doc -->
	 * This default implementation returns null so that we can easily ignore cases;
	 * it's useful to ignore a case when inheritance will catch all the cases anyway.
	 * <!-- end-user-doc -->
	 * @return the new adapter.
	 * @see org.omg.sysml.lang.sysml.AssertConstraintUsage
	 * @generated
	 */
	public Adapter createAssertConstraintUsageAdapter() {
		return null;
	}

	/**
	 * Creates a new adapter for an object of class '{@link org.omg.sysml.lang.sysml.Expose <em>Expose</em>}'.
	 * <!-- begin-user-doc -->
	 * This default implementation returns null so that we can easily ignore cases;
	 * it's useful to ignore a case when inheritance will catch all the cases anyway.
	 * <!-- end-user-doc -->
	 * @return the new adapter.
	 * @see org.omg.sysml.lang.sysml.Expose
	 * @generated
	 */
	public Adapter createExposeAdapter() {
		return null;
	}

	/**
	 * Creates a new adapter for an object of class '{@link org.omg.sysml.lang.sysml.ViewRenderingMembership <em>View Rendering Membership</em>}'.
	 * <!-- begin-user-doc -->
	 * This default implementation returns null so that we can easily ignore cases;
	 * it's useful to ignore a case when inheritance will catch all the cases anyway.
	 * <!-- end-user-doc -->
	 * @return the new adapter.
	 * @see org.omg.sysml.lang.sysml.ViewRenderingMembership
	 * @generated
	 */
	public Adapter createViewRenderingMembershipAdapter() {
		return null;
	}

	/**
	 * Creates a new adapter for an object of class '{@link org.omg.sysml.lang.sysml.EventOccurrenceUsage <em>Event Occurrence Usage</em>}'.
	 * <!-- begin-user-doc -->
	 * This default implementation returns null so that we can easily ignore cases;
	 * it's useful to ignore a case when inheritance will catch all the cases anyway.
	 * <!-- end-user-doc -->
	 * @return the new adapter.
	 * @see org.omg.sysml.lang.sysml.EventOccurrenceUsage
	 * @generated
	 */
	public Adapter createEventOccurrenceUsageAdapter() {
		return null;
	}

	/**
	 * Creates a new adapter for an object of class '{@link org.omg.sysml.lang.sysml.RequirementVerificationMembership <em>Requirement Verification Membership</em>}'.
	 * <!-- begin-user-doc -->
	 * This default implementation returns null so that we can easily ignore cases;
	 * it's useful to ignore a case when inheritance will catch all the cases anyway.
	 * <!-- end-user-doc -->
	 * @return the new adapter.
	 * @see org.omg.sysml.lang.sysml.RequirementVerificationMembership
	 * @generated
	 */
	public Adapter createRequirementVerificationMembershipAdapter() {
		return null;
	}

	/**
	 * Creates a new adapter for an object of class '{@link org.omg.sysml.lang.sysml.SubjectMembership <em>Subject Membership</em>}'.
	 * <!-- begin-user-doc -->
	 * This default implementation returns null so that we can easily ignore cases;
	 * it's useful to ignore a case when inheritance will catch all the cases anyway.
	 * <!-- end-user-doc -->
	 * @return the new adapter.
	 * @see org.omg.sysml.lang.sysml.SubjectMembership
	 * @generated
	 */
	public Adapter createSubjectMembershipAdapter() {
		return null;
	}

	/**
	 * Creates a new adapter for an object of class '{@link org.omg.sysml.lang.sysml.ObjectiveMembership <em>Objective Membership</em>}'.
	 * <!-- begin-user-doc -->
	 * This default implementation returns null so that we can easily ignore cases;
	 * it's useful to ignore a case when inheritance will catch all the cases anyway.
	 * <!-- end-user-doc -->
	 * @return the new adapter.
	 * @see org.omg.sysml.lang.sysml.ObjectiveMembership
	 * @generated
	 */
	public Adapter createObjectiveMembershipAdapter() {
		return null;
	}

	/**
	 * Creates a new adapter for an object of class '{@link org.omg.sysml.lang.sysml.AcceptActionUsage <em>Accept Action Usage</em>}'.
	 * <!-- begin-user-doc -->
	 * This default implementation returns null so that we can easily ignore cases;
	 * it's useful to ignore a case when inheritance will catch all the cases anyway.
	 * <!-- end-user-doc -->
	 * @return the new adapter.
	 * @see org.omg.sysml.lang.sysml.AcceptActionUsage
	 * @generated
	 */
	public Adapter createAcceptActionUsageAdapter() {
		return null;
	}

	/**
	 * Creates a new adapter for an object of class '{@link org.omg.sysml.lang.sysml.PerformActionUsage <em>Perform Action Usage</em>}'.
	 * <!-- begin-user-doc -->
	 * This default implementation returns null so that we can easily ignore cases;
	 * it's useful to ignore a case when inheritance will catch all the cases anyway.
	 * <!-- end-user-doc -->
	 * @return the new adapter.
	 * @see org.omg.sysml.lang.sysml.PerformActionUsage
	 * @generated
	 */
	public Adapter createPerformActionUsageAdapter() {
		return null;
	}

	/**
	 * Creates a new adapter for an object of class '{@link org.omg.sysml.lang.sysml.ForkNode <em>Fork Node</em>}'.
	 * <!-- begin-user-doc -->
	 * This default implementation returns null so that we can easily ignore cases;
	 * it's useful to ignore a case when inheritance will catch all the cases anyway.
	 * <!-- end-user-doc -->
	 * @return the new adapter.
	 * @see org.omg.sysml.lang.sysml.ForkNode
	 * @generated
	 */
	public Adapter createForkNodeAdapter() {
		return null;
	}

	/**
	 * Creates a new adapter for an object of class '{@link org.omg.sysml.lang.sysml.ControlNode <em>Control Node</em>}'.
	 * <!-- begin-user-doc -->
	 * This default implementation returns null so that we can easily ignore cases;
	 * it's useful to ignore a case when inheritance will catch all the cases anyway.
	 * <!-- end-user-doc -->
	 * @return the new adapter.
	 * @see org.omg.sysml.lang.sysml.ControlNode
	 * @generated
	 */
	public Adapter createControlNodeAdapter() {
		return null;
	}

	/**
	 * Creates a new adapter for an object of class '{@link org.omg.sysml.lang.sysml.TriggerInvocationExpression <em>Trigger Invocation Expression</em>}'.
	 * <!-- begin-user-doc -->
	 * This default implementation returns null so that we can easily ignore cases;
	 * it's useful to ignore a case when inheritance will catch all the cases anyway.
	 * <!-- end-user-doc -->
	 * @return the new adapter.
	 * @see org.omg.sysml.lang.sysml.TriggerInvocationExpression
	 * @generated
	 */
	public Adapter createTriggerInvocationExpressionAdapter() {
		return null;
	}

	/**
	 * Creates a new adapter for an object of class '{@link org.omg.sysml.lang.sysml.IfActionUsage <em>If Action Usage</em>}'.
	 * <!-- begin-user-doc -->
	 * This default implementation returns null so that we can easily ignore cases;
	 * it's useful to ignore a case when inheritance will catch all the cases anyway.
	 * <!-- end-user-doc -->
	 * @return the new adapter.
	 * @see org.omg.sysml.lang.sysml.IfActionUsage
	 * @generated
	 */
	public Adapter createIfActionUsageAdapter() {
		return null;
	}

	/**
	 * Creates a new adapter for an object of class '{@link org.omg.sysml.lang.sysml.DecisionNode <em>Decision Node</em>}'.
	 * <!-- begin-user-doc -->
	 * This default implementation returns null so that we can easily ignore cases;
	 * it's useful to ignore a case when inheritance will catch all the cases anyway.
	 * <!-- end-user-doc -->
	 * @return the new adapter.
	 * @see org.omg.sysml.lang.sysml.DecisionNode
	 * @generated
	 */
	public Adapter createDecisionNodeAdapter() {
		return null;
	}

	/**
	 * Creates a new adapter for an object of class '{@link org.omg.sysml.lang.sysml.WhileLoopActionUsage <em>While Loop Action Usage</em>}'.
	 * <!-- begin-user-doc -->
	 * This default implementation returns null so that we can easily ignore cases;
	 * it's useful to ignore a case when inheritance will catch all the cases anyway.
	 * <!-- end-user-doc -->
	 * @return the new adapter.
	 * @see org.omg.sysml.lang.sysml.WhileLoopActionUsage
	 * @generated
	 */
	public Adapter createWhileLoopActionUsageAdapter() {
		return null;
	}

	/**
	 * Creates a new adapter for an object of class '{@link org.omg.sysml.lang.sysml.AssignmentActionUsage <em>Assignment Action Usage</em>}'.
	 * <!-- begin-user-doc -->
	 * This default implementation returns null so that we can easily ignore cases;
	 * it's useful to ignore a case when inheritance will catch all the cases anyway.
	 * <!-- end-user-doc -->
	 * @return the new adapter.
	 * @see org.omg.sysml.lang.sysml.AssignmentActionUsage
	 * @generated
	 */
	public Adapter createAssignmentActionUsageAdapter() {
		return null;
	}

	/**
	 * Creates a new adapter for an object of class '{@link org.omg.sysml.lang.sysml.JoinNode <em>Join Node</em>}'.
	 * <!-- begin-user-doc -->
	 * This default implementation returns null so that we can easily ignore cases;
	 * it's useful to ignore a case when inheritance will catch all the cases anyway.
	 * <!-- end-user-doc -->
	 * @return the new adapter.
	 * @see org.omg.sysml.lang.sysml.JoinNode
	 * @generated
	 */
	public Adapter createJoinNodeAdapter() {
		return null;
	}

	/**
	 * Creates a new adapter for an object of class '{@link org.omg.sysml.lang.sysml.MergeNode <em>Merge Node</em>}'.
	 * <!-- begin-user-doc -->
	 * This default implementation returns null so that we can easily ignore cases;
	 * it's useful to ignore a case when inheritance will catch all the cases anyway.
	 * <!-- end-user-doc -->
	 * @return the new adapter.
	 * @see org.omg.sysml.lang.sysml.MergeNode
	 * @generated
	 */
	public Adapter createMergeNodeAdapter() {
		return null;
	}

	/**
	 * Creates a new adapter for an object of class '{@link org.omg.sysml.lang.sysml.StateDefinition <em>State Definition</em>}'.
	 * <!-- begin-user-doc -->
	 * This default implementation returns null so that we can easily ignore cases;
	 * it's useful to ignore a case when inheritance will catch all the cases anyway.
	 * <!-- end-user-doc -->
	 * @return the new adapter.
	 * @see org.omg.sysml.lang.sysml.StateDefinition
	 * @generated
	 */
	public Adapter createStateDefinitionAdapter() {
		return null;
	}

	/**
	 * Creates a new adapter for an object of class '{@link org.omg.sysml.lang.sysml.MetadataDefinition <em>Metadata Definition</em>}'.
	 * <!-- begin-user-doc -->
	 * This default implementation returns null so that we can easily ignore cases;
	 * it's useful to ignore a case when inheritance will catch all the cases anyway.
	 * <!-- end-user-doc -->
	 * @return the new adapter.
	 * @see org.omg.sysml.lang.sysml.MetadataDefinition
	 * @generated
	 */
	public Adapter createMetadataDefinitionAdapter() {
		return null;
	}

	/**
	 * Creates a new adapter for an object of class '{@link org.omg.sysml.lang.sysml.MetadataUsage <em>Metadata Usage</em>}'.
	 * <!-- begin-user-doc -->
	 * This default implementation returns null so that we can easily ignore cases;
	 * it's useful to ignore a case when inheritance will catch all the cases anyway.
	 * <!-- end-user-doc -->
	 * @return the new adapter.
	 * @see org.omg.sysml.lang.sysml.MetadataUsage
	 * @generated
	 */
	public Adapter createMetadataUsageAdapter() {
		return null;
	}

	/**
	 * Creates a new adapter for an object of class '{@link org.omg.sysml.lang.sysml.FeatureMembership <em>Feature Membership</em>}'.
	 * <!-- begin-user-doc -->
	 * This default implementation returns null so that we can easily ignore cases;
	 * it's useful to ignore a case when inheritance will catch all the cases anyway.
	 * <!-- end-user-doc -->
	 * @return the new adapter.
	 * @see org.omg.sysml.lang.sysml.FeatureMembership
	 * @generated
	 */
	public Adapter createFeatureMembershipAdapter() {
		return null;
	}

	/**
	 * Creates a new adapter for an object of class '{@link org.omg.sysml.lang.sysml.TypeFeaturing <em>Type Featuring</em>}'.
	 * <!-- begin-user-doc -->
	 * This default implementation returns null so that we can easily ignore cases;
	 * it's useful to ignore a case when inheritance will catch all the cases anyway.
	 * <!-- end-user-doc -->
	 * @return the new adapter.
	 * @see org.omg.sysml.lang.sysml.TypeFeaturing
	 * @generated
	 */
	public Adapter createTypeFeaturingAdapter() {
		return null;
	}

	/**
	 * Creates a new adapter for an object of class '{@link org.omg.sysml.lang.sysml.Conjugation <em>Conjugation</em>}'.
	 * <!-- begin-user-doc -->
	 * This default implementation returns null so that we can easily ignore cases;
	 * it's useful to ignore a case when inheritance will catch all the cases anyway.
	 * <!-- end-user-doc -->
	 * @return the new adapter.
	 * @see org.omg.sysml.lang.sysml.Conjugation
	 * @generated
	 */
	public Adapter createConjugationAdapter() {
		return null;
	}

	/**
	 * Creates a new adapter for an object of class '{@link org.omg.sysml.lang.sysml.Membership <em>Membership</em>}'.
	 * <!-- begin-user-doc -->
	 * This default implementation returns null so that we can easily ignore cases;
	 * it's useful to ignore a case when inheritance will catch all the cases anyway.
	 * <!-- end-user-doc -->
	 * @return the new adapter.
	 * @see org.omg.sysml.lang.sysml.Membership
	 * @generated
	 */
	public Adapter createMembershipAdapter() {
		return null;
	}

	/**
	 * Creates a new adapter for an object of class '{@link org.omg.sysml.lang.sysml.Relationship <em>Relationship</em>}'.
	 * <!-- begin-user-doc -->
	 * This default implementation returns null so that we can easily ignore cases;
	 * it's useful to ignore a case when inheritance will catch all the cases anyway.
	 * <!-- end-user-doc -->
	 * @return the new adapter.
	 * @see org.omg.sysml.lang.sysml.Relationship
	 * @generated
	 */
	public Adapter createRelationshipAdapter() {
		return null;
	}

	/**
	 * Creates a new adapter for an object of class '{@link org.omg.sysml.lang.sysml.Documentation <em>Documentation</em>}'.
	 * <!-- begin-user-doc -->
	 * This default implementation returns null so that we can easily ignore cases;
	 * it's useful to ignore a case when inheritance will catch all the cases anyway.
	 * <!-- end-user-doc -->
	 * @return the new adapter.
	 * @see org.omg.sysml.lang.sysml.Documentation
	 * @generated
	 */
	public Adapter createDocumentationAdapter() {
		return null;
	}

	/**
	 * Creates a new adapter for an object of class '{@link org.omg.sysml.lang.sysml.Element <em>Element</em>}'.
	 * <!-- begin-user-doc -->
	 * This default implementation returns null so that we can easily ignore cases;
	 * it's useful to ignore a case when inheritance will catch all the cases anyway.
	 * <!-- end-user-doc -->
	 * @return the new adapter.
	 * @see org.omg.sysml.lang.sysml.Element
	 * @generated
	 */
	public Adapter createElementAdapter() {
		return null;
	}

	/**
	 * Creates a new adapter for an object of class '{@link org.omg.sysml.lang.sysml.OwningMembership <em>Owning Membership</em>}'.
	 * <!-- begin-user-doc -->
	 * This default implementation returns null so that we can easily ignore cases;
	 * it's useful to ignore a case when inheritance will catch all the cases anyway.
	 * <!-- end-user-doc -->
	 * @return the new adapter.
	 * @see org.omg.sysml.lang.sysml.OwningMembership
	 * @generated
	 */
	public Adapter createOwningMembershipAdapter() {
		return null;
	}

	/**
	 * Creates a new adapter for an object of class '{@link org.omg.sysml.lang.sysml.Package <em>Package</em>}'.
	 * <!-- begin-user-doc -->
	 * This default implementation returns null so that we can easily ignore cases;
	 * it's useful to ignore a case when inheritance will catch all the cases anyway.
	 * <!-- end-user-doc -->
	 * @return the new adapter.
	 * @see org.omg.sysml.lang.sysml.Package
	 * @generated
	 */
	public Adapter createPackageAdapter() {
		return null;
	}

	/**
	 * Creates a new adapter for an object of class '{@link org.omg.sysml.lang.sysml.Import <em>Import</em>}'.
	 * <!-- begin-user-doc -->
	 * This default implementation returns null so that we can easily ignore cases;
	 * it's useful to ignore a case when inheritance will catch all the cases anyway.
	 * <!-- end-user-doc -->
	 * @return the new adapter.
	 * @see org.omg.sysml.lang.sysml.Import
	 * @generated
	 */
	public Adapter createImportAdapter() {
		return null;
	}

	/**
	 * Creates a new adapter for an object of class '{@link org.omg.sysml.lang.sysml.Predicate <em>Predicate</em>}'.
	 * <!-- begin-user-doc -->
	 * This default implementation returns null so that we can easily ignore cases;
	 * it's useful to ignore a case when inheritance will catch all the cases anyway.
	 * <!-- end-user-doc -->
	 * @return the new adapter.
	 * @see org.omg.sysml.lang.sysml.Predicate
	 * @generated
	 */
	public Adapter createPredicateAdapter() {
		return null;
	}

	/**
	 * Creates a new adapter for an object of class '{@link org.omg.sysml.lang.sysml.ResultExpressionMembership <em>Result Expression Membership</em>}'.
	 * <!-- begin-user-doc -->
	 * This default implementation returns null so that we can easily ignore cases;
	 * it's useful to ignore a case when inheritance will catch all the cases anyway.
	 * <!-- end-user-doc -->
	 * @return the new adapter.
	 * @see org.omg.sysml.lang.sysml.ResultExpressionMembership
	 * @generated
	 */
	public Adapter createResultExpressionMembershipAdapter() {
		return null;
	}

	/**
	 * Creates a new adapter for an object of class '{@link org.omg.sysml.lang.sysml.TransitionUsage <em>Transition Usage</em>}'.
	 * <!-- begin-user-doc -->
	 * This default implementation returns null so that we can easily ignore cases;
	 * it's useful to ignore a case when inheritance will catch all the cases anyway.
	 * <!-- end-user-doc -->
	 * @return the new adapter.
	 * @see org.omg.sysml.lang.sysml.TransitionUsage
	 * @generated
	 */
	public Adapter createTransitionUsageAdapter() {
		return null;
	}

	/**
	 * Creates a new adapter for an object of class '{@link org.omg.sysml.lang.sysml.Function <em>Function</em>}'.
	 * <!-- begin-user-doc -->
	 * This default implementation returns null so that we can easily ignore cases;
	 * it's useful to ignore a case when inheritance will catch all the cases anyway.
	 * <!-- end-user-doc -->
	 * @return the new adapter.
	 * @see org.omg.sysml.lang.sysml.Function
	 * @generated
	 */
	public Adapter createFunctionAdapter() {
		return null;
	}

	/**
	 * Creates a new adapter for an object of class '{@link org.omg.sysml.lang.sysml.Behavior <em>Behavior</em>}'.
	 * <!-- begin-user-doc -->
	 * This default implementation returns null so that we can easily ignore cases;
	 * it's useful to ignore a case when inheritance will catch all the cases anyway.
	 * <!-- end-user-doc -->
	 * @return the new adapter.
	 * @see org.omg.sysml.lang.sysml.Behavior
	 * @generated
	 */
	public Adapter createBehaviorAdapter() {
		return null;
	}

	/**
	 * Creates a new adapter for an object of class '{@link org.omg.sysml.lang.sysml.Classifier <em>Classifier</em>}'.
	 * <!-- begin-user-doc -->
	 * This default implementation returns null so that we can easily ignore cases;
	 * it's useful to ignore a case when inheritance will catch all the cases anyway.
	 * <!-- end-user-doc -->
	 * @return the new adapter.
	 * @see org.omg.sysml.lang.sysml.Classifier
	 * @generated
	 */
	public Adapter createClassifierAdapter() {
		return null;
	}

	/**
	 * Creates a new adapter for an object of class '{@link org.omg.sysml.lang.sysml.Type <em>Type</em>}'.
	 * <!-- begin-user-doc -->
	 * This default implementation returns null so that we can easily ignore cases;
	 * it's useful to ignore a case when inheritance will catch all the cases anyway.
	 * <!-- end-user-doc -->
	 * @return the new adapter.
	 * @see org.omg.sysml.lang.sysml.Type
	 * @generated
	 */
	public Adapter createTypeAdapter() {
		return null;
	}

	/**
	 * Creates a new adapter for an object of class '{@link org.omg.sysml.lang.sysml.Namespace <em>Namespace</em>}'.
	 * <!-- begin-user-doc -->
	 * This default implementation returns null so that we can easily ignore cases;
	 * it's useful to ignore a case when inheritance will catch all the cases anyway.
	 * <!-- end-user-doc -->
	 * @return the new adapter.
	 * @see org.omg.sysml.lang.sysml.Namespace
	 * @generated
	 */
	public Adapter createNamespaceAdapter() {
		return null;
	}

	/**
	 * Creates a new adapter for an object of class '{@link org.omg.sysml.lang.sysml.Feature <em>Feature</em>}'.
	 * <!-- begin-user-doc -->
	 * This default implementation returns null so that we can easily ignore cases;
	 * it's useful to ignore a case when inheritance will catch all the cases anyway.
	 * <!-- end-user-doc -->
	 * @return the new adapter.
	 * @see org.omg.sysml.lang.sysml.Feature
	 * @generated
	 */
	public Adapter createFeatureAdapter() {
		return null;
	}

	/**
	 * Creates a new adapter for an object of class '{@link org.omg.sysml.lang.sysml.Redefinition <em>Redefinition</em>}'.
	 * <!-- begin-user-doc -->
	 * This default implementation returns null so that we can easily ignore cases;
	 * it's useful to ignore a case when inheritance will catch all the cases anyway.
	 * <!-- end-user-doc -->
	 * @return the new adapter.
	 * @see org.omg.sysml.lang.sysml.Redefinition
	 * @generated
	 */
	public Adapter createRedefinitionAdapter() {
		return null;
	}

	/**
	 * Creates a new adapter for an object of class '{@link org.omg.sysml.lang.sysml.Subsetting <em>Subsetting</em>}'.
	 * <!-- begin-user-doc -->
	 * This default implementation returns null so that we can easily ignore cases;
	 * it's useful to ignore a case when inheritance will catch all the cases anyway.
	 * <!-- end-user-doc -->
	 * @return the new adapter.
	 * @see org.omg.sysml.lang.sysml.Subsetting
	 * @generated
	 */
	public Adapter createSubsettingAdapter() {
		return null;
	}

	/**
	 * Creates a new adapter for an object of class '{@link org.omg.sysml.lang.sysml.FeatureValue <em>Feature Value</em>}'.
	 * <!-- begin-user-doc -->
	 * This default implementation returns null so that we can easily ignore cases;
	 * it's useful to ignore a case when inheritance will catch all the cases anyway.
	 * <!-- end-user-doc -->
	 * @return the new adapter.
	 * @see org.omg.sysml.lang.sysml.FeatureValue
	 * @generated
	 */
	public Adapter createFeatureValueAdapter() {
		return null;
	}

	/**
	 * Creates a new adapter for an object of class '{@link org.omg.sysml.lang.sysml.Expression <em>Expression</em>}'.
	 * <!-- begin-user-doc -->
	 * This default implementation returns null so that we can easily ignore cases;
	 * it's useful to ignore a case when inheritance will catch all the cases anyway.
	 * <!-- end-user-doc -->
	 * @return the new adapter.
	 * @see org.omg.sysml.lang.sysml.Expression
	 * @generated
	 */
	public Adapter createExpressionAdapter() {
		return null;
	}

	/**
	 * Creates a new adapter for an object of class '{@link org.omg.sysml.lang.sysml.Step <em>Step</em>}'.
	 * <!-- begin-user-doc -->
	 * This default implementation returns null so that we can easily ignore cases;
	 * it's useful to ignore a case when inheritance will catch all the cases anyway.
	 * <!-- end-user-doc -->
	 * @return the new adapter.
	 * @see org.omg.sysml.lang.sysml.Step
	 * @generated
	 */
	public Adapter createStepAdapter() {
		return null;
	}

	/**
	 * Creates a new adapter for an object of class '{@link org.omg.sysml.lang.sysml.Multiplicity <em>Multiplicity</em>}'.
	 * <!-- begin-user-doc -->
	 * This default implementation returns null so that we can easily ignore cases;
	 * it's useful to ignore a case when inheritance will catch all the cases anyway.
	 * <!-- end-user-doc -->
	 * @return the new adapter.
	 * @see org.omg.sysml.lang.sysml.Multiplicity
	 * @generated
	 */
	public Adapter createMultiplicityAdapter() {
		return null;
	}

	/**
	 * Creates a new adapter for an object of class '{@link org.omg.sysml.lang.sysml.Disjoining <em>Disjoining</em>}'.
	 * <!-- begin-user-doc -->
	 * This default implementation returns null so that we can easily ignore cases;
	 * it's useful to ignore a case when inheritance will catch all the cases anyway.
	 * <!-- end-user-doc -->
	 * @return the new adapter.
	 * @see org.omg.sysml.lang.sysml.Disjoining
	 * @generated
	 */
	public Adapter createDisjoiningAdapter() {
		return null;
	}

	/**
	 * Creates a new adapter for an object of class '{@link org.omg.sysml.lang.sysml.FeatureTyping <em>Feature Typing</em>}'.
	 * <!-- begin-user-doc -->
	 * This default implementation returns null so that we can easily ignore cases;
	 * it's useful to ignore a case when inheritance will catch all the cases anyway.
	 * <!-- end-user-doc -->
	 * @return the new adapter.
	 * @see org.omg.sysml.lang.sysml.FeatureTyping
	 * @generated
	 */
	public Adapter createFeatureTypingAdapter() {
		return null;
	}

	/**
	 * Creates a new adapter for an object of class '{@link org.omg.sysml.lang.sysml.FeatureInverting <em>Feature Inverting</em>}'.
	 * <!-- begin-user-doc -->
	 * This default implementation returns null so that we can easily ignore cases;
	 * it's useful to ignore a case when inheritance will catch all the cases anyway.
	 * <!-- end-user-doc -->
	 * @return the new adapter.
	 * @see org.omg.sysml.lang.sysml.FeatureInverting
	 * @generated
	 */
	public Adapter createFeatureInvertingAdapter() {
		return null;
	}

	/**
	 * Creates a new adapter for an object of class '{@link org.omg.sysml.lang.sysml.FeatureChaining <em>Feature Chaining</em>}'.
	 * <!-- begin-user-doc -->
	 * This default implementation returns null so that we can easily ignore cases;
	 * it's useful to ignore a case when inheritance will catch all the cases anyway.
	 * <!-- end-user-doc -->
	 * @return the new adapter.
	 * @see org.omg.sysml.lang.sysml.FeatureChaining
	 * @generated
	 */
	public Adapter createFeatureChainingAdapter() {
		return null;
	}

	/**
	 * Creates a new adapter for an object of class '{@link org.omg.sysml.lang.sysml.Association <em>Association</em>}'.
	 * <!-- begin-user-doc -->
	 * This default implementation returns null so that we can easily ignore cases;
	 * it's useful to ignore a case when inheritance will catch all the cases anyway.
	 * <!-- end-user-doc -->
	 * @return the new adapter.
	 * @see org.omg.sysml.lang.sysml.Association
	 * @generated
	 */
	public Adapter createAssociationAdapter() {
		return null;
	}

	/**
	 * Creates a new adapter for an object of class '{@link org.omg.sysml.lang.sysml.Connector <em>Connector</em>}'.
	 * <!-- begin-user-doc -->
	 * This default implementation returns null so that we can easily ignore cases;
	 * it's useful to ignore a case when inheritance will catch all the cases anyway.
	 * <!-- end-user-doc -->
	 * @return the new adapter.
	 * @see org.omg.sysml.lang.sysml.Connector
	 * @generated
	 */
	public Adapter createConnectorAdapter() {
		return null;
	}

	/**
	 * Creates a new adapter for an object of class '{@link org.omg.sysml.lang.sysml.AssociationStructure <em>Association Structure</em>}'.
	 * <!-- begin-user-doc -->
	 * This default implementation returns null so that we can easily ignore cases;
	 * it's useful to ignore a case when inheritance will catch all the cases anyway.
	 * <!-- end-user-doc -->
	 * @return the new adapter.
	 * @see org.omg.sysml.lang.sysml.AssociationStructure
	 * @generated
	 */
	public Adapter createAssociationStructureAdapter() {
		return null;
	}

	/**
	 * Creates a new adapter for an object of class '{@link org.omg.sysml.lang.sysml.Structure <em>Structure</em>}'.
	 * <!-- begin-user-doc -->
	 * This default implementation returns null so that we can easily ignore cases;
	 * it's useful to ignore a case when inheritance will catch all the cases anyway.
	 * <!-- end-user-doc -->
	 * @return the new adapter.
	 * @see org.omg.sysml.lang.sysml.Structure
	 * @generated
	 */
	public Adapter createStructureAdapter() {
		return null;
	}

	/**
	 * Creates a new adapter for an object of class '{@link org.omg.sysml.lang.sysml.DataType <em>Data Type</em>}'.
	 * <!-- begin-user-doc -->
	 * This default implementation returns null so that we can easily ignore cases;
	 * it's useful to ignore a case when inheritance will catch all the cases anyway.
	 * <!-- end-user-doc -->
	 * @return the new adapter.
	 * @see org.omg.sysml.lang.sysml.DataType
	 * @generated
	 */
	public Adapter createDataTypeAdapter() {
		return null;
	}

	/**
	 * Creates a new adapter for an object of class '{@link org.omg.sysml.lang.sysml.ElementFilterMembership <em>Element Filter Membership</em>}'.
	 * <!-- begin-user-doc -->
	 * This default implementation returns null so that we can easily ignore cases;
	 * it's useful to ignore a case when inheritance will catch all the cases anyway.
	 * <!-- end-user-doc -->
	 * @return the new adapter.
	 * @see org.omg.sysml.lang.sysml.ElementFilterMembership
	 * @generated
	 */
	public Adapter createElementFilterMembershipAdapter() {
		return null;
	}

	/**
	 * Creates a new adapter for an object of class '{@link org.omg.sysml.lang.sysml.Usage <em>Usage</em>}'.
	 * <!-- begin-user-doc -->
	 * This default implementation returns null so that we can easily ignore cases;
	 * it's useful to ignore a case when inheritance will catch all the cases anyway.
	 * <!-- end-user-doc -->
	 * @return the new adapter.
	 * @see org.omg.sysml.lang.sysml.Usage
	 * @generated
	 */
	public Adapter createUsageAdapter() {
		return null;
	}

	/**
	 * Creates a new adapter for an object of class '{@link org.omg.sysml.lang.sysml.Definition <em>Definition</em>}'.
	 * <!-- begin-user-doc -->
	 * This default implementation returns null so that we can easily ignore cases;
	 * it's useful to ignore a case when inheritance will catch all the cases anyway.
	 * <!-- end-user-doc -->
	 * @return the new adapter.
	 * @see org.omg.sysml.lang.sysml.Definition
	 * @generated
	 */
	public Adapter createDefinitionAdapter() {
		return null;
	}

	/**
	 * Creates a new adapter for an object of class '{@link org.omg.sysml.lang.sysml.PortUsage <em>Port Usage</em>}'.
	 * <!-- begin-user-doc -->
	 * This default implementation returns null so that we can easily ignore cases;
	 * it's useful to ignore a case when inheritance will catch all the cases anyway.
	 * <!-- end-user-doc -->
	 * @return the new adapter.
	 * @see org.omg.sysml.lang.sysml.PortUsage
	 * @generated
	 */
	public Adapter createPortUsageAdapter() {
		return null;
	}

	/**
	 * Creates a new adapter for an object of class '{@link org.omg.sysml.lang.sysml.PortDefinition <em>Port Definition</em>}'.
	 * <!-- begin-user-doc -->
	 * This default implementation returns null so that we can easily ignore cases;
	 * it's useful to ignore a case when inheritance will catch all the cases anyway.
	 * <!-- end-user-doc -->
	 * @return the new adapter.
	 * @see org.omg.sysml.lang.sysml.PortDefinition
	 * @generated
	 */
	public Adapter createPortDefinitionAdapter() {
		return null;
	}

	/**
	 * Creates a new adapter for an object of class '{@link org.omg.sysml.lang.sysml.ConjugatedPortDefinition <em>Conjugated Port Definition</em>}'.
	 * <!-- begin-user-doc -->
	 * This default implementation returns null so that we can easily ignore cases;
	 * it's useful to ignore a case when inheritance will catch all the cases anyway.
	 * <!-- end-user-doc -->
	 * @return the new adapter.
	 * @see org.omg.sysml.lang.sysml.ConjugatedPortDefinition
	 * @generated
	 */
	public Adapter createConjugatedPortDefinitionAdapter() {
		return null;
	}

	/**
	 * Creates a new adapter for an object of class '{@link org.omg.sysml.lang.sysml.PortConjugation <em>Port Conjugation</em>}'.
	 * <!-- begin-user-doc -->
	 * This default implementation returns null so that we can easily ignore cases;
	 * it's useful to ignore a case when inheritance will catch all the cases anyway.
	 * <!-- end-user-doc -->
	 * @return the new adapter.
	 * @see org.omg.sysml.lang.sysml.PortConjugation
	 * @generated
	 */
	public Adapter createPortConjugationAdapter() {
		return null;
	}

	/**
	 * Creates a new adapter for an object of class '{@link org.omg.sysml.lang.sysml.ActionUsage <em>Action Usage</em>}'.
	 * <!-- begin-user-doc -->
	 * This default implementation returns null so that we can easily ignore cases;
	 * it's useful to ignore a case when inheritance will catch all the cases anyway.
	 * <!-- end-user-doc -->
	 * @return the new adapter.
	 * @see org.omg.sysml.lang.sysml.ActionUsage
	 * @generated
	 */
	public Adapter createActionUsageAdapter() {
		return null;
	}

	/**
	 * Creates a new adapter for an object of class '{@link org.omg.sysml.lang.sysml.OccurrenceUsage <em>Occurrence Usage</em>}'.
	 * <!-- begin-user-doc -->
	 * This default implementation returns null so that we can easily ignore cases;
	 * it's useful to ignore a case when inheritance will catch all the cases anyway.
	 * <!-- end-user-doc -->
	 * @return the new adapter.
	 * @see org.omg.sysml.lang.sysml.OccurrenceUsage
	 * @generated
	 */
	public Adapter createOccurrenceUsageAdapter() {
		return null;
	}

	/**
	 * Creates a new adapter for an object of class '{@link org.omg.sysml.lang.sysml.PortioningFeature <em>Portioning Feature</em>}'.
	 * <!-- begin-user-doc -->
	 * This default implementation returns null so that we can easily ignore cases;
	 * it's useful to ignore a case when inheritance will catch all the cases anyway.
	 * <!-- end-user-doc -->
	 * @return the new adapter.
	 * @see org.omg.sysml.lang.sysml.PortioningFeature
	 * @generated
	 */
	public Adapter createPortioningFeatureAdapter() {
		return null;
	}

	/**
	 * Creates a new adapter for an object of class '{@link org.omg.sysml.lang.sysml.StateUsage <em>State Usage</em>}'.
	 * <!-- begin-user-doc -->
	 * This default implementation returns null so that we can easily ignore cases;
	 * it's useful to ignore a case when inheritance will catch all the cases anyway.
	 * <!-- end-user-doc -->
	 * @return the new adapter.
	 * @see org.omg.sysml.lang.sysml.StateUsage
	 * @generated
	 */
	public Adapter createStateUsageAdapter() {
		return null;
	}

	/**
	 * Creates a new adapter for an object of class '{@link org.omg.sysml.lang.sysml.ConstraintUsage <em>Constraint Usage</em>}'.
	 * <!-- begin-user-doc -->
	 * This default implementation returns null so that we can easily ignore cases;
	 * it's useful to ignore a case when inheritance will catch all the cases anyway.
	 * <!-- end-user-doc -->
	 * @return the new adapter.
	 * @see org.omg.sysml.lang.sysml.ConstraintUsage
	 * @generated
	 */
	public Adapter createConstraintUsageAdapter() {
		return null;
	}

	/**
	 * Creates a new adapter for an object of class '{@link org.omg.sysml.lang.sysml.Invariant <em>Invariant</em>}'.
	 * <!-- begin-user-doc -->
	 * This default implementation returns null so that we can easily ignore cases;
	 * it's useful to ignore a case when inheritance will catch all the cases anyway.
	 * <!-- end-user-doc -->
	 * @return the new adapter.
	 * @see org.omg.sysml.lang.sysml.Invariant
	 * @generated
	 */
	public Adapter createInvariantAdapter() {
		return null;
	}

	/**
	 * Creates a new adapter for an object of class '{@link org.omg.sysml.lang.sysml.IncludeUseCaseUsage <em>Include Use Case Usage</em>}'.
	 * <!-- begin-user-doc -->
	 * This default implementation returns null so that we can easily ignore cases;
	 * it's useful to ignore a case when inheritance will catch all the cases anyway.
	 * <!-- end-user-doc -->
	 * @return the new adapter.
	 * @see org.omg.sysml.lang.sysml.IncludeUseCaseUsage
	 * @generated
	 */
	public Adapter createIncludeUseCaseUsageAdapter() {
		return null;
	}

	/**
	 * Creates a new adapter for an object of class '{@link org.omg.sysml.lang.sysml.BooleanExpression <em>Boolean Expression</em>}'.
	 * <!-- begin-user-doc -->
	 * This default implementation returns null so that we can easily ignore cases;
	 * it's useful to ignore a case when inheritance will catch all the cases anyway.
	 * <!-- end-user-doc -->
	 * @return the new adapter.
	 * @see org.omg.sysml.lang.sysml.BooleanExpression
	 * @generated
	 */
	public Adapter createBooleanExpressionAdapter() {
		return null;
	}

	/**
	 * Creates a new adapter for an object of class '{@link org.omg.sysml.lang.sysml.ExhibitStateUsage <em>Exhibit State Usage</em>}'.
	 * <!-- begin-user-doc -->
	 * This default implementation returns null so that we can easily ignore cases;
	 * it's useful to ignore a case when inheritance will catch all the cases anyway.
	 * <!-- end-user-doc -->
	 * @return the new adapter.
	 * @see org.omg.sysml.lang.sysml.ExhibitStateUsage
	 * @generated
	 */
	public Adapter createExhibitStateUsageAdapter() {
		return null;
	}

	/**
	 * Creates a new adapter for an object of class '{@link org.omg.sysml.lang.sysml.AttributeDefinition <em>Attribute Definition</em>}'.
	 * <!-- begin-user-doc -->
	 * This default implementation returns null so that we can easily ignore cases;
	 * it's useful to ignore a case when inheritance will catch all the cases anyway.
	 * <!-- end-user-doc -->
	 * @return the new adapter.
	 * @see org.omg.sysml.lang.sysml.AttributeDefinition
	 * @generated
	 */
	public Adapter createAttributeDefinitionAdapter() {
		return null;
	}

	/**
	 * Creates a new adapter for an object of class '{@link org.omg.sysml.lang.sysml.AllocationUsage <em>Allocation Usage</em>}'.
	 * <!-- begin-user-doc -->
	 * This default implementation returns null so that we can easily ignore cases;
	 * it's useful to ignore a case when inheritance will catch all the cases anyway.
	 * <!-- end-user-doc -->
	 * @return the new adapter.
	 * @see org.omg.sysml.lang.sysml.AllocationUsage
	 * @generated
	 */
	public Adapter createAllocationUsageAdapter() {
		return null;
	}

	/**
	 * Creates a new adapter for an object of class '{@link org.omg.sysml.lang.sysml.AllocationDefinition <em>Allocation Definition</em>}'.
	 * <!-- begin-user-doc -->
	 * This default implementation returns null so that we can easily ignore cases;
	 * it's useful to ignore a case when inheritance will catch all the cases anyway.
	 * <!-- end-user-doc -->
	 * @return the new adapter.
	 * @see org.omg.sysml.lang.sysml.AllocationDefinition
	 * @generated
	 */
	public Adapter createAllocationDefinitionAdapter() {
		return null;
	}

	/**
	 * Creates a new adapter for an object of class '{@link org.omg.sysml.lang.sysml.UseCaseUsage <em>Use Case Usage</em>}'.
	 * <!-- begin-user-doc -->
	 * This default implementation returns null so that we can easily ignore cases;
	 * it's useful to ignore a case when inheritance will catch all the cases anyway.
	 * <!-- end-user-doc -->
	 * @return the new adapter.
	 * @see org.omg.sysml.lang.sysml.UseCaseUsage
	 * @generated
	 */
	public Adapter createUseCaseUsageAdapter() {
		return null;
	}

	/**
	 * Creates a new adapter for an object of class '{@link org.omg.sysml.lang.sysml.UseCaseDefinition <em>Use Case Definition</em>}'.
	 * <!-- begin-user-doc -->
	 * This default implementation returns null so that we can easily ignore cases;
	 * it's useful to ignore a case when inheritance will catch all the cases anyway.
	 * <!-- end-user-doc -->
	 * @return the new adapter.
	 * @see org.omg.sysml.lang.sysml.UseCaseDefinition
	 * @generated
	 */
	public Adapter createUseCaseDefinitionAdapter() {
		return null;
	}

	/**
	 * Creates a new adapter for an object of class '{@link org.omg.sysml.lang.sysml.FlowConnectionUsage <em>Flow Connection Usage</em>}'.
	 * <!-- begin-user-doc -->
	 * This default implementation returns null so that we can easily ignore cases;
	 * it's useful to ignore a case when inheritance will catch all the cases anyway.
	 * <!-- end-user-doc -->
	 * @return the new adapter.
	 * @see org.omg.sysml.lang.sysml.FlowConnectionUsage
	 * @generated
	 */
	public Adapter createFlowConnectionUsageAdapter() {
		return null;
	}

	/**
	 * Creates a new adapter for an object of class '{@link org.omg.sysml.lang.sysml.StateSubactionMembership <em>State Subaction Membership</em>}'.
	 * <!-- begin-user-doc -->
	 * This default implementation returns null so that we can easily ignore cases;
	 * it's useful to ignore a case when inheritance will catch all the cases anyway.
	 * <!-- end-user-doc -->
	 * @return the new adapter.
	 * @see org.omg.sysml.lang.sysml.StateSubactionMembership
	 * @generated
	 */
	public Adapter createStateSubactionMembershipAdapter() {
		return null;
	}

	/**
	 * Creates a new adapter for an object of class '{@link org.omg.sysml.lang.sysml.ConjugatedPortTyping <em>Conjugated Port Typing</em>}'.
	 * <!-- begin-user-doc -->
	 * This default implementation returns null so that we can easily ignore cases;
	 * it's useful to ignore a case when inheritance will catch all the cases anyway.
	 * <!-- end-user-doc -->
	 * @return the new adapter.
	 * @see org.omg.sysml.lang.sysml.ConjugatedPortTyping
	 * @generated
	 */
	public Adapter createConjugatedPortTypingAdapter() {
		return null;
	}

	/**
	 * Creates a new adapter for an object of class '{@link org.omg.sysml.lang.sysml.BindingConnectorAsUsage <em>Binding Connector As Usage</em>}'.
	 * <!-- begin-user-doc -->
	 * This default implementation returns null so that we can easily ignore cases;
	 * it's useful to ignore a case when inheritance will catch all the cases anyway.
	 * <!-- end-user-doc -->
	 * @return the new adapter.
	 * @see org.omg.sysml.lang.sysml.BindingConnectorAsUsage
	 * @generated
	 */
	public Adapter createBindingConnectorAsUsageAdapter() {
		return null;
	}

	/**
	 * Creates a new adapter for an object of class '{@link org.omg.sysml.lang.sysml.ItemDefinition <em>Item Definition</em>}'.
	 * <!-- begin-user-doc -->
	 * This default implementation returns null so that we can easily ignore cases;
	 * it's useful to ignore a case when inheritance will catch all the cases anyway.
	 * <!-- end-user-doc -->
	 * @return the new adapter.
	 * @see org.omg.sysml.lang.sysml.ItemDefinition
	 * @generated
	 */
	public Adapter createItemDefinitionAdapter() {
		return null;
	}

	/**
	 * Creates a new adapter for an object of class '{@link org.omg.sysml.lang.sysml.OccurrenceDefinition <em>Occurrence Definition</em>}'.
	 * <!-- begin-user-doc -->
	 * This default implementation returns null so that we can easily ignore cases;
	 * it's useful to ignore a case when inheritance will catch all the cases anyway.
	 * <!-- end-user-doc -->
	 * @return the new adapter.
	 * @see org.omg.sysml.lang.sysml.OccurrenceDefinition
	 * @generated
	 */
	public Adapter createOccurrenceDefinitionAdapter() {
		return null;
	}

	/**
	 * Creates a new adapter for an object of class '{@link org.omg.sysml.lang.sysml.InterfaceDefinition <em>Interface Definition</em>}'.
	 * <!-- begin-user-doc -->
	 * This default implementation returns null so that we can easily ignore cases;
	 * it's useful to ignore a case when inheritance will catch all the cases anyway.
	 * <!-- end-user-doc -->
	 * @return the new adapter.
	 * @see org.omg.sysml.lang.sysml.InterfaceDefinition
	 * @generated
	 */
	public Adapter createInterfaceDefinitionAdapter() {
		return null;
	}

	/**
	 * Creates a new adapter for an object of class '{@link org.omg.sysml.lang.sysml.ConnectionDefinition <em>Connection Definition</em>}'.
	 * <!-- begin-user-doc -->
	 * This default implementation returns null so that we can easily ignore cases;
	 * it's useful to ignore a case when inheritance will catch all the cases anyway.
	 * <!-- end-user-doc -->
	 * @return the new adapter.
	 * @see org.omg.sysml.lang.sysml.ConnectionDefinition
	 * @generated
	 */
	public Adapter createConnectionDefinitionAdapter() {
		return null;
	}

	/**
	 * Creates a new adapter for an object of class '{@link org.omg.sysml.lang.sysml.AttributeUsage <em>Attribute Usage</em>}'.
	 * <!-- begin-user-doc -->
	 * This default implementation returns null so that we can easily ignore cases;
	 * it's useful to ignore a case when inheritance will catch all the cases anyway.
	 * <!-- end-user-doc -->
	 * @return the new adapter.
	 * @see org.omg.sysml.lang.sysml.AttributeUsage
	 * @generated
	 */
	public Adapter createAttributeUsageAdapter() {
		return null;
	}

	/**
	 * Creates a new adapter for an object of class '{@link org.omg.sysml.lang.sysml.ViewUsage <em>View Usage</em>}'.
	 * <!-- begin-user-doc -->
	 * This default implementation returns null so that we can easily ignore cases;
	 * it's useful to ignore a case when inheritance will catch all the cases anyway.
	 * <!-- end-user-doc -->
	 * @return the new adapter.
	 * @see org.omg.sysml.lang.sysml.ViewUsage
	 * @generated
	 */
	public Adapter createViewUsageAdapter() {
		return null;
	}

	/**
	 * Creates a new adapter for an object of class '{@link org.omg.sysml.lang.sysml.ViewDefinition <em>View Definition</em>}'.
	 * <!-- begin-user-doc -->
	 * This default implementation returns null so that we can easily ignore cases;
	 * it's useful to ignore a case when inheritance will catch all the cases anyway.
	 * <!-- end-user-doc -->
	 * @return the new adapter.
	 * @see org.omg.sysml.lang.sysml.ViewDefinition
	 * @generated
	 */
	public Adapter createViewDefinitionAdapter() {
		return null;
	}

	/**
	 * Creates a new adapter for an object of class '{@link org.omg.sysml.lang.sysml.ViewpointUsage <em>Viewpoint Usage</em>}'.
	 * <!-- begin-user-doc -->
	 * This default implementation returns null so that we can easily ignore cases;
	 * it's useful to ignore a case when inheritance will catch all the cases anyway.
	 * <!-- end-user-doc -->
	 * @return the new adapter.
	 * @see org.omg.sysml.lang.sysml.ViewpointUsage
	 * @generated
	 */
	public Adapter createViewpointUsageAdapter() {
		return null;
	}

	/**
	 * Creates a new adapter for an object of class '{@link org.omg.sysml.lang.sysml.ViewpointDefinition <em>Viewpoint Definition</em>}'.
	 * <!-- begin-user-doc -->
	 * This default implementation returns null so that we can easily ignore cases;
	 * it's useful to ignore a case when inheritance will catch all the cases anyway.
	 * <!-- end-user-doc -->
	 * @return the new adapter.
	 * @see org.omg.sysml.lang.sysml.ViewpointDefinition
	 * @generated
	 */
	public Adapter createViewpointDefinitionAdapter() {
		return null;
	}

	/**
	 * Creates a new adapter for an object of class '{@link org.omg.sysml.lang.sysml.RenderingUsage <em>Rendering Usage</em>}'.
	 * <!-- begin-user-doc -->
	 * This default implementation returns null so that we can easily ignore cases;
	 * it's useful to ignore a case when inheritance will catch all the cases anyway.
	 * <!-- end-user-doc -->
	 * @return the new adapter.
	 * @see org.omg.sysml.lang.sysml.RenderingUsage
	 * @generated
	 */
	public Adapter createRenderingUsageAdapter() {
		return null;
	}

	/**
	 * Creates a new adapter for an object of class '{@link org.omg.sysml.lang.sysml.RenderingDefinition <em>Rendering Definition</em>}'.
	 * <!-- begin-user-doc -->
	 * This default implementation returns null so that we can easily ignore cases;
	 * it's useful to ignore a case when inheritance will catch all the cases anyway.
	 * <!-- end-user-doc -->
	 * @return the new adapter.
	 * @see org.omg.sysml.lang.sysml.RenderingDefinition
	 * @generated
	 */
	public Adapter createRenderingDefinitionAdapter() {
		return null;
	}

	/**
	 * Creates a new adapter for an object of class '{@link org.omg.sysml.lang.sysml.VerificationCaseUsage <em>Verification Case Usage</em>}'.
	 * <!-- begin-user-doc -->
	 * This default implementation returns null so that we can easily ignore cases;
	 * it's useful to ignore a case when inheritance will catch all the cases anyway.
	 * <!-- end-user-doc -->
	 * @return the new adapter.
	 * @see org.omg.sysml.lang.sysml.VerificationCaseUsage
	 * @generated
	 */
	public Adapter createVerificationCaseUsageAdapter() {
		return null;
	}

	/**
	 * Creates a new adapter for an object of class '{@link org.omg.sysml.lang.sysml.VerificationCaseDefinition <em>Verification Case Definition</em>}'.
	 * <!-- begin-user-doc -->
	 * This default implementation returns null so that we can easily ignore cases;
	 * it's useful to ignore a case when inheritance will catch all the cases anyway.
	 * <!-- end-user-doc -->
	 * @return the new adapter.
	 * @see org.omg.sysml.lang.sysml.VerificationCaseDefinition
	 * @generated
	 */
	public Adapter createVerificationCaseDefinitionAdapter() {
		return null;
	}

	/**
	 * Creates a new adapter for an object of class '{@link org.omg.sysml.lang.sysml.EnumerationUsage <em>Enumeration Usage</em>}'.
	 * <!-- begin-user-doc -->
	 * This default implementation returns null so that we can easily ignore cases;
	 * it's useful to ignore a case when inheritance will catch all the cases anyway.
	 * <!-- end-user-doc -->
	 * @return the new adapter.
	 * @see org.omg.sysml.lang.sysml.EnumerationUsage
	 * @generated
	 */
	public Adapter createEnumerationUsageAdapter() {
		return null;
	}

	/**
	 * Creates a new adapter for an object of class '{@link org.omg.sysml.lang.sysml.EnumerationDefinition <em>Enumeration Definition</em>}'.
	 * <!-- begin-user-doc -->
	 * This default implementation returns null so that we can easily ignore cases;
	 * it's useful to ignore a case when inheritance will catch all the cases anyway.
	 * <!-- end-user-doc -->
	 * @return the new adapter.
	 * @see org.omg.sysml.lang.sysml.EnumerationDefinition
	 * @generated
	 */
	public Adapter createEnumerationDefinitionAdapter() {
		return null;
	}

	/**
	 * Creates a new adapter for an object of class '{@link org.omg.sysml.lang.sysml.InterfaceUsage <em>Interface Usage</em>}'.
	 * <!-- begin-user-doc -->
	 * This default implementation returns null so that we can easily ignore cases;
	 * it's useful to ignore a case when inheritance will catch all the cases anyway.
	 * <!-- end-user-doc -->
	 * @return the new adapter.
	 * @see org.omg.sysml.lang.sysml.InterfaceUsage
	 * @generated
	 */
	public Adapter createInterfaceUsageAdapter() {
		return null;
	}

	/**
	 * Creates a new adapter for an object of class '{@link org.omg.sysml.lang.sysml.ConstraintDefinition <em>Constraint Definition</em>}'.
	 * <!-- begin-user-doc -->
	 * This default implementation returns null so that we can easily ignore cases;
	 * it's useful to ignore a case when inheritance will catch all the cases anyway.
	 * <!-- end-user-doc -->
	 * @return the new adapter.
	 * @see org.omg.sysml.lang.sysml.ConstraintDefinition
	 * @generated
	 */
	public Adapter createConstraintDefinitionAdapter() {
		return null;
	}

	/**
	 * Creates a new adapter for an object of class '{@link org.omg.sysml.lang.sysml.ConcernUsage <em>Concern Usage</em>}'.
	 * <!-- begin-user-doc -->
	 * This default implementation returns null so that we can easily ignore cases;
	 * it's useful to ignore a case when inheritance will catch all the cases anyway.
	 * <!-- end-user-doc -->
	 * @return the new adapter.
	 * @see org.omg.sysml.lang.sysml.ConcernUsage
	 * @generated
	 */
	public Adapter createConcernUsageAdapter() {
		return null;
	}

	/**
	 * Creates a new adapter for an object of class '{@link org.omg.sysml.lang.sysml.ConcernDefinition <em>Concern Definition</em>}'.
	 * <!-- begin-user-doc -->
	 * This default implementation returns null so that we can easily ignore cases;
	 * it's useful to ignore a case when inheritance will catch all the cases anyway.
	 * <!-- end-user-doc -->
	 * @return the new adapter.
	 * @see org.omg.sysml.lang.sysml.ConcernDefinition
	 * @generated
	 */
	public Adapter createConcernDefinitionAdapter() {
		return null;
	}

	/**
	 * Creates a new adapter for an object of class '{@link org.omg.sysml.lang.sysml.CaseDefinition <em>Case Definition</em>}'.
	 * <!-- begin-user-doc -->
	 * This default implementation returns null so that we can easily ignore cases;
	 * it's useful to ignore a case when inheritance will catch all the cases anyway.
	 * <!-- end-user-doc -->
	 * @return the new adapter.
	 * @see org.omg.sysml.lang.sysml.CaseDefinition
	 * @generated
	 */
	public Adapter createCaseDefinitionAdapter() {
		return null;
	}

	/**
	 * Creates a new adapter for an object of class '{@link org.omg.sysml.lang.sysml.CalculationDefinition <em>Calculation Definition</em>}'.
	 * <!-- begin-user-doc -->
	 * This default implementation returns null so that we can easily ignore cases;
	 * it's useful to ignore a case when inheritance will catch all the cases anyway.
	 * <!-- end-user-doc -->
	 * @return the new adapter.
	 * @see org.omg.sysml.lang.sysml.CalculationDefinition
	 * @generated
	 */
	public Adapter createCalculationDefinitionAdapter() {
		return null;
	}

	/**
	 * Creates a new adapter for an object of class '{@link org.omg.sysml.lang.sysml.ActionDefinition <em>Action Definition</em>}'.
	 * <!-- begin-user-doc -->
	 * This default implementation returns null so that we can easily ignore cases;
	 * it's useful to ignore a case when inheritance will catch all the cases anyway.
	 * <!-- end-user-doc -->
	 * @return the new adapter.
	 * @see org.omg.sysml.lang.sysml.ActionDefinition
	 * @generated
	 */
	public Adapter createActionDefinitionAdapter() {
		return null;
	}

	/**
	 * Creates a new adapter for an object of class '{@link org.omg.sysml.lang.sysml.CalculationUsage <em>Calculation Usage</em>}'.
	 * <!-- begin-user-doc -->
	 * This default implementation returns null so that we can easily ignore cases;
	 * it's useful to ignore a case when inheritance will catch all the cases anyway.
	 * <!-- end-user-doc -->
	 * @return the new adapter.
	 * @see org.omg.sysml.lang.sysml.CalculationUsage
	 * @generated
	 */
	public Adapter createCalculationUsageAdapter() {
		return null;
	}

	/**
	 * Creates a new adapter for an object of class '{@link org.omg.sysml.lang.sysml.CaseUsage <em>Case Usage</em>}'.
	 * <!-- begin-user-doc -->
	 * This default implementation returns null so that we can easily ignore cases;
	 * it's useful to ignore a case when inheritance will catch all the cases anyway.
	 * <!-- end-user-doc -->
	 * @return the new adapter.
	 * @see org.omg.sysml.lang.sysml.CaseUsage
	 * @generated
	 */
	public Adapter createCaseUsageAdapter() {
		return null;
	}

	/**
	 * Creates a new adapter for an object of class '{@link org.omg.sysml.lang.sysml.VariantMembership <em>Variant Membership</em>}'.
	 * <!-- begin-user-doc -->
	 * This default implementation returns null so that we can easily ignore cases;
	 * it's useful to ignore a case when inheritance will catch all the cases anyway.
	 * <!-- end-user-doc -->
	 * @return the new adapter.
	 * @see org.omg.sysml.lang.sysml.VariantMembership
	 * @generated
	 */
	public Adapter createVariantMembershipAdapter() {
		return null;
	}

	/**
	 * Creates a new adapter for an object of class '{@link org.omg.sysml.lang.sysml.AnalysisCaseUsage <em>Analysis Case Usage</em>}'.
	 * <!-- begin-user-doc -->
	 * This default implementation returns null so that we can easily ignore cases;
	 * it's useful to ignore a case when inheritance will catch all the cases anyway.
	 * <!-- end-user-doc -->
	 * @return the new adapter.
	 * @see org.omg.sysml.lang.sysml.AnalysisCaseUsage
	 * @generated
	 */
	public Adapter createAnalysisCaseUsageAdapter() {
		return null;
	}

	/**
	 * Creates a new adapter for an object of class '{@link org.omg.sysml.lang.sysml.AnalysisCaseDefinition <em>Analysis Case Definition</em>}'.
	 * <!-- begin-user-doc -->
	 * This default implementation returns null so that we can easily ignore cases;
	 * it's useful to ignore a case when inheritance will catch all the cases anyway.
	 * <!-- end-user-doc -->
	 * @return the new adapter.
	 * @see org.omg.sysml.lang.sysml.AnalysisCaseDefinition
	 * @generated
	 */
	public Adapter createAnalysisCaseDefinitionAdapter() {
		return null;
	}

	/**
	 * Creates a new adapter for an object of class '{@link org.omg.sysml.lang.sysml.ReferenceUsage <em>Reference Usage</em>}'.
	 * <!-- begin-user-doc -->
	 * This default implementation returns null so that we can easily ignore cases;
	 * it's useful to ignore a case when inheritance will catch all the cases anyway.
	 * <!-- end-user-doc -->
	 * @return the new adapter.
	 * @see org.omg.sysml.lang.sysml.ReferenceUsage
	 * @generated
	 */
	public Adapter createReferenceUsageAdapter() {
		return null;
	}

	/**
	 * Creates a new adapter for an object of class '{@link org.omg.sysml.lang.sysml.ConnectorAsUsage <em>Connector As Usage</em>}'.
	 * <!-- begin-user-doc -->
	 * This default implementation returns null so that we can easily ignore cases;
	 * it's useful to ignore a case when inheritance will catch all the cases anyway.
	 * <!-- end-user-doc -->
	 * @return the new adapter.
	 * @see org.omg.sysml.lang.sysml.ConnectorAsUsage
	 * @generated
	 */
	public Adapter createConnectorAsUsageAdapter() {
		return null;
	}

	/**
	 * Creates a new adapter for an object of class '{@link org.omg.sysml.lang.sysml.ConnectionUsage <em>Connection Usage</em>}'.
	 * <!-- begin-user-doc -->
	 * This default implementation returns null so that we can easily ignore cases;
	 * it's useful to ignore a case when inheritance will catch all the cases anyway.
	 * <!-- end-user-doc -->
	 * @return the new adapter.
	 * @see org.omg.sysml.lang.sysml.ConnectionUsage
	 * @generated
	 */
	public Adapter createConnectionUsageAdapter() {
		return null;
	}

	/**
	 * Creates a new adapter for an object of class '{@link org.omg.sysml.lang.sysml.PartUsage <em>Part Usage</em>}'.
	 * <!-- begin-user-doc -->
	 * This default implementation returns null so that we can easily ignore cases;
	 * it's useful to ignore a case when inheritance will catch all the cases anyway.
	 * <!-- end-user-doc -->
	 * @return the new adapter.
	 * @see org.omg.sysml.lang.sysml.PartUsage
	 * @generated
	 */
	public Adapter createPartUsageAdapter() {
		return null;
	}

	/**
	 * Creates a new adapter for an object of class '{@link org.omg.sysml.lang.sysml.ItemUsage <em>Item Usage</em>}'.
	 * <!-- begin-user-doc -->
	 * This default implementation returns null so that we can easily ignore cases;
	 * it's useful to ignore a case when inheritance will catch all the cases anyway.
	 * <!-- end-user-doc -->
	 * @return the new adapter.
	 * @see org.omg.sysml.lang.sysml.ItemUsage
	 * @generated
	 */
	public Adapter createItemUsageAdapter() {
		return null;
	}

	/**
	 * Creates a new adapter for an object of class '{@link org.omg.sysml.lang.sysml.PartDefinition <em>Part Definition</em>}'.
	 * <!-- begin-user-doc -->
	 * This default implementation returns null so that we can easily ignore cases;
	 * it's useful to ignore a case when inheritance will catch all the cases anyway.
	 * <!-- end-user-doc -->
	 * @return the new adapter.
	 * @see org.omg.sysml.lang.sysml.PartDefinition
	 * @generated
	 */
	public Adapter createPartDefinitionAdapter() {
		return null;
	}

	/**
	 * Creates a new adapter for an object of class '{@link org.omg.sysml.lang.sysml.SatisfyRequirementUsage <em>Satisfy Requirement Usage</em>}'.
	 * <!-- begin-user-doc -->
	 * This default implementation returns null so that we can easily ignore cases;
	 * it's useful to ignore a case when inheritance will catch all the cases anyway.
	 * <!-- end-user-doc -->
	 * @return the new adapter.
	 * @see org.omg.sysml.lang.sysml.SatisfyRequirementUsage
	 * @generated
	 */
	public Adapter createSatisfyRequirementUsageAdapter() {
		return null;
	}

	/**
	 * Creates a new adapter for an object of class '{@link org.omg.sysml.lang.sysml.FramedConcernMembership <em>Framed Concern Membership</em>}'.
	 * <!-- begin-user-doc -->
	 * This default implementation returns null so that we can easily ignore cases;
	 * it's useful to ignore a case when inheritance will catch all the cases anyway.
	 * <!-- end-user-doc -->
	 * @return the new adapter.
	 * @see org.omg.sysml.lang.sysml.FramedConcernMembership
	 * @generated
	 */
	public Adapter createFramedConcernMembershipAdapter() {
		return null;
	}

	/**
	 * Creates a new adapter for an object of class '{@link org.omg.sysml.lang.sysml.Class <em>Class</em>}'.
	 * <!-- begin-user-doc -->
	 * This default implementation returns null so that we can easily ignore cases;
	 * it's useful to ignore a case when inheritance will catch all the cases anyway.
	 * <!-- end-user-doc -->
	 * @return the new adapter.
	 * @see org.omg.sysml.lang.sysml.Class
	 * @generated
	 */
	public Adapter createClassAdapter() {
		return null;
	}

	/**
	 * Creates a new adapter for an object of class '{@link org.omg.sysml.lang.sysml.RequirementUsage <em>Requirement Usage</em>}'.
	 * <!-- begin-user-doc -->
	 * This default implementation returns null so that we can easily ignore cases;
	 * it's useful to ignore a case when inheritance will catch all the cases anyway.
	 * <!-- end-user-doc -->
	 * @return the new adapter.
	 * @see org.omg.sysml.lang.sysml.RequirementUsage
	 * @generated
	 */
	public Adapter createRequirementUsageAdapter() {
		return null;
	}

	/**
	 * Creates a new adapter for an object of class '{@link org.omg.sysml.lang.sysml.RequirementDefinition <em>Requirement Definition</em>}'.
	 * <!-- begin-user-doc -->
	 * This default implementation returns null so that we can easily ignore cases;
	 * it's useful to ignore a case when inheritance will catch all the cases anyway.
	 * <!-- end-user-doc -->
	 * @return the new adapter.
	 * @see org.omg.sysml.lang.sysml.RequirementDefinition
	 * @generated
	 */
	public Adapter createRequirementDefinitionAdapter() {
		return null;
	}

	/**
	 * Creates a new adapter for an object of class '{@link org.omg.sysml.lang.sysml.BindingConnector <em>Binding Connector</em>}'.
	 * <!-- begin-user-doc -->
	 * This default implementation returns null so that we can easily ignore cases;
	 * it's useful to ignore a case when inheritance will catch all the cases anyway.
	 * <!-- end-user-doc -->
	 * @return the new adapter.
	 * @see org.omg.sysml.lang.sysml.BindingConnector
	 * @generated
	 */
	public Adapter createBindingConnectorAdapter() {
		return null;
	}

	/**
	 * Creates a new adapter for an object of class '{@link org.omg.sysml.lang.sysml.SuccessionFlowConnectionUsage <em>Succession Flow Connection Usage</em>}'.
	 * <!-- begin-user-doc -->
	 * This default implementation returns null so that we can easily ignore cases;
	 * it's useful to ignore a case when inheritance will catch all the cases anyway.
	 * <!-- end-user-doc -->
	 * @return the new adapter.
	 * @see org.omg.sysml.lang.sysml.SuccessionFlowConnectionUsage
	 * @generated
	 */
	public Adapter createSuccessionFlowConnectionUsageAdapter() {
		return null;
	}

	/**
	 * Creates a new adapter for an object of class '{@link org.omg.sysml.lang.sysml.MultiplicityRange <em>Multiplicity Range</em>}'.
	 * <!-- begin-user-doc -->
	 * This default implementation returns null so that we can easily ignore cases;
	 * it's useful to ignore a case when inheritance will catch all the cases anyway.
	 * <!-- end-user-doc -->
	 * @return the new adapter.
	 * @see org.omg.sysml.lang.sysml.MultiplicityRange
	 * @generated
	 */
	public Adapter createMultiplicityRangeAdapter() {
		return null;
	}

	/**
	 * Creates a new adapter for an object of class '{@link org.omg.sysml.lang.sysml.MetadataFeature <em>Metadata Feature</em>}'.
	 * <!-- begin-user-doc -->
	 * This default implementation returns null so that we can easily ignore cases;
	 * it's useful to ignore a case when inheritance will catch all the cases anyway.
	 * <!-- end-user-doc -->
	 * @return the new adapter.
	 * @see org.omg.sysml.lang.sysml.MetadataFeature
	 * @generated
	 */
	public Adapter createMetadataFeatureAdapter() {
		return null;
	}

	/**
	 * Creates a new adapter for an object of class '{@link org.omg.sysml.lang.sysml.Metaclass <em>Metaclass</em>}'.
	 * <!-- begin-user-doc -->
	 * This default implementation returns null so that we can easily ignore cases;
	 * it's useful to ignore a case when inheritance will catch all the cases anyway.
	 * <!-- end-user-doc -->
	 * @return the new adapter.
	 * @see org.omg.sysml.lang.sysml.Metaclass
	 * @generated
	 */
	public Adapter createMetaclassAdapter() {
		return null;
	}

	/**
	 * Creates a new adapter for an object of class '{@link org.omg.sysml.lang.sysml.Succession <em>Succession</em>}'.
	 * <!-- begin-user-doc -->
	 * This default implementation returns null so that we can easily ignore cases;
	 * it's useful to ignore a case when inheritance will catch all the cases anyway.
	 * <!-- end-user-doc -->
	 * @return the new adapter.
	 * @see org.omg.sysml.lang.sysml.Succession
	 * @generated
	 */
	public Adapter createSuccessionAdapter() {
		return null;
	}

	/**
	 * Creates a new adapter for an object of class '{@link org.omg.sysml.lang.sysml.Comment <em>Comment</em>}'.
	 * <!-- begin-user-doc -->
	 * This default implementation returns null so that we can easily ignore cases;
	 * it's useful to ignore a case when inheritance will catch all the cases anyway.
	 * <!-- end-user-doc -->
	 * @return the new adapter.
	 * @see org.omg.sysml.lang.sysml.Comment
	 * @generated
	 */
	public Adapter createCommentAdapter() {
		return null;
	}

	/**
	 * Creates a new adapter for an object of class '{@link org.omg.sysml.lang.sysml.TextualRepresentation <em>Textual Representation</em>}'.
	 * <!-- begin-user-doc -->
	 * This default implementation returns null so that we can easily ignore cases;
	 * it's useful to ignore a case when inheritance will catch all the cases anyway.
	 * <!-- end-user-doc -->
	 * @return the new adapter.
	 * @see org.omg.sysml.lang.sysml.TextualRepresentation
	 * @generated
	 */
	public Adapter createTextualRepresentationAdapter() {
		return null;
	}

	/**
	 * Creates a new adapter for an object of class '{@link org.omg.sysml.lang.sysml.Annotation <em>Annotation</em>}'.
	 * <!-- begin-user-doc -->
	 * This default implementation returns null so that we can easily ignore cases;
	 * it's useful to ignore a case when inheritance will catch all the cases anyway.
	 * <!-- end-user-doc -->
	 * @return the new adapter.
	 * @see org.omg.sysml.lang.sysml.Annotation
	 * @generated
	 */
	public Adapter createAnnotationAdapter() {
		return null;
	}

	/**
	 * Creates a new adapter for an object of class '{@link org.omg.sysml.lang.sysml.AnnotatingElement <em>Annotating Element</em>}'.
	 * <!-- begin-user-doc -->
	 * This default implementation returns null so that we can easily ignore cases;
	 * it's useful to ignore a case when inheritance will catch all the cases anyway.
	 * <!-- end-user-doc -->
	 * @return the new adapter.
	 * @see org.omg.sysml.lang.sysml.AnnotatingElement
	 * @generated
	 */
	public Adapter createAnnotatingElementAdapter() {
		return null;
	}

	/**
	 * Creates a new adapter for an object of class '{@link org.omg.sysml.lang.sysml.Interaction <em>Interaction</em>}'.
	 * <!-- begin-user-doc -->
	 * This default implementation returns null so that we can easily ignore cases;
	 * it's useful to ignore a case when inheritance will catch all the cases anyway.
	 * <!-- end-user-doc -->
	 * @return the new adapter.
	 * @see org.omg.sysml.lang.sysml.Interaction
	 * @generated
	 */
	public Adapter createInteractionAdapter() {
		return null;
	}

	/**
	 * Creates a new adapter for an object of class '{@link org.omg.sysml.lang.sysml.LifeClass <em>Life Class</em>}'.
	 * <!-- begin-user-doc -->
	 * This default implementation returns null so that we can easily ignore cases;
	 * it's useful to ignore a case when inheritance will catch all the cases anyway.
	 * <!-- end-user-doc -->
	 * @return the new adapter.
	 * @see org.omg.sysml.lang.sysml.LifeClass
	 * @generated
	 */
	public Adapter createLifeClassAdapter() {
		return null;
	}

	/**
	 * Creates a new adapter for an object of class '{@link org.omg.sysml.lang.sysml.Dependency <em>Dependency</em>}'.
	 * <!-- begin-user-doc -->
	 * This default implementation returns null so that we can easily ignore cases;
	 * it's useful to ignore a case when inheritance will catch all the cases anyway.
	 * <!-- end-user-doc -->
	 * @return the new adapter.
	 * @see org.omg.sysml.lang.sysml.Dependency
	 * @generated
	 */
	public Adapter createDependencyAdapter() {
		return null;
	}

	/**
	 * Creates a new adapter for an object of class '{@link org.omg.sysml.lang.sysml.RequirementConstraintMembership <em>Requirement Constraint Membership</em>}'.
	 * <!-- begin-user-doc -->
	 * This default implementation returns null so that we can easily ignore cases;
	 * it's useful to ignore a case when inheritance will catch all the cases anyway.
	 * <!-- end-user-doc -->
	 * @return the new adapter.
	 * @see org.omg.sysml.lang.sysml.RequirementConstraintMembership
	 * @generated
	 */
	public Adapter createRequirementConstraintMembershipAdapter() {
		return null;
	}

	/**
	 * Creates a new adapter for an object of class '{@link org.omg.sysml.lang.sysml.LiteralBoolean <em>Literal Boolean</em>}'.
	 * <!-- begin-user-doc -->
	 * This default implementation returns null so that we can easily ignore cases;
	 * it's useful to ignore a case when inheritance will catch all the cases anyway.
	 * <!-- end-user-doc -->
	 * @return the new adapter.
	 * @see org.omg.sysml.lang.sysml.LiteralBoolean
	 * @generated
	 */
	public Adapter createLiteralBooleanAdapter() {
		return null;
	}

	/**
	 * Creates a new adapter for an object of class '{@link org.omg.sysml.lang.sysml.SelectExpression <em>Select Expression</em>}'.
	 * <!-- begin-user-doc -->
	 * This default implementation returns null so that we can easily ignore cases;
	 * it's useful to ignore a case when inheritance will catch all the cases anyway.
	 * <!-- end-user-doc -->
	 * @return the new adapter.
	 * @see org.omg.sysml.lang.sysml.SelectExpression
	 * @generated
	 */
	public Adapter createSelectExpressionAdapter() {
		return null;
	}

	/**
	 * Creates a new adapter for an object of class '{@link org.omg.sysml.lang.sysml.InvocationExpression <em>Invocation Expression</em>}'.
	 * <!-- begin-user-doc -->
	 * This default implementation returns null so that we can easily ignore cases;
	 * it's useful to ignore a case when inheritance will catch all the cases anyway.
	 * <!-- end-user-doc -->
	 * @return the new adapter.
	 * @see org.omg.sysml.lang.sysml.InvocationExpression
	 * @generated
	 */
	public Adapter createInvocationExpressionAdapter() {
		return null;
	}

	/**
	 * Creates a new adapter for an object of class '{@link org.omg.sysml.lang.sysml.LiteralInfinity <em>Literal Infinity</em>}'.
	 * <!-- begin-user-doc -->
	 * This default implementation returns null so that we can easily ignore cases;
	 * it's useful to ignore a case when inheritance will catch all the cases anyway.
	 * <!-- end-user-doc -->
	 * @return the new adapter.
	 * @see org.omg.sysml.lang.sysml.LiteralInfinity
	 * @generated
	 */
	public Adapter createLiteralInfinityAdapter() {
		return null;
	}

	/**
	 * Creates a new adapter for an object of class '{@link org.omg.sysml.lang.sysml.ParameterMembership <em>Parameter Membership</em>}'.
	 * <!-- begin-user-doc -->
	 * This default implementation returns null so that we can easily ignore cases;
	 * it's useful to ignore a case when inheritance will catch all the cases anyway.
	 * <!-- end-user-doc -->
	 * @return the new adapter.
	 * @see org.omg.sysml.lang.sysml.ParameterMembership
	 * @generated
	 */
	public Adapter createParameterMembershipAdapter() {
		return null;
	}

	/**
	 * Creates a new adapter for an object of class '{@link org.omg.sysml.lang.sysml.StakeholderMembership <em>Stakeholder Membership</em>}'.
	 * <!-- begin-user-doc -->
	 * This default implementation returns null so that we can easily ignore cases;
	 * it's useful to ignore a case when inheritance will catch all the cases anyway.
	 * <!-- end-user-doc -->
	 * @return the new adapter.
	 * @see org.omg.sysml.lang.sysml.StakeholderMembership
	 * @generated
	 */
	public Adapter createStakeholderMembershipAdapter() {
		return null;
	}

	/**
	 * Creates a new adapter for an object of class '{@link org.omg.sysml.lang.sysml.ActorMembership <em>Actor Membership</em>}'.
	 * <!-- begin-user-doc -->
	 * This default implementation returns null so that we can easily ignore cases;
	 * it's useful to ignore a case when inheritance will catch all the cases anyway.
	 * <!-- end-user-doc -->
	 * @return the new adapter.
	 * @see org.omg.sysml.lang.sysml.ActorMembership
	 * @generated
	 */
	public Adapter createActorMembershipAdapter() {
		return null;
	}

	/**
	 * Creates a new adapter for an object of class '{@link org.omg.sysml.lang.sysml.ReturnParameterMembership <em>Return Parameter Membership</em>}'.
	 * <!-- begin-user-doc -->
	 * This default implementation returns null so that we can easily ignore cases;
	 * it's useful to ignore a case when inheritance will catch all the cases anyway.
	 * <!-- end-user-doc -->
	 * @return the new adapter.
	 * @see org.omg.sysml.lang.sysml.ReturnParameterMembership
	 * @generated
	 */
	public Adapter createReturnParameterMembershipAdapter() {
		return null;
	}

	/**
	 * Creates a new adapter for an object of class '{@link org.omg.sysml.lang.sysml.LiteralExpression <em>Literal Expression</em>}'.
	 * <!-- begin-user-doc -->
	 * This default implementation returns null so that we can easily ignore cases;
	 * it's useful to ignore a case when inheritance will catch all the cases anyway.
	 * <!-- end-user-doc -->
	 * @return the new adapter.
	 * @see org.omg.sysml.lang.sysml.LiteralExpression
	 * @generated
	 */
	public Adapter createLiteralExpressionAdapter() {
		return null;
	}

	/**
	 * Creates a new adapter for an object of class '{@link org.omg.sysml.lang.sysml.LiteralRational <em>Literal Rational</em>}'.
	 * <!-- begin-user-doc -->
	 * This default implementation returns null so that we can easily ignore cases;
	 * it's useful to ignore a case when inheritance will catch all the cases anyway.
	 * <!-- end-user-doc -->
	 * @return the new adapter.
	 * @see org.omg.sysml.lang.sysml.LiteralRational
	 * @generated
	 */
	public Adapter createLiteralRationalAdapter() {
		return null;
	}

	/**
	 * Creates a new adapter for an object of class '{@link org.omg.sysml.lang.sysml.ItemFlowEnd <em>Item Flow End</em>}'.
	 * <!-- begin-user-doc -->
	 * This default implementation returns null so that we can easily ignore cases;
	 * it's useful to ignore a case when inheritance will catch all the cases anyway.
	 * <!-- end-user-doc -->
	 * @return the new adapter.
	 * @see org.omg.sysml.lang.sysml.ItemFlowEnd
	 * @generated
	 */
	public Adapter createItemFlowEndAdapter() {
		return null;
	}

	/**
	 * Creates a new adapter for an object of class '{@link org.omg.sysml.lang.sysml.ItemFeature <em>Item Feature</em>}'.
	 * <!-- begin-user-doc -->
	 * This default implementation returns null so that we can easily ignore cases;
	 * it's useful to ignore a case when inheritance will catch all the cases anyway.
	 * <!-- end-user-doc -->
	 * @return the new adapter.
	 * @see org.omg.sysml.lang.sysml.ItemFeature
	 * @generated
	 */
	public Adapter createItemFeatureAdapter() {
		return null;
	}

	/**
	 * Creates a new adapter for an object of class '{@link org.omg.sysml.lang.sysml.SourceEnd <em>Source End</em>}'.
	 * <!-- begin-user-doc -->
	 * This default implementation returns null so that we can easily ignore cases;
	 * it's useful to ignore a case when inheritance will catch all the cases anyway.
	 * <!-- end-user-doc -->
	 * @return the new adapter.
	 * @see org.omg.sysml.lang.sysml.SourceEnd
	 * @generated
	 */
	public Adapter createSourceEndAdapter() {
		return null;
	}

	/**
	 * Creates a new adapter for an object of class '{@link org.omg.sysml.lang.sysml.TargetEnd <em>Target End</em>}'.
	 * <!-- begin-user-doc -->
	 * This default implementation returns null so that we can easily ignore cases;
	 * it's useful to ignore a case when inheritance will catch all the cases anyway.
	 * <!-- end-user-doc -->
	 * @return the new adapter.
	 * @see org.omg.sysml.lang.sysml.TargetEnd
	 * @generated
	 */
	public Adapter createTargetEndAdapter() {
		return null;
	}

	/**
	 * Creates a new adapter for an object of class '{@link org.omg.sysml.lang.sysml.EndFeatureMembership <em>End Feature Membership</em>}'.
	 * <!-- begin-user-doc -->
	 * This default implementation returns null so that we can easily ignore cases;
	 * it's useful to ignore a case when inheritance will catch all the cases anyway.
	 * <!-- end-user-doc -->
	 * @return the new adapter.
	 * @see org.omg.sysml.lang.sysml.EndFeatureMembership
	 * @generated
	 */
	public Adapter createEndFeatureMembershipAdapter() {
		return null;
	}

	/**
	 * Creates a new adapter for an object of class '{@link org.omg.sysml.lang.sysml.TransitionFeatureMembership <em>Transition Feature Membership</em>}'.
	 * <!-- begin-user-doc -->
	 * This default implementation returns null so that we can easily ignore cases;
	 * it's useful to ignore a case when inheritance will catch all the cases anyway.
	 * <!-- end-user-doc -->
	 * @return the new adapter.
	 * @see org.omg.sysml.lang.sysml.TransitionFeatureMembership
	 * @generated
	 */
	public Adapter createTransitionFeatureMembershipAdapter() {
		return null;
	}

	/**
	 * Creates a new adapter for an object of class '{@link org.omg.sysml.lang.sysml.OperatorExpression <em>Operator Expression</em>}'.
	 * <!-- begin-user-doc -->
	 * This default implementation returns null so that we can easily ignore cases;
	 * it's useful to ignore a case when inheritance will catch all the cases anyway.
	 * <!-- end-user-doc -->
	 * @return the new adapter.
	 * @see org.omg.sysml.lang.sysml.OperatorExpression
	 * @generated
	 */
	public Adapter createOperatorExpressionAdapter() {
		return null;
	}

	/**
	 * Creates a new adapter for an object of class '{@link org.omg.sysml.lang.sysml.LiteralString <em>Literal String</em>}'.
	 * <!-- begin-user-doc -->
	 * This default implementation returns null so that we can easily ignore cases;
	 * it's useful to ignore a case when inheritance will catch all the cases anyway.
	 * <!-- end-user-doc -->
	 * @return the new adapter.
	 * @see org.omg.sysml.lang.sysml.LiteralString
	 * @generated
	 */
	public Adapter createLiteralStringAdapter() {
		return null;
	}

	/**
	 * Creates a new adapter for an object of class '{@link org.omg.sysml.lang.sysml.FeatureChainExpression <em>Feature Chain Expression</em>}'.
	 * <!-- begin-user-doc -->
	 * This default implementation returns null so that we can easily ignore cases;
	 * it's useful to ignore a case when inheritance will catch all the cases anyway.
	 * <!-- end-user-doc -->
	 * @return the new adapter.
	 * @see org.omg.sysml.lang.sysml.FeatureChainExpression
	 * @generated
	 */
	public Adapter createFeatureChainExpressionAdapter() {
		return null;
	}

	/**
	 * Creates a new adapter for an object of class '{@link org.omg.sysml.lang.sysml.ItemFlow <em>Item Flow</em>}'.
	 * <!-- begin-user-doc -->
	 * This default implementation returns null so that we can easily ignore cases;
	 * it's useful to ignore a case when inheritance will catch all the cases anyway.
	 * <!-- end-user-doc -->
	 * @return the new adapter.
	 * @see org.omg.sysml.lang.sysml.ItemFlow
	 * @generated
	 */
	public Adapter createItemFlowAdapter() {
		return null;
	}

	/**
	 * Creates a new adapter for an object of class '{@link org.omg.sysml.lang.sysml.ItemFlowFeature <em>Item Flow Feature</em>}'.
	 * <!-- begin-user-doc -->
	 * This default implementation returns null so that we can easily ignore cases;
	 * it's useful to ignore a case when inheritance will catch all the cases anyway.
	 * <!-- end-user-doc -->
	 * @return the new adapter.
	 * @see org.omg.sysml.lang.sysml.ItemFlowFeature
	 * @generated
	 */
	public Adapter createItemFlowFeatureAdapter() {
		return null;
	}

	/**
	 * Creates a new adapter for an object of class '{@link org.omg.sysml.lang.sysml.SuccessionItemFlow <em>Succession Item Flow</em>}'.
	 * <!-- begin-user-doc -->
	 * This default implementation returns null so that we can easily ignore cases;
	 * it's useful to ignore a case when inheritance will catch all the cases anyway.
	 * <!-- end-user-doc -->
	 * @return the new adapter.
	 * @see org.omg.sysml.lang.sysml.SuccessionItemFlow
	 * @generated
	 */
	public Adapter createSuccessionItemFlowAdapter() {
		return null;
	}

	/**
	 * Creates a new adapter for an object of class '{@link org.omg.sysml.lang.sysml.SuccessionAsUsage <em>Succession As Usage</em>}'.
	 * <!-- begin-user-doc -->
	 * This default implementation returns null so that we can easily ignore cases;
	 * it's useful to ignore a case when inheritance will catch all the cases anyway.
	 * <!-- end-user-doc -->
	 * @return the new adapter.
	 * @see org.omg.sysml.lang.sysml.SuccessionAsUsage
	 * @generated
	 */
	public Adapter createSuccessionAsUsageAdapter() {
		return null;
	}

	/**
	 * Creates a new adapter for an object of class '{@link org.omg.sysml.lang.sysml.NullExpression <em>Null Expression</em>}'.
	 * <!-- begin-user-doc -->
	 * This default implementation returns null so that we can easily ignore cases;
	 * it's useful to ignore a case when inheritance will catch all the cases anyway.
	 * <!-- end-user-doc -->
	 * @return the new adapter.
	 * @see org.omg.sysml.lang.sysml.NullExpression
	 * @generated
	 */
	public Adapter createNullExpressionAdapter() {
		return null;
	}

	/**
	 * Creates a new adapter for an object of class '{@link org.omg.sysml.lang.sysml.CollectExpression <em>Collect Expression</em>}'.
	 * <!-- begin-user-doc -->
	 * This default implementation returns null so that we can easily ignore cases;
	 * it's useful to ignore a case when inheritance will catch all the cases anyway.
	 * <!-- end-user-doc -->
	 * @return the new adapter.
	 * @see org.omg.sysml.lang.sysml.CollectExpression
	 * @generated
	 */
	public Adapter createCollectExpressionAdapter() {
		return null;
	}

	/**
	 * Creates a new adapter for an object of class '{@link org.omg.sysml.lang.sysml.FeatureReferenceExpression <em>Feature Reference Expression</em>}'.
	 * <!-- begin-user-doc -->
	 * This default implementation returns null so that we can easily ignore cases;
	 * it's useful to ignore a case when inheritance will catch all the cases anyway.
	 * <!-- end-user-doc -->
	 * @return the new adapter.
	 * @see org.omg.sysml.lang.sysml.FeatureReferenceExpression
	 * @generated
	 */
	public Adapter createFeatureReferenceExpressionAdapter() {
		return null;
	}

	/**
	 * Creates a new adapter for an object of class '{@link org.omg.sysml.lang.sysml.LiteralInteger <em>Literal Integer</em>}'.
	 * <!-- begin-user-doc -->
	 * This default implementation returns null so that we can easily ignore cases;
	 * it's useful to ignore a case when inheritance will catch all the cases anyway.
	 * <!-- end-user-doc -->
	 * @return the new adapter.
	 * @see org.omg.sysml.lang.sysml.LiteralInteger
	 * @generated
	 */
	public Adapter createLiteralIntegerAdapter() {
		return null;
	}

	/**
	 * Creates a new adapter for the default case.
	 * <!-- begin-user-doc -->
	 * This default implementation returns null.
	 * <!-- end-user-doc -->
	 * @return the new adapter.
	 * @generated
	 */
	public Adapter createEObjectAdapter() {
		return null;
	}

} //SysMLAdapterFactory<|MERGE_RESOLUTION|>--- conflicted
+++ resolved
@@ -249,93 +249,84 @@
 	protected SysMLSwitch<Adapter> modelSwitch =
 		new SysMLSwitch<Adapter>() {
 			@Override
-<<<<<<< HEAD
+			public Adapter caseUsage(Usage object) {
+				return createUsageAdapter();
+			}
+			@Override
+			public Adapter caseFeature(Feature object) {
+				return createFeatureAdapter();
+			}
+			@Override
+			public Adapter caseType(Type object) {
+				return createTypeAdapter();
+			}
+			@Override
+			public Adapter caseNamespace(Namespace object) {
+				return createNamespaceAdapter();
+			}
+			@Override
+			public Adapter caseElement(Element object) {
+				return createElementAdapter();
+			}
+			@Override
+			public Adapter caseOwningMembership(OwningMembership object) {
+				return createOwningMembershipAdapter();
+			}
+			@Override
+			public Adapter caseMembership(Membership object) {
+				return createMembershipAdapter();
+			}
+			@Override
+			public Adapter caseRelationship(Relationship object) {
+				return createRelationshipAdapter();
+			}
+			@Override
+			public Adapter caseDocumentation(Documentation object) {
+				return createDocumentationAdapter();
+			}
+			@Override
+			public Adapter caseComment(Comment object) {
+				return createCommentAdapter();
+			}
+			@Override
+			public Adapter caseAnnotatingElement(AnnotatingElement object) {
+				return createAnnotatingElementAdapter();
+			}
+			@Override
+			public Adapter caseAnnotation(Annotation object) {
+				return createAnnotationAdapter();
+			}
+			@Override
+			public Adapter caseTextualRepresentation(TextualRepresentation object) {
+				return createTextualRepresentationAdapter();
+			}
+			@Override
+			public Adapter caseImport(Import object) {
+				return createImportAdapter();
+			}
+			@Override
+			public Adapter caseSpecialization(Specialization object) {
+				return createSpecializationAdapter();
+			}
+			@Override
+			public Adapter caseFeatureMembership(FeatureMembership object) {
+				return createFeatureMembershipAdapter();
+			}
+			@Override
+			public Adapter caseTypeFeaturing(TypeFeaturing object) {
+				return createTypeFeaturingAdapter();
+			}
+			@Override
+			public Adapter caseConjugation(Conjugation object) {
+				return createConjugationAdapter();
+			}
+			@Override
+			public Adapter caseMultiplicity(Multiplicity object) {
+				return createMultiplicityAdapter();
+			}
+			@Override
 			public Adapter caseDisjoining(Disjoining object) {
 				return createDisjoiningAdapter();
-=======
-			public Adapter caseUsage(Usage object) {
-				return createUsageAdapter();
-			}
-			@Override
-			public Adapter caseFeature(Feature object) {
-				return createFeatureAdapter();
-			}
-			@Override
-			public Adapter caseType(Type object) {
-				return createTypeAdapter();
->>>>>>> f9fbe188
-			}
-			@Override
-			public Adapter caseRelationship(Relationship object) {
-				return createRelationshipAdapter();
-			}
-			@Override
-			public Adapter caseElement(Element object) {
-				return createElementAdapter();
-			}
-			@Override
-			public Adapter caseOwningMembership(OwningMembership object) {
-				return createOwningMembershipAdapter();
-			}
-			@Override
-			public Adapter caseMembership(Membership object) {
-				return createMembershipAdapter();
-			}
-			@Override
-			public Adapter caseNamespace(Namespace object) {
-				return createNamespaceAdapter();
-			}
-			@Override
-			public Adapter caseImport(Import object) {
-				return createImportAdapter();
-			}
-			@Override
-			public Adapter caseDocumentation(Documentation object) {
-				return createDocumentationAdapter();
-			}
-			@Override
-			public Adapter caseComment(Comment object) {
-				return createCommentAdapter();
-			}
-			@Override
-			public Adapter caseAnnotatingElement(AnnotatingElement object) {
-				return createAnnotatingElementAdapter();
-			}
-			@Override
-			public Adapter caseAnnotation(Annotation object) {
-				return createAnnotationAdapter();
-			}
-			@Override
-			public Adapter caseTextualRepresentation(TextualRepresentation object) {
-				return createTextualRepresentationAdapter();
-			}
-			@Override
-			public Adapter caseType(Type object) {
-				return createTypeAdapter();
-			}
-			@Override
-			public Adapter caseSpecialization(Specialization object) {
-				return createSpecializationAdapter();
-			}
-			@Override
-			public Adapter caseFeatureMembership(FeatureMembership object) {
-				return createFeatureMembershipAdapter();
-			}
-			@Override
-			public Adapter caseTypeFeaturing(TypeFeaturing object) {
-				return createTypeFeaturingAdapter();
-			}
-			@Override
-			public Adapter caseConjugation(Conjugation object) {
-				return createConjugationAdapter();
-			}
-			@Override
-			public Adapter caseMultiplicity(Multiplicity object) {
-				return createMultiplicityAdapter();
-			}
-			@Override
-			public Adapter caseDisjoining(Disjoining object) {
-				return createDisjoiningAdapter();
 			}
 			@Override
 			public Adapter caseRedefinition(Redefinition object) {
@@ -362,101 +353,550 @@
 				return createDefinitionAdapter();
 			}
 			@Override
-<<<<<<< HEAD
-=======
 			public Adapter caseClassifier(Classifier object) {
 				return createClassifierAdapter();
 			}
 			@Override
->>>>>>> f9fbe188
 			public Adapter caseSubclassification(Subclassification object) {
 				return createSubclassificationAdapter();
 			}
 			@Override
-<<<<<<< HEAD
-			public Adapter caseClassifier(Classifier object) {
-				return createClassifierAdapter();
+			public Adapter casePortUsage(PortUsage object) {
+				return createPortUsageAdapter();
+			}
+			@Override
+			public Adapter caseOccurrenceUsage(OccurrenceUsage object) {
+				return createOccurrenceUsageAdapter();
+			}
+			@Override
+			public Adapter caseClass(org.omg.sysml.lang.sysml.Class object) {
+				return createClassAdapter();
+			}
+			@Override
+			public Adapter casePortioningFeature(PortioningFeature object) {
+				return createPortioningFeatureAdapter();
+			}
+			@Override
+			public Adapter caseOccurrenceDefinition(OccurrenceDefinition object) {
+				return createOccurrenceDefinitionAdapter();
+			}
+			@Override
+			public Adapter caseLifeClass(LifeClass object) {
+				return createLifeClassAdapter();
+			}
+			@Override
+			public Adapter casePortDefinition(PortDefinition object) {
+				return createPortDefinitionAdapter();
+			}
+			@Override
+			public Adapter caseStructure(Structure object) {
+				return createStructureAdapter();
+			}
+			@Override
+			public Adapter caseConjugatedPortDefinition(ConjugatedPortDefinition object) {
+				return createConjugatedPortDefinitionAdapter();
+			}
+			@Override
+			public Adapter casePortConjugation(PortConjugation object) {
+				return createPortConjugationAdapter();
+			}
+			@Override
+			public Adapter caseStateUsage(StateUsage object) {
+				return createStateUsageAdapter();
+			}
+			@Override
+			public Adapter caseActionUsage(ActionUsage object) {
+				return createActionUsageAdapter();
+			}
+			@Override
+			public Adapter caseStep(Step object) {
+				return createStepAdapter();
+			}
+			@Override
+			public Adapter caseBehavior(Behavior object) {
+				return createBehaviorAdapter();
+			}
+			@Override
+			public Adapter caseConstraintUsage(ConstraintUsage object) {
+				return createConstraintUsageAdapter();
+			}
+			@Override
+			public Adapter caseBooleanExpression(BooleanExpression object) {
+				return createBooleanExpressionAdapter();
+			}
+			@Override
+			public Adapter caseExpression(Expression object) {
+				return createExpressionAdapter();
+			}
+			@Override
+			public Adapter caseFunction(Function object) {
+				return createFunctionAdapter();
+			}
+			@Override
+			public Adapter casePredicate(Predicate object) {
+				return createPredicateAdapter();
+			}
+			@Override
+			public Adapter caseTransitionUsage(TransitionUsage object) {
+				return createTransitionUsageAdapter();
+			}
+			@Override
+			public Adapter caseAcceptActionUsage(AcceptActionUsage object) {
+				return createAcceptActionUsageAdapter();
+			}
+			@Override
+			public Adapter caseReferenceUsage(ReferenceUsage object) {
+				return createReferenceUsageAdapter();
+			}
+			@Override
+			public Adapter caseSuccession(Succession object) {
+				return createSuccessionAdapter();
+			}
+			@Override
+			public Adapter caseConnector(Connector object) {
+				return createConnectorAdapter();
+			}
+			@Override
+			public Adapter caseAssociation(Association object) {
+				return createAssociationAdapter();
+			}
+			@Override
+			public Adapter caseRequirementUsage(RequirementUsage object) {
+				return createRequirementUsageAdapter();
+			}
+			@Override
+			public Adapter caseRequirementDefinition(RequirementDefinition object) {
+				return createRequirementDefinitionAdapter();
+			}
+			@Override
+			public Adapter caseConstraintDefinition(ConstraintDefinition object) {
+				return createConstraintDefinitionAdapter();
+			}
+			@Override
+			public Adapter caseConcernUsage(ConcernUsage object) {
+				return createConcernUsageAdapter();
+			}
+			@Override
+			public Adapter caseConcernDefinition(ConcernDefinition object) {
+				return createConcernDefinitionAdapter();
+			}
+			@Override
+			public Adapter casePartUsage(PartUsage object) {
+				return createPartUsageAdapter();
+			}
+			@Override
+			public Adapter caseItemUsage(ItemUsage object) {
+				return createItemUsageAdapter();
+			}
+			@Override
+			public Adapter casePartDefinition(PartDefinition object) {
+				return createPartDefinitionAdapter();
+			}
+			@Override
+			public Adapter caseItemDefinition(ItemDefinition object) {
+				return createItemDefinitionAdapter();
+			}
+			@Override
+			public Adapter caseCalculationUsage(CalculationUsage object) {
+				return createCalculationUsageAdapter();
+			}
+			@Override
+			public Adapter caseVariantMembership(VariantMembership object) {
+				return createVariantMembershipAdapter();
+			}
+			@Override
+			public Adapter caseAnalysisCaseUsage(AnalysisCaseUsage object) {
+				return createAnalysisCaseUsageAdapter();
+			}
+			@Override
+			public Adapter caseCaseUsage(CaseUsage object) {
+				return createCaseUsageAdapter();
+			}
+			@Override
+			public Adapter caseCaseDefinition(CaseDefinition object) {
+				return createCaseDefinitionAdapter();
+			}
+			@Override
+			public Adapter caseCalculationDefinition(CalculationDefinition object) {
+				return createCalculationDefinitionAdapter();
+			}
+			@Override
+			public Adapter caseActionDefinition(ActionDefinition object) {
+				return createActionDefinitionAdapter();
+			}
+			@Override
+			public Adapter caseAnalysisCaseDefinition(AnalysisCaseDefinition object) {
+				return createAnalysisCaseDefinitionAdapter();
+			}
+			@Override
+			public Adapter caseConnectorAsUsage(ConnectorAsUsage object) {
+				return createConnectorAsUsageAdapter();
+			}
+			@Override
+			public Adapter caseInterfaceUsage(InterfaceUsage object) {
+				return createInterfaceUsageAdapter();
+			}
+			@Override
+			public Adapter caseConnectionUsage(ConnectionUsage object) {
+				return createConnectionUsageAdapter();
+			}
+			@Override
+			public Adapter caseAssociationStructure(AssociationStructure object) {
+				return createAssociationStructureAdapter();
+			}
+			@Override
+			public Adapter caseInterfaceDefinition(InterfaceDefinition object) {
+				return createInterfaceDefinitionAdapter();
+			}
+			@Override
+			public Adapter caseConnectionDefinition(ConnectionDefinition object) {
+				return createConnectionDefinitionAdapter();
+			}
+			@Override
+			public Adapter caseAttributeUsage(AttributeUsage object) {
+				return createAttributeUsageAdapter();
+			}
+			@Override
+			public Adapter caseDataType(DataType object) {
+				return createDataTypeAdapter();
+			}
+			@Override
+			public Adapter caseViewUsage(ViewUsage object) {
+				return createViewUsageAdapter();
+			}
+			@Override
+			public Adapter caseViewDefinition(ViewDefinition object) {
+				return createViewDefinitionAdapter();
+			}
+			@Override
+			public Adapter caseViewpointUsage(ViewpointUsage object) {
+				return createViewpointUsageAdapter();
+			}
+			@Override
+			public Adapter caseViewpointDefinition(ViewpointDefinition object) {
+				return createViewpointDefinitionAdapter();
+			}
+			@Override
+			public Adapter caseRenderingUsage(RenderingUsage object) {
+				return createRenderingUsageAdapter();
+			}
+			@Override
+			public Adapter caseRenderingDefinition(RenderingDefinition object) {
+				return createRenderingDefinitionAdapter();
+			}
+			@Override
+			public Adapter caseVerificationCaseUsage(VerificationCaseUsage object) {
+				return createVerificationCaseUsageAdapter();
+			}
+			@Override
+			public Adapter caseVerificationCaseDefinition(VerificationCaseDefinition object) {
+				return createVerificationCaseDefinitionAdapter();
+			}
+			@Override
+			public Adapter caseEnumerationUsage(EnumerationUsage object) {
+				return createEnumerationUsageAdapter();
+			}
+			@Override
+			public Adapter caseEnumerationDefinition(EnumerationDefinition object) {
+				return createEnumerationDefinitionAdapter();
+			}
+			@Override
+			public Adapter caseAttributeDefinition(AttributeDefinition object) {
+				return createAttributeDefinitionAdapter();
+			}
+			@Override
+			public Adapter caseAllocationUsage(AllocationUsage object) {
+				return createAllocationUsageAdapter();
+			}
+			@Override
+			public Adapter caseAllocationDefinition(AllocationDefinition object) {
+				return createAllocationDefinitionAdapter();
+			}
+			@Override
+			public Adapter caseUseCaseUsage(UseCaseUsage object) {
+				return createUseCaseUsageAdapter();
+			}
+			@Override
+			public Adapter caseUseCaseDefinition(UseCaseDefinition object) {
+				return createUseCaseDefinitionAdapter();
+			}
+			@Override
+			public Adapter caseFlowConnectionUsage(FlowConnectionUsage object) {
+				return createFlowConnectionUsageAdapter();
+			}
+			@Override
+			public Adapter caseItemFlow(ItemFlow object) {
+				return createItemFlowAdapter();
+			}
+			@Override
+			public Adapter caseItemFlowEnd(ItemFlowEnd object) {
+				return createItemFlowEndAdapter();
+			}
+			@Override
+			public Adapter caseItemFeature(ItemFeature object) {
+				return createItemFeatureAdapter();
+			}
+			@Override
+			public Adapter caseItemFlowFeature(ItemFlowFeature object) {
+				return createItemFlowFeatureAdapter();
+			}
+			@Override
+			public Adapter caseAssertConstraintUsage(AssertConstraintUsage object) {
+				return createAssertConstraintUsageAdapter();
+			}
+			@Override
+			public Adapter caseInvariant(Invariant object) {
+				return createInvariantAdapter();
+			}
+			@Override
+			public Adapter caseObjectiveMembership(ObjectiveMembership object) {
+				return createObjectiveMembershipAdapter();
+			}
+			@Override
+			public Adapter caseSubjectMembership(SubjectMembership object) {
+				return createSubjectMembershipAdapter();
+			}
+			@Override
+			public Adapter caseParameterMembership(ParameterMembership object) {
+				return createParameterMembershipAdapter();
+			}
+			@Override
+			public Adapter caseActorMembership(ActorMembership object) {
+				return createActorMembershipAdapter();
+			}
+			@Override
+			public Adapter caseFramedConcernMembership(FramedConcernMembership object) {
+				return createFramedConcernMembershipAdapter();
+			}
+			@Override
+			public Adapter caseRequirementConstraintMembership(RequirementConstraintMembership object) {
+				return createRequirementConstraintMembershipAdapter();
+			}
+			@Override
+			public Adapter caseSatisfyRequirementUsage(SatisfyRequirementUsage object) {
+				return createSatisfyRequirementUsageAdapter();
+			}
+			@Override
+			public Adapter caseStakeholderMembership(StakeholderMembership object) {
+				return createStakeholderMembershipAdapter();
+			}
+			@Override
+			public Adapter caseSuccessionAsUsage(SuccessionAsUsage object) {
+				return createSuccessionAsUsageAdapter();
+			}
+			@Override
+			public Adapter caseBindingConnectorAsUsage(BindingConnectorAsUsage object) {
+				return createBindingConnectorAsUsageAdapter();
+			}
+			@Override
+			public Adapter caseBindingConnector(BindingConnector object) {
+				return createBindingConnectorAdapter();
+			}
+			@Override
+			public Adapter caseSuccessionFlowConnectionUsage(SuccessionFlowConnectionUsage object) {
+				return createSuccessionFlowConnectionUsageAdapter();
+			}
+			@Override
+			public Adapter caseSuccessionItemFlow(SuccessionItemFlow object) {
+				return createSuccessionItemFlowAdapter();
+			}
+			@Override
+			public Adapter caseIncludeUseCaseUsage(IncludeUseCaseUsage object) {
+				return createIncludeUseCaseUsageAdapter();
+			}
+			@Override
+			public Adapter casePerformActionUsage(PerformActionUsage object) {
+				return createPerformActionUsageAdapter();
+			}
+			@Override
+			public Adapter caseEventOccurrenceUsage(EventOccurrenceUsage object) {
+				return createEventOccurrenceUsageAdapter();
+			}
+			@Override
+			public Adapter caseConjugatedPortTyping(ConjugatedPortTyping object) {
+				return createConjugatedPortTypingAdapter();
+			}
+			@Override
+			public Adapter caseStateDefinition(StateDefinition object) {
+				return createStateDefinitionAdapter();
+			}
+			@Override
+			public Adapter caseStateSubactionMembership(StateSubactionMembership object) {
+				return createStateSubactionMembershipAdapter();
+			}
+			@Override
+			public Adapter caseTransitionFeatureMembership(TransitionFeatureMembership object) {
+				return createTransitionFeatureMembershipAdapter();
+			}
+			@Override
+			public Adapter caseExhibitStateUsage(ExhibitStateUsage object) {
+				return createExhibitStateUsageAdapter();
+			}
+			@Override
+			public Adapter caseForLoopActionUsage(ForLoopActionUsage object) {
+				return createForLoopActionUsageAdapter();
+			}
+			@Override
+			public Adapter caseLoopActionUsage(LoopActionUsage object) {
+				return createLoopActionUsageAdapter();
+			}
+			@Override
+			public Adapter caseIfActionUsage(IfActionUsage object) {
+				return createIfActionUsageAdapter();
+			}
+			@Override
+			public Adapter caseTriggerInvocationExpression(TriggerInvocationExpression object) {
+				return createTriggerInvocationExpressionAdapter();
+			}
+			@Override
+			public Adapter caseInvocationExpression(InvocationExpression object) {
+				return createInvocationExpressionAdapter();
+			}
+			@Override
+			public Adapter caseSendActionUsage(SendActionUsage object) {
+				return createSendActionUsageAdapter();
+			}
+			@Override
+			public Adapter caseControlNode(ControlNode object) {
+				return createControlNodeAdapter();
+			}
+			@Override
+			public Adapter caseMergeNode(MergeNode object) {
+				return createMergeNodeAdapter();
+			}
+			@Override
+			public Adapter caseWhileLoopActionUsage(WhileLoopActionUsage object) {
+				return createWhileLoopActionUsageAdapter();
+			}
+			@Override
+			public Adapter caseJoinNode(JoinNode object) {
+				return createJoinNodeAdapter();
+			}
+			@Override
+			public Adapter caseAssignmentActionUsage(AssignmentActionUsage object) {
+				return createAssignmentActionUsageAdapter();
+			}
+			@Override
+			public Adapter caseForkNode(ForkNode object) {
+				return createForkNodeAdapter();
+			}
+			@Override
+			public Adapter caseDecisionNode(DecisionNode object) {
+				return createDecisionNodeAdapter();
+			}
+			@Override
+			public Adapter caseDependency(Dependency object) {
+				return createDependencyAdapter();
+			}
+			@Override
+			public Adapter caseRequirementVerificationMembership(RequirementVerificationMembership object) {
+				return createRequirementVerificationMembershipAdapter();
+			}
+			@Override
+			public Adapter caseMetadataUsage(MetadataUsage object) {
+				return createMetadataUsageAdapter();
+			}
+			@Override
+			public Adapter caseMetadataFeature(MetadataFeature object) {
+				return createMetadataFeatureAdapter();
+			}
+			@Override
+			public Adapter caseMetaclass(Metaclass object) {
+				return createMetaclassAdapter();
+			}
+			@Override
+			public Adapter caseMetadataDefinition(MetadataDefinition object) {
+				return createMetadataDefinitionAdapter();
+			}
+			@Override
+			public Adapter caseExpose(Expose object) {
+				return createExposeAdapter();
+			}
+			@Override
+			public Adapter caseViewRenderingMembership(ViewRenderingMembership object) {
+				return createViewRenderingMembershipAdapter();
 			}
 			@Override
 			public Adapter caseEndFeatureMembership(EndFeatureMembership object) {
 				return createEndFeatureMembershipAdapter();
-=======
-			public Adapter casePortUsage(PortUsage object) {
-				return createPortUsageAdapter();
-			}
-			@Override
-			public Adapter caseOccurrenceUsage(OccurrenceUsage object) {
-				return createOccurrenceUsageAdapter();
->>>>>>> f9fbe188
-			}
-			@Override
-			public Adapter caseClass(org.omg.sysml.lang.sysml.Class object) {
-				return createClassAdapter();
-			}
-			@Override
-<<<<<<< HEAD
-			public Adapter caseDataType(DataType object) {
-				return createDataTypeAdapter();
-			}
-			@Override
-			public Adapter caseMetadataFeature(MetadataFeature object) {
-				return createMetadataFeatureAdapter();
-			}
-			@Override
-			public Adapter caseMetaclass(Metaclass object) {
-				return createMetaclassAdapter();
-			}
-			@Override
-			public Adapter caseStructure(Structure object) {
-				return createStructureAdapter();
-			}
-			@Override
-			public Adapter caseBehavior(Behavior object) {
-				return createBehaviorAdapter();
-=======
-			public Adapter casePortioningFeature(PortioningFeature object) {
-				return createPortioningFeatureAdapter();
-			}
-			@Override
-			public Adapter caseOccurrenceDefinition(OccurrenceDefinition object) {
-				return createOccurrenceDefinitionAdapter();
-			}
-			@Override
-			public Adapter caseLifeClass(LifeClass object) {
-				return createLifeClassAdapter();
-			}
-			@Override
-			public Adapter casePortDefinition(PortDefinition object) {
-				return createPortDefinitionAdapter();
->>>>>>> f9fbe188
-			}
-			@Override
-			public Adapter caseStructure(Structure object) {
-				return createStructureAdapter();
-			}
-			@Override
-<<<<<<< HEAD
-			public Adapter caseParameterMembership(ParameterMembership object) {
-				return createParameterMembershipAdapter();
+			}
+			@Override
+			public Adapter caseSourceEnd(SourceEnd object) {
+				return createSourceEndAdapter();
+			}
+			@Override
+			public Adapter caseTargetEnd(TargetEnd object) {
+				return createTargetEndAdapter();
+			}
+			@Override
+			public Adapter caseReturnParameterMembership(ReturnParameterMembership object) {
+				return createReturnParameterMembershipAdapter();
+			}
+			@Override
+			public Adapter caseResultExpressionMembership(ResultExpressionMembership object) {
+				return createResultExpressionMembershipAdapter();
 			}
 			@Override
 			public Adapter caseMultiplicityRange(MultiplicityRange object) {
 				return createMultiplicityRangeAdapter();
-=======
-			public Adapter caseConjugatedPortDefinition(ConjugatedPortDefinition object) {
-				return createConjugatedPortDefinitionAdapter();
->>>>>>> f9fbe188
-			}
-			@Override
-			public Adapter casePortConjugation(PortConjugation object) {
-				return createPortConjugationAdapter();
-			}
-			@Override
-			public Adapter caseStateUsage(StateUsage object) {
-				return createStateUsageAdapter();
-			}
-			@Override
-<<<<<<< HEAD
+			}
+			@Override
+			public Adapter caseFeatureValue(FeatureValue object) {
+				return createFeatureValueAdapter();
+			}
+			@Override
+			public Adapter caseInteraction(Interaction object) {
+				return createInteractionAdapter();
+			}
+			@Override
+			public Adapter caseSelectExpression(SelectExpression object) {
+				return createSelectExpressionAdapter();
+			}
+			@Override
+			public Adapter caseOperatorExpression(OperatorExpression object) {
+				return createOperatorExpressionAdapter();
+			}
+			@Override
+			public Adapter caseCollectExpression(CollectExpression object) {
+				return createCollectExpressionAdapter();
+			}
+			@Override
+			public Adapter caseLiteralBoolean(LiteralBoolean object) {
+				return createLiteralBooleanAdapter();
+			}
+			@Override
+			public Adapter caseLiteralExpression(LiteralExpression object) {
+				return createLiteralExpressionAdapter();
+			}
+			@Override
+			public Adapter caseLiteralInteger(LiteralInteger object) {
+				return createLiteralIntegerAdapter();
+			}
+			@Override
+			public Adapter caseLiteralString(LiteralString object) {
+				return createLiteralStringAdapter();
+			}
+			@Override
+			public Adapter caseFeatureChainExpression(FeatureChainExpression object) {
+				return createFeatureChainExpressionAdapter();
+			}
+			@Override
+			public Adapter caseFeatureReferenceExpression(FeatureReferenceExpression object) {
+				return createFeatureReferenceExpressionAdapter();
+			}
+			@Override
+			public Adapter caseLiteralRational(LiteralRational object) {
+				return createLiteralRationalAdapter();
+			}
+			@Override
+			public Adapter caseNullExpression(NullExpression object) {
+				return createNullExpressionAdapter();
+			}
+			@Override
+			public Adapter caseLiteralInfinity(LiteralInfinity object) {
+				return createLiteralInfinityAdapter();
+			}
+			@Override
 			public Adapter caseElementFilterMembership(ElementFilterMembership object) {
 				return createElementFilterMembershipAdapter();
 			}
@@ -465,798 +905,6 @@
 				return createPackageAdapter();
 			}
 			@Override
-			public Adapter caseInvariant(Invariant object) {
-				return createInvariantAdapter();
-			}
-			@Override
-			public Adapter caseBooleanExpression(BooleanExpression object) {
-				return createBooleanExpressionAdapter();
-			}
-			@Override
-			public Adapter casePredicate(Predicate object) {
-				return createPredicateAdapter();
-			}
-			@Override
-			public Adapter caseResultExpressionMembership(ResultExpressionMembership object) {
-				return createResultExpressionMembershipAdapter();
-			}
-			@Override
-			public Adapter caseReturnParameterMembership(ReturnParameterMembership object) {
-				return createReturnParameterMembershipAdapter();
-=======
-			public Adapter caseActionUsage(ActionUsage object) {
-				return createActionUsageAdapter();
-			}
-			@Override
-			public Adapter caseStep(Step object) {
-				return createStepAdapter();
-			}
-			@Override
-			public Adapter caseBehavior(Behavior object) {
-				return createBehaviorAdapter();
->>>>>>> f9fbe188
-			}
-			@Override
-			public Adapter caseConstraintUsage(ConstraintUsage object) {
-				return createConstraintUsageAdapter();
-			}
-			@Override
-			public Adapter caseBooleanExpression(BooleanExpression object) {
-				return createBooleanExpressionAdapter();
-			}
-			@Override
-<<<<<<< HEAD
-			public Adapter caseLiteralRational(LiteralRational object) {
-				return createLiteralRationalAdapter();
-=======
-			public Adapter caseExpression(Expression object) {
-				return createExpressionAdapter();
->>>>>>> f9fbe188
-			}
-			@Override
-			public Adapter caseFunction(Function object) {
-				return createFunctionAdapter();
-			}
-			@Override
-			public Adapter casePredicate(Predicate object) {
-				return createPredicateAdapter();
-			}
-			@Override
-<<<<<<< HEAD
-			public Adapter caseLiteralInteger(LiteralInteger object) {
-				return createLiteralIntegerAdapter();
-			}
-			@Override
-			public Adapter caseLiteralInfinity(LiteralInfinity object) {
-				return createLiteralInfinityAdapter();
-=======
-			public Adapter caseTransitionUsage(TransitionUsage object) {
-				return createTransitionUsageAdapter();
->>>>>>> f9fbe188
-			}
-			@Override
-			public Adapter caseAcceptActionUsage(AcceptActionUsage object) {
-				return createAcceptActionUsageAdapter();
-			}
-			@Override
-<<<<<<< HEAD
-			public Adapter caseNullExpression(NullExpression object) {
-				return createNullExpressionAdapter();
-			}
-			@Override
-			public Adapter caseFeatureReferenceExpression(FeatureReferenceExpression object) {
-				return createFeatureReferenceExpressionAdapter();
-=======
-			public Adapter caseReferenceUsage(ReferenceUsage object) {
-				return createReferenceUsageAdapter();
-			}
-			@Override
-			public Adapter caseSuccession(Succession object) {
-				return createSuccessionAdapter();
->>>>>>> f9fbe188
-			}
-			@Override
-			public Adapter caseConnector(Connector object) {
-				return createConnectorAdapter();
-			}
-			@Override
-<<<<<<< HEAD
-			public Adapter caseSelectExpression(SelectExpression object) {
-				return createSelectExpressionAdapter();
-			}
-			@Override
-			public Adapter caseLiteralBoolean(LiteralBoolean object) {
-				return createLiteralBooleanAdapter();
-			}
-			@Override
-			public Adapter caseSourceEnd(SourceEnd object) {
-				return createSourceEndAdapter();
-			}
-			@Override
-			public Adapter caseTargetEnd(TargetEnd object) {
-				return createTargetEndAdapter();
-			}
-			@Override
-			public Adapter caseSuccession(Succession object) {
-				return createSuccessionAdapter();
-			}
-			@Override
-			public Adapter caseConnector(Connector object) {
-				return createConnectorAdapter();
-			}
-			@Override
-			public Adapter caseAssociation(Association object) {
-				return createAssociationAdapter();
-			}
-			@Override
-			public Adapter caseBindingConnector(BindingConnector object) {
-				return createBindingConnectorAdapter();
-			}
-			@Override
-			public Adapter caseFeatureValue(FeatureValue object) {
-				return createFeatureValueAdapter();
-			}
-			@Override
-			public Adapter caseItemFlowFeature(ItemFlowFeature object) {
-				return createItemFlowFeatureAdapter();
-=======
-			public Adapter caseAssociation(Association object) {
-				return createAssociationAdapter();
-			}
-			@Override
-			public Adapter caseRequirementUsage(RequirementUsage object) {
-				return createRequirementUsageAdapter();
-			}
-			@Override
-			public Adapter caseRequirementDefinition(RequirementDefinition object) {
-				return createRequirementDefinitionAdapter();
-			}
-			@Override
-			public Adapter caseConstraintDefinition(ConstraintDefinition object) {
-				return createConstraintDefinitionAdapter();
-			}
-			@Override
-			public Adapter caseConcernUsage(ConcernUsage object) {
-				return createConcernUsageAdapter();
-			}
-			@Override
-			public Adapter caseConcernDefinition(ConcernDefinition object) {
-				return createConcernDefinitionAdapter();
-			}
-			@Override
-			public Adapter casePartUsage(PartUsage object) {
-				return createPartUsageAdapter();
-			}
-			@Override
-			public Adapter caseItemUsage(ItemUsage object) {
-				return createItemUsageAdapter();
-			}
-			@Override
-			public Adapter casePartDefinition(PartDefinition object) {
-				return createPartDefinitionAdapter();
-			}
-			@Override
-			public Adapter caseItemDefinition(ItemDefinition object) {
-				return createItemDefinitionAdapter();
-			}
-			@Override
-			public Adapter caseCalculationUsage(CalculationUsage object) {
-				return createCalculationUsageAdapter();
-			}
-			@Override
-			public Adapter caseVariantMembership(VariantMembership object) {
-				return createVariantMembershipAdapter();
->>>>>>> f9fbe188
-			}
-			@Override
-			public Adapter caseAnalysisCaseUsage(AnalysisCaseUsage object) {
-				return createAnalysisCaseUsageAdapter();
-			}
-			@Override
-			public Adapter caseCaseUsage(CaseUsage object) {
-				return createCaseUsageAdapter();
-			}
-			@Override
-<<<<<<< HEAD
-			public Adapter caseItemFlow(ItemFlow object) {
-				return createItemFlowAdapter();
-=======
-			public Adapter caseCaseDefinition(CaseDefinition object) {
-				return createCaseDefinitionAdapter();
->>>>>>> f9fbe188
-			}
-			@Override
-			public Adapter caseCalculationDefinition(CalculationDefinition object) {
-				return createCalculationDefinitionAdapter();
-			}
-			@Override
-			public Adapter caseActionDefinition(ActionDefinition object) {
-				return createActionDefinitionAdapter();
-			}
-			@Override
-<<<<<<< HEAD
-			public Adapter caseAssociationStructure(AssociationStructure object) {
-				return createAssociationStructureAdapter();
-			}
-			@Override
-			public Adapter caseItemUsage(ItemUsage object) {
-				return createItemUsageAdapter();
-			}
-			@Override
-			public Adapter caseOccurrenceUsage(OccurrenceUsage object) {
-				return createOccurrenceUsageAdapter();
-			}
-			@Override
-			public Adapter caseUsage(Usage object) {
-				return createUsageAdapter();
-=======
-			public Adapter caseAnalysisCaseDefinition(AnalysisCaseDefinition object) {
-				return createAnalysisCaseDefinitionAdapter();
-			}
-			@Override
-			public Adapter caseConnectorAsUsage(ConnectorAsUsage object) {
-				return createConnectorAsUsageAdapter();
-			}
-			@Override
-			public Adapter caseInterfaceUsage(InterfaceUsage object) {
-				return createInterfaceUsageAdapter();
-			}
-			@Override
-			public Adapter caseConnectionUsage(ConnectionUsage object) {
-				return createConnectionUsageAdapter();
-			}
-			@Override
-			public Adapter caseAssociationStructure(AssociationStructure object) {
-				return createAssociationStructureAdapter();
->>>>>>> f9fbe188
-			}
-			@Override
-			public Adapter caseInterfaceDefinition(InterfaceDefinition object) {
-				return createInterfaceDefinitionAdapter();
-			}
-			@Override
-<<<<<<< HEAD
-			public Adapter casePortUsage(PortUsage object) {
-				return createPortUsageAdapter();
-			}
-			@Override
-			public Adapter casePortDefinition(PortDefinition object) {
-				return createPortDefinitionAdapter();
-			}
-			@Override
-			public Adapter caseOccurrenceDefinition(OccurrenceDefinition object) {
-				return createOccurrenceDefinitionAdapter();
-			}
-			@Override
-			public Adapter caseLifeClass(LifeClass object) {
-				return createLifeClassAdapter();
-=======
-			public Adapter caseConnectionDefinition(ConnectionDefinition object) {
-				return createConnectionDefinitionAdapter();
-			}
-			@Override
-			public Adapter caseAttributeUsage(AttributeUsage object) {
-				return createAttributeUsageAdapter();
-			}
-			@Override
-			public Adapter caseDataType(DataType object) {
-				return createDataTypeAdapter();
-			}
-			@Override
-			public Adapter caseViewUsage(ViewUsage object) {
-				return createViewUsageAdapter();
-			}
-			@Override
-			public Adapter caseViewDefinition(ViewDefinition object) {
-				return createViewDefinitionAdapter();
->>>>>>> f9fbe188
-			}
-			@Override
-			public Adapter caseViewpointUsage(ViewpointUsage object) {
-				return createViewpointUsageAdapter();
-			}
-			@Override
-			public Adapter caseViewpointDefinition(ViewpointDefinition object) {
-				return createViewpointDefinitionAdapter();
-			}
-			@Override
-<<<<<<< HEAD
-			public Adapter caseStateUsage(StateUsage object) {
-				return createStateUsageAdapter();
-			}
-			@Override
-			public Adapter caseActionUsage(ActionUsage object) {
-				return createActionUsageAdapter();
-			}
-			@Override
-			public Adapter caseConstraintUsage(ConstraintUsage object) {
-				return createConstraintUsageAdapter();
-=======
-			public Adapter caseRenderingUsage(RenderingUsage object) {
-				return createRenderingUsageAdapter();
-			}
-			@Override
-			public Adapter caseRenderingDefinition(RenderingDefinition object) {
-				return createRenderingDefinitionAdapter();
-			}
-			@Override
-			public Adapter caseVerificationCaseUsage(VerificationCaseUsage object) {
-				return createVerificationCaseUsageAdapter();
->>>>>>> f9fbe188
-			}
-			@Override
-			public Adapter caseVerificationCaseDefinition(VerificationCaseDefinition object) {
-				return createVerificationCaseDefinitionAdapter();
-			}
-			@Override
-			public Adapter caseEnumerationUsage(EnumerationUsage object) {
-				return createEnumerationUsageAdapter();
-			}
-			@Override
-			public Adapter caseEnumerationDefinition(EnumerationDefinition object) {
-				return createEnumerationDefinitionAdapter();
-			}
-			@Override
-			public Adapter caseAttributeDefinition(AttributeDefinition object) {
-				return createAttributeDefinitionAdapter();
-			}
-			@Override
-			public Adapter caseAllocationUsage(AllocationUsage object) {
-				return createAllocationUsageAdapter();
-			}
-			@Override
-			public Adapter caseAllocationDefinition(AllocationDefinition object) {
-				return createAllocationDefinitionAdapter();
-			}
-			@Override
-			public Adapter caseUseCaseUsage(UseCaseUsage object) {
-				return createUseCaseUsageAdapter();
-			}
-			@Override
-			public Adapter caseUseCaseDefinition(UseCaseDefinition object) {
-				return createUseCaseDefinitionAdapter();
-			}
-			@Override
-			public Adapter caseFlowConnectionUsage(FlowConnectionUsage object) {
-				return createFlowConnectionUsageAdapter();
-			}
-			@Override
-<<<<<<< HEAD
-			public Adapter casePartDefinition(PartDefinition object) {
-				return createPartDefinitionAdapter();
-			}
-			@Override
-			public Adapter caseItemDefinition(ItemDefinition object) {
-				return createItemDefinitionAdapter();
-=======
-			public Adapter caseItemFlow(ItemFlow object) {
-				return createItemFlowAdapter();
->>>>>>> f9fbe188
-			}
-			@Override
-			public Adapter caseItemFlowEnd(ItemFlowEnd object) {
-				return createItemFlowEndAdapter();
-			}
-			@Override
-<<<<<<< HEAD
-			public Adapter caseVariantMembership(VariantMembership object) {
-				return createVariantMembershipAdapter();
-			}
-			@Override
-			public Adapter caseAnalysisCaseUsage(AnalysisCaseUsage object) {
-				return createAnalysisCaseUsageAdapter();
-			}
-			@Override
-			public Adapter caseCaseUsage(CaseUsage object) {
-				return createCaseUsageAdapter();
-=======
-			public Adapter caseItemFeature(ItemFeature object) {
-				return createItemFeatureAdapter();
->>>>>>> f9fbe188
-			}
-			@Override
-			public Adapter caseItemFlowFeature(ItemFlowFeature object) {
-				return createItemFlowFeatureAdapter();
-			}
-			@Override
-			public Adapter caseAssertConstraintUsage(AssertConstraintUsage object) {
-				return createAssertConstraintUsageAdapter();
-			}
-			@Override
-			public Adapter caseInvariant(Invariant object) {
-				return createInvariantAdapter();
-			}
-			@Override
-<<<<<<< HEAD
-			public Adapter caseAnalysisCaseDefinition(AnalysisCaseDefinition object) {
-				return createAnalysisCaseDefinitionAdapter();
-			}
-			@Override
-			public Adapter caseConnectorAsUsage(ConnectorAsUsage object) {
-				return createConnectorAsUsageAdapter();
-=======
-			public Adapter caseObjectiveMembership(ObjectiveMembership object) {
-				return createObjectiveMembershipAdapter();
-			}
-			@Override
-			public Adapter caseSubjectMembership(SubjectMembership object) {
-				return createSubjectMembershipAdapter();
-			}
-			@Override
-			public Adapter caseParameterMembership(ParameterMembership object) {
-				return createParameterMembershipAdapter();
-			}
-			@Override
-			public Adapter caseActorMembership(ActorMembership object) {
-				return createActorMembershipAdapter();
-			}
-			@Override
-			public Adapter caseFramedConcernMembership(FramedConcernMembership object) {
-				return createFramedConcernMembershipAdapter();
->>>>>>> f9fbe188
-			}
-			@Override
-			public Adapter caseRequirementConstraintMembership(RequirementConstraintMembership object) {
-				return createRequirementConstraintMembershipAdapter();
-			}
-			@Override
-			public Adapter caseSatisfyRequirementUsage(SatisfyRequirementUsage object) {
-				return createSatisfyRequirementUsageAdapter();
-			}
-			@Override
-			public Adapter caseStakeholderMembership(StakeholderMembership object) {
-				return createStakeholderMembershipAdapter();
-			}
-			@Override
-<<<<<<< HEAD
-			public Adapter caseConnectionDefinition(ConnectionDefinition object) {
-				return createConnectionDefinitionAdapter();
-			}
-			@Override
-			public Adapter caseAttributeUsage(AttributeUsage object) {
-				return createAttributeUsageAdapter();
-=======
-			public Adapter caseSuccessionAsUsage(SuccessionAsUsage object) {
-				return createSuccessionAsUsageAdapter();
->>>>>>> f9fbe188
-			}
-			@Override
-			public Adapter caseBindingConnectorAsUsage(BindingConnectorAsUsage object) {
-				return createBindingConnectorAsUsageAdapter();
-			}
-			@Override
-			public Adapter caseBindingConnector(BindingConnector object) {
-				return createBindingConnectorAdapter();
-			}
-			@Override
-			public Adapter caseSuccessionFlowConnectionUsage(SuccessionFlowConnectionUsage object) {
-				return createSuccessionFlowConnectionUsageAdapter();
-			}
-			@Override
-			public Adapter caseSuccessionItemFlow(SuccessionItemFlow object) {
-				return createSuccessionItemFlowAdapter();
-			}
-			@Override
-			public Adapter caseIncludeUseCaseUsage(IncludeUseCaseUsage object) {
-				return createIncludeUseCaseUsageAdapter();
-			}
-			@Override
-			public Adapter casePerformActionUsage(PerformActionUsage object) {
-				return createPerformActionUsageAdapter();
-			}
-			@Override
-			public Adapter caseEventOccurrenceUsage(EventOccurrenceUsage object) {
-				return createEventOccurrenceUsageAdapter();
-			}
-			@Override
-			public Adapter caseConjugatedPortTyping(ConjugatedPortTyping object) {
-				return createConjugatedPortTypingAdapter();
-			}
-			@Override
-			public Adapter caseStateDefinition(StateDefinition object) {
-				return createStateDefinitionAdapter();
-			}
-			@Override
-			public Adapter caseStateSubactionMembership(StateSubactionMembership object) {
-				return createStateSubactionMembershipAdapter();
-			}
-			@Override
-			public Adapter caseTransitionFeatureMembership(TransitionFeatureMembership object) {
-				return createTransitionFeatureMembershipAdapter();
-			}
-			@Override
-			public Adapter caseExhibitStateUsage(ExhibitStateUsage object) {
-				return createExhibitStateUsageAdapter();
-			}
-			@Override
-			public Adapter caseForLoopActionUsage(ForLoopActionUsage object) {
-				return createForLoopActionUsageAdapter();
-			}
-			@Override
-			public Adapter caseLoopActionUsage(LoopActionUsage object) {
-				return createLoopActionUsageAdapter();
-			}
-			@Override
-			public Adapter caseIfActionUsage(IfActionUsage object) {
-				return createIfActionUsageAdapter();
-			}
-			@Override
-			public Adapter caseTriggerInvocationExpression(TriggerInvocationExpression object) {
-				return createTriggerInvocationExpressionAdapter();
-			}
-			@Override
-<<<<<<< HEAD
-			public Adapter casePortioningFeature(PortioningFeature object) {
-				return createPortioningFeatureAdapter();
-			}
-			@Override
-			public Adapter caseRequirementVerificationMembership(RequirementVerificationMembership object) {
-				return createRequirementVerificationMembershipAdapter();
-			}
-			@Override
-			public Adapter caseRequirementConstraintMembership(RequirementConstraintMembership object) {
-				return createRequirementConstraintMembershipAdapter();
-=======
-			public Adapter caseInvocationExpression(InvocationExpression object) {
-				return createInvocationExpressionAdapter();
-			}
-			@Override
-			public Adapter caseSendActionUsage(SendActionUsage object) {
-				return createSendActionUsageAdapter();
-			}
-			@Override
-			public Adapter caseControlNode(ControlNode object) {
-				return createControlNodeAdapter();
->>>>>>> f9fbe188
-			}
-			@Override
-			public Adapter caseMergeNode(MergeNode object) {
-				return createMergeNodeAdapter();
-			}
-			@Override
-<<<<<<< HEAD
-			public Adapter caseSuccessionFlowConnectionUsage(SuccessionFlowConnectionUsage object) {
-				return createSuccessionFlowConnectionUsageAdapter();
-			}
-			@Override
-			public Adapter caseBindingConnectorAsUsage(BindingConnectorAsUsage object) {
-				return createBindingConnectorAsUsageAdapter();
-=======
-			public Adapter caseWhileLoopActionUsage(WhileLoopActionUsage object) {
-				return createWhileLoopActionUsageAdapter();
-			}
-			@Override
-			public Adapter caseJoinNode(JoinNode object) {
-				return createJoinNodeAdapter();
-			}
-			@Override
-			public Adapter caseAssignmentActionUsage(AssignmentActionUsage object) {
-				return createAssignmentActionUsageAdapter();
->>>>>>> f9fbe188
-			}
-			@Override
-			public Adapter caseForkNode(ForkNode object) {
-				return createForkNodeAdapter();
-			}
-			@Override
-<<<<<<< HEAD
-			public Adapter caseControlNode(ControlNode object) {
-				return createControlNodeAdapter();
-			}
-			@Override
-			public Adapter caseAssignmentActionUsage(AssignmentActionUsage object) {
-				return createAssignmentActionUsageAdapter();
-=======
-			public Adapter caseDecisionNode(DecisionNode object) {
-				return createDecisionNodeAdapter();
-			}
-			@Override
-			public Adapter caseDependency(Dependency object) {
-				return createDependencyAdapter();
->>>>>>> f9fbe188
-			}
-			@Override
-			public Adapter caseRequirementVerificationMembership(RequirementVerificationMembership object) {
-				return createRequirementVerificationMembershipAdapter();
-			}
-			@Override
-<<<<<<< HEAD
-			public Adapter caseIfActionUsage(IfActionUsage object) {
-				return createIfActionUsageAdapter();
-			}
-			@Override
-			public Adapter casePerformActionUsage(PerformActionUsage object) {
-				return createPerformActionUsageAdapter();
-=======
-			public Adapter caseMetadataUsage(MetadataUsage object) {
-				return createMetadataUsageAdapter();
-			}
-			@Override
-			public Adapter caseMetadataFeature(MetadataFeature object) {
-				return createMetadataFeatureAdapter();
-			}
-			@Override
-			public Adapter caseMetaclass(Metaclass object) {
-				return createMetaclassAdapter();
-			}
-			@Override
-			public Adapter caseMetadataDefinition(MetadataDefinition object) {
-				return createMetadataDefinitionAdapter();
-			}
-			@Override
-			public Adapter caseExpose(Expose object) {
-				return createExposeAdapter();
-			}
-			@Override
-			public Adapter caseViewRenderingMembership(ViewRenderingMembership object) {
-				return createViewRenderingMembershipAdapter();
->>>>>>> f9fbe188
-			}
-			@Override
-			public Adapter caseEndFeatureMembership(EndFeatureMembership object) {
-				return createEndFeatureMembershipAdapter();
-			}
-			@Override
-<<<<<<< HEAD
-			public Adapter caseDecisionNode(DecisionNode object) {
-				return createDecisionNodeAdapter();
-			}
-			@Override
-			public Adapter caseForLoopActionUsage(ForLoopActionUsage object) {
-				return createForLoopActionUsageAdapter();
-			}
-			@Override
-			public Adapter caseLoopActionUsage(LoopActionUsage object) {
-				return createLoopActionUsageAdapter();
-=======
-			public Adapter caseSourceEnd(SourceEnd object) {
-				return createSourceEndAdapter();
->>>>>>> f9fbe188
-			}
-			@Override
-			public Adapter caseTargetEnd(TargetEnd object) {
-				return createTargetEndAdapter();
-			}
-			@Override
-<<<<<<< HEAD
-			public Adapter caseMergeNode(MergeNode object) {
-				return createMergeNodeAdapter();
-			}
-			@Override
-			public Adapter caseSendActionUsage(SendActionUsage object) {
-				return createSendActionUsageAdapter();
-			}
-			@Override
-			public Adapter caseWhileLoopActionUsage(WhileLoopActionUsage object) {
-				return createWhileLoopActionUsageAdapter();
-			}
-			@Override
-			public Adapter caseViewRenderingMembership(ViewRenderingMembership object) {
-				return createViewRenderingMembershipAdapter();
-			}
-			@Override
-			public Adapter caseExpose(Expose object) {
-				return createExposeAdapter();
-			}
-			@Override
-			public Adapter caseTransitionFeatureMembership(TransitionFeatureMembership object) {
-				return createTransitionFeatureMembershipAdapter();
-=======
-			public Adapter caseReturnParameterMembership(ReturnParameterMembership object) {
-				return createReturnParameterMembershipAdapter();
-			}
-			@Override
-			public Adapter caseResultExpressionMembership(ResultExpressionMembership object) {
-				return createResultExpressionMembershipAdapter();
-			}
-			@Override
-			public Adapter caseMultiplicityRange(MultiplicityRange object) {
-				return createMultiplicityRangeAdapter();
-			}
-			@Override
-			public Adapter caseFeatureValue(FeatureValue object) {
-				return createFeatureValueAdapter();
-			}
-			@Override
-			public Adapter caseInteraction(Interaction object) {
-				return createInteractionAdapter();
-			}
-			@Override
-			public Adapter caseSelectExpression(SelectExpression object) {
-				return createSelectExpressionAdapter();
->>>>>>> f9fbe188
-			}
-			@Override
-			public Adapter caseOperatorExpression(OperatorExpression object) {
-				return createOperatorExpressionAdapter();
-			}
-			@Override
-<<<<<<< HEAD
-			public Adapter caseStateDefinition(StateDefinition object) {
-				return createStateDefinitionAdapter();
-			}
-			@Override
-			public Adapter caseStateSubactionMembership(StateSubactionMembership object) {
-				return createStateSubactionMembershipAdapter();
-			}
-			@Override
-			public Adapter caseAssertConstraintUsage(AssertConstraintUsage object) {
-				return createAssertConstraintUsageAdapter();
-=======
-			public Adapter caseCollectExpression(CollectExpression object) {
-				return createCollectExpressionAdapter();
-			}
-			@Override
-			public Adapter caseLiteralBoolean(LiteralBoolean object) {
-				return createLiteralBooleanAdapter();
->>>>>>> f9fbe188
-			}
-			@Override
-			public Adapter caseLiteralExpression(LiteralExpression object) {
-				return createLiteralExpressionAdapter();
-			}
-			@Override
-<<<<<<< HEAD
-			public Adapter caseObjectiveMembership(ObjectiveMembership object) {
-				return createObjectiveMembershipAdapter();
-			}
-			@Override
-			public Adapter caseMetadataUsage(MetadataUsage object) {
-				return createMetadataUsageAdapter();
-			}
-			@Override
-			public Adapter caseMetadataDefinition(MetadataDefinition object) {
-				return createMetadataDefinitionAdapter();
-			}
-			@Override
-			public Adapter caseFramedConcernMembership(FramedConcernMembership object) {
-				return createFramedConcernMembershipAdapter();
-=======
-			public Adapter caseLiteralInteger(LiteralInteger object) {
-				return createLiteralIntegerAdapter();
-			}
-			@Override
-			public Adapter caseLiteralString(LiteralString object) {
-				return createLiteralStringAdapter();
->>>>>>> f9fbe188
-			}
-			@Override
-			public Adapter caseFeatureChainExpression(FeatureChainExpression object) {
-				return createFeatureChainExpressionAdapter();
-			}
-			@Override
-			public Adapter caseFeatureReferenceExpression(FeatureReferenceExpression object) {
-				return createFeatureReferenceExpressionAdapter();
-			}
-			@Override
-			public Adapter caseLiteralRational(LiteralRational object) {
-				return createLiteralRationalAdapter();
-			}
-			@Override
-			public Adapter caseNullExpression(NullExpression object) {
-				return createNullExpressionAdapter();
-			}
-			@Override
-<<<<<<< HEAD
-			public Adapter caseDependency(Dependency object) {
-				return createDependencyAdapter();
-=======
-			public Adapter caseLiteralInfinity(LiteralInfinity object) {
-				return createLiteralInfinityAdapter();
->>>>>>> f9fbe188
-			}
-			@Override
-			public Adapter caseElementFilterMembership(ElementFilterMembership object) {
-				return createElementFilterMembershipAdapter();
-			}
-			@Override
-<<<<<<< HEAD
-=======
-			public Adapter casePackage(org.omg.sysml.lang.sysml.Package object) {
-				return createPackageAdapter();
-			}
-			@Override
->>>>>>> f9fbe188
 			public Adapter defaultCase(EObject object) {
 				return createEObjectAdapter();
 			}
