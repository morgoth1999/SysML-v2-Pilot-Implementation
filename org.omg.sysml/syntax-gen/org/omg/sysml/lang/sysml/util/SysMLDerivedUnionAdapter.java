/**
 */
package org.omg.sysml.lang.sysml.util;

import org.eclipse.emf.common.notify.Notification;

import org.eclipse.emf.common.notify.impl.AdapterImpl;

import org.eclipse.emf.ecore.EClass;
import org.eclipse.emf.ecore.EObject;
import org.eclipse.emf.ecore.EStructuralFeature;
import org.omg.sysml.lang.sysml.AcceptActionUsage;
import org.omg.sysml.lang.sysml.ActionUsage;
import org.omg.sysml.lang.sysml.Activity;
import org.omg.sysml.lang.sysml.Annotation;
import org.omg.sysml.lang.sysml.Association;
import org.omg.sysml.lang.sysml.AssociationBlock;
import org.omg.sysml.lang.sysml.Behavior;
import org.omg.sysml.lang.sysml.BindingConnector;
import org.omg.sysml.lang.sysml.Block;
import org.omg.sysml.lang.sysml.BlockExpression;
import org.omg.sysml.lang.sysml.Classifier;
import org.omg.sysml.lang.sysml.ConditionalSuccession;
import org.omg.sysml.lang.sysml.ConjugatedPortMembership;
import org.omg.sysml.lang.sysml.InterfaceUsage;
import org.omg.sysml.lang.sysml.Type;
import org.omg.sysml.lang.sysml.ValueProperty;
import org.omg.sysml.lang.sysml.ValueType;
import org.omg.sysml.lang.sysml.Connector;
import org.omg.sysml.lang.sysml.ConnectionUsage;
import org.omg.sysml.lang.sysml.EndFeatureMembership;
import org.omg.sysml.lang.sysml.Expression;
import org.omg.sysml.lang.sysml.Feature;
import org.omg.sysml.lang.sysml.FeatureMembership;
import org.omg.sysml.lang.sysml.FeatureReferenceExpression;
import org.omg.sysml.lang.sysml.FeatureTyping;
import org.omg.sysml.lang.sysml.FeatureValue;
import org.omg.sysml.lang.sysml.ForkNode;
import org.omg.sysml.lang.sysml.Function;
import org.omg.sysml.lang.sysml.Generalization;
import org.omg.sysml.lang.sysml.Import;
import org.omg.sysml.lang.sysml.InstanceCreationExpression;
import org.omg.sysml.lang.sysml.Interaction;
import org.omg.sysml.lang.sysml.InterfaceDefinition;
import org.omg.sysml.lang.sysml.InvocationExpression;
import org.omg.sysml.lang.sysml.ItemFeature;
import org.omg.sysml.lang.sysml.ItemFlow;
import org.omg.sysml.lang.sysml.ItemFlowEnd;
import org.omg.sysml.lang.sysml.ItemFlowFeature;
import org.omg.sysml.lang.sysml.JoinNode;
import org.omg.sysml.lang.sysml.LiteralBoolean;
import org.omg.sysml.lang.sysml.LiteralExpression;
import org.omg.sysml.lang.sysml.LiteralInteger;
import org.omg.sysml.lang.sysml.LiteralReal;
import org.omg.sysml.lang.sysml.LiteralString;
import org.omg.sysml.lang.sysml.LiteralUnbounded;
import org.omg.sysml.lang.sysml.Membership;
import org.omg.sysml.lang.sysml.MergeNode;
import org.omg.sysml.lang.sysml.Multiplicity;
import org.omg.sysml.lang.sysml.NullExpression;
import org.omg.sysml.lang.sysml.OperatorExpression;
import org.omg.sysml.lang.sysml.OrderedFeature;
import org.omg.sysml.lang.sysml.Ownership;
import org.omg.sysml.lang.sysml.Parameter;
import org.omg.sysml.lang.sysml.ParameterMembership;
import org.omg.sysml.lang.sysml.PartProperty;
import org.omg.sysml.lang.sysml.PerformActionUsage;
import org.omg.sysml.lang.sysml.PortDefinition;
import org.omg.sysml.lang.sysml.PortMembership;
import org.omg.sysml.lang.sysml.PortUsage;
import org.omg.sysml.lang.sysml.Predicate;
import org.omg.sysml.lang.sysml.QueryPathExpression;
import org.omg.sysml.lang.sysml.QueryPathStepExpression;
import org.omg.sysml.lang.sysml.QueryQualifierExpression;
import org.omg.sysml.lang.sysml.Redefinition;
import org.omg.sysml.lang.sysml.ReferenceProperty;
import org.omg.sysml.lang.sysml.Relationship;
import org.omg.sysml.lang.sysml.ReturnParameterMembership;
import org.omg.sysml.lang.sysml.SendActionUsage;
import org.omg.sysml.lang.sysml.SequenceConstructionExpression;
import org.omg.sysml.lang.sysml.SourceEnd;
import org.omg.sysml.lang.sysml.Step;
import org.omg.sysml.lang.sysml.StructuredFeature;
import org.omg.sysml.lang.sysml.Subsetting;
import org.omg.sysml.lang.sysml.Succession;
import org.omg.sysml.lang.sysml.SuccessionItemFlow;
import org.omg.sysml.lang.sysml.Superclassing;
import org.omg.sysml.lang.sysml.SysMLPackage;
import org.omg.sysml.lang.sysml.TargetEnd;
import org.omg.sysml.lang.sysml.DataType;
import org.omg.sysml.lang.sysml.DecisionNode;

/**
 * <!-- begin-user-doc --> An adapter that propagates notifications for derived
 * unions. <!-- end-user-doc -->
 * 
 * @see org.omg.sysml.lang.sysml.SysMLPackage
 * @generated
 */
public class SysMLDerivedUnionAdapter extends AdapterImpl {
	/**
	 * The cached model package. <!-- begin-user-doc --> <!-- end-user-doc -->
	 * 
	 * @generated
	 */
	protected static SysMLPackage modelPackage;

	/**
	 * Creates an instance of the adapter. <!-- begin-user-doc --> <!-- end-user-doc
	 * -->
	 * 
	 * @generated
	 */
	public SysMLDerivedUnionAdapter() {
		if (modelPackage == null) {
			modelPackage = SysMLPackage.eINSTANCE;
		}
	}

	/**
	 * Calls <code>notifyChanged</code> with the appropriate model class. <!--
	 * begin-user-doc --> <!-- end-user-doc -->
	 * 
	 * @param notification a description of the change.
	 * @generated
	 */
	public void notifyChanged(Notification notification) {
		Object notifier = notification.getNotifier();
		if (notifier instanceof EObject) {
			EClass eClass = ((EObject) notifier).eClass();
			if (eClass.eContainer() == modelPackage) {
				notifyChanged(notification, eClass);
			}
		}
	}

	/**
	 * Calls <code>notifyXXXChanged</code> for the corresponding class of the model.
	 * <!-- begin-user-doc --> <!-- end-user-doc -->
	 * 
	 * @param notification a description of the change.
	 * @param eClass       the Ecore class of the notifier.
	 * @generated
	 */
	protected void notifyChanged(Notification notification, EClass eClass) {
		switch (eClass.getClassifierID()) {
<<<<<<< HEAD
		case SysMLPackage.MEMBERSHIP:
			notifyMembershipChanged(notification, eClass);
			break;
		case SysMLPackage.RELATIONSHIP:
			notifyRelationshipChanged(notification, eClass);
			break;
		case SysMLPackage.PACKAGE:
			notifyPackageChanged(notification, eClass);
			break;
		case SysMLPackage.IMPORT:
			notifyImportChanged(notification, eClass);
			break;
		case SysMLPackage.PREDICATE:
			notifyPredicateChanged(notification, eClass);
			break;
		case SysMLPackage.FUNCTION:
			notifyFunctionChanged(notification, eClass);
			break;
		case SysMLPackage.BEHAVIOR:
			notifyBehaviorChanged(notification, eClass);
			break;
		case SysMLPackage.CLASSIFIER:
			notifyClassifierChanged(notification, eClass);
			break;
		case SysMLPackage.TYPE:
			notifyTypeChanged(notification, eClass);
			break;
		case SysMLPackage.GENERALIZATION:
			notifyGeneralizationChanged(notification, eClass);
			break;
		case SysMLPackage.FEATURE_MEMBERSHIP:
			notifyFeatureMembershipChanged(notification, eClass);
			break;
		case SysMLPackage.FEATURE:
			notifyFeatureChanged(notification, eClass);
			break;
		case SysMLPackage.REDEFINITION:
			notifyRedefinitionChanged(notification, eClass);
			break;
		case SysMLPackage.SUBSETTING:
			notifySubsettingChanged(notification, eClass);
			break;
		case SysMLPackage.FEATURE_VALUE:
			notifyFeatureValueChanged(notification, eClass);
			break;
		case SysMLPackage.EXPRESSION:
			notifyExpressionChanged(notification, eClass);
			break;
		case SysMLPackage.STEP:
			notifyStepChanged(notification, eClass);
			break;
		case SysMLPackage.MULTIPLICITY:
			notifyMultiplicityChanged(notification, eClass);
			break;
		case SysMLPackage.FEATURE_TYPING:
			notifyFeatureTypingChanged(notification, eClass);
			break;
		case SysMLPackage.SUPERCLASSING:
			notifySuperclassingChanged(notification, eClass);
			break;
		case SysMLPackage.PARAMETER:
			notifyParameterChanged(notification, eClass);
			break;
		case SysMLPackage.ANNOTATION:
			notifyAnnotationChanged(notification, eClass);
			break;
		case SysMLPackage.OWNERSHIP:
			notifyOwnershipChanged(notification, eClass);
			break;
		case SysMLPackage.END_FEATURE_MEMBERSHIP:
			notifyEndFeatureMembershipChanged(notification, eClass);
			break;
		case SysMLPackage.ITEM_FLOW_END:
			notifyItemFlowEndChanged(notification, eClass);
			break;
		case SysMLPackage.ITEM_FLOW_FEATURE:
			notifyItemFlowFeatureChanged(notification, eClass);
			break;
		case SysMLPackage.ITEM_FEATURE:
			notifyItemFeatureChanged(notification, eClass);
			break;
		case SysMLPackage.ITEM_FLOW:
			notifyItemFlowChanged(notification, eClass);
			break;
		case SysMLPackage.CONNECTOR:
			notifyConnectorChanged(notification, eClass);
			break;
		case SysMLPackage.ASSOCIATION:
			notifyAssociationChanged(notification, eClass);
			break;
		case SysMLPackage.CLASS:
			notifyClassChanged(notification, eClass);
			break;
		case SysMLPackage.SUCCESSION_ITEM_FLOW:
			notifySuccessionItemFlowChanged(notification, eClass);
			break;
		case SysMLPackage.SUCCESSION:
			notifySuccessionChanged(notification, eClass);
			break;
		case SysMLPackage.INTERACTION:
			notifyInteractionChanged(notification, eClass);
			break;
		case SysMLPackage.QUERY_PATH_STEP_EXPRESSION:
			notifyQueryPathStepExpressionChanged(notification, eClass);
			break;
		case SysMLPackage.OPERATOR_EXPRESSION:
			notifyOperatorExpressionChanged(notification, eClass);
			break;
		case SysMLPackage.INVOCATION_EXPRESSION:
			notifyInvocationExpressionChanged(notification, eClass);
			break;
		case SysMLPackage.SEQUENCE_CONSTRUCTION_EXPRESSION:
			notifySequenceConstructionExpressionChanged(notification, eClass);
			break;
		case SysMLPackage.INSTANCE_CREATION_EXPRESSION:
			notifyInstanceCreationExpressionChanged(notification, eClass);
			break;
		case SysMLPackage.QUERY_PATH_EXPRESSION:
			notifyQueryPathExpressionChanged(notification, eClass);
			break;
		case SysMLPackage.FEATURE_REFERENCE_EXPRESSION:
			notifyFeatureReferenceExpressionChanged(notification, eClass);
			break;
		case SysMLPackage.BLOCK_EXPRESSION:
			notifyBlockExpressionChanged(notification, eClass);
			break;
		case SysMLPackage.QUERY_QUALIFIER_EXPRESSION:
			notifyQueryQualifierExpressionChanged(notification, eClass);
			break;
		case SysMLPackage.LITERAL_EXPRESSION:
			notifyLiteralExpressionChanged(notification, eClass);
			break;
		case SysMLPackage.LITERAL_REAL:
			notifyLiteralRealChanged(notification, eClass);
			break;
		case SysMLPackage.NULL_EXPRESSION:
			notifyNullExpressionChanged(notification, eClass);
			break;
		case SysMLPackage.LITERAL_STRING:
			notifyLiteralStringChanged(notification, eClass);
			break;
		case SysMLPackage.LITERAL_INTEGER:
			notifyLiteralIntegerChanged(notification, eClass);
			break;
		case SysMLPackage.LITERAL_UNBOUNDED:
			notifyLiteralUnboundedChanged(notification, eClass);
			break;
		case SysMLPackage.LITERAL_BOOLEAN:
			notifyLiteralBooleanChanged(notification, eClass);
			break;
		case SysMLPackage.DATA_TYPE:
			notifyDataTypeChanged(notification, eClass);
			break;
		case SysMLPackage.TARGET_END:
			notifyTargetEndChanged(notification, eClass);
			break;
		case SysMLPackage.RETURN_PARAMETER_MEMBERSHIP:
			notifyReturnParameterMembershipChanged(notification, eClass);
			break;
		case SysMLPackage.PARAMETER_MEMBERSHIP:
			notifyParameterMembershipChanged(notification, eClass);
			break;
		case SysMLPackage.SOURCE_END:
			notifySourceEndChanged(notification, eClass);
			break;
		case SysMLPackage.ORDERED_FEATURE:
			notifyOrderedFeatureChanged(notification, eClass);
			break;
		case SysMLPackage.STRUCTURED_FEATURE:
			notifyStructuredFeatureChanged(notification, eClass);
			break;
		case SysMLPackage.BINDING_CONNECTOR:
			notifyBindingConnectorChanged(notification, eClass);
			break;
=======
			case SysMLPackage.FEATURE_TYPING:
				notifyFeatureTypingChanged(notification, eClass);
				break;
			case SysMLPackage.GENERALIZATION:
				notifyGeneralizationChanged(notification, eClass);
				break;
			case SysMLPackage.RELATIONSHIP:
				notifyRelationshipChanged(notification, eClass);
				break;
			case SysMLPackage.MEMBERSHIP:
				notifyMembershipChanged(notification, eClass);
				break;
			case SysMLPackage.PACKAGE:
				notifyPackageChanged(notification, eClass);
				break;
			case SysMLPackage.IMPORT:
				notifyImportChanged(notification, eClass);
				break;
			case SysMLPackage.PREDICATE:
				notifyPredicateChanged(notification, eClass);
				break;
			case SysMLPackage.FUNCTION:
				notifyFunctionChanged(notification, eClass);
				break;
			case SysMLPackage.BEHAVIOR:
				notifyBehaviorChanged(notification, eClass);
				break;
			case SysMLPackage.CLASSIFIER:
				notifyClassifierChanged(notification, eClass);
				break;
			case SysMLPackage.TYPE:
				notifyTypeChanged(notification, eClass);
				break;
			case SysMLPackage.FEATURE_MEMBERSHIP:
				notifyFeatureMembershipChanged(notification, eClass);
				break;
			case SysMLPackage.FEATURE:
				notifyFeatureChanged(notification, eClass);
				break;
			case SysMLPackage.REDEFINITION:
				notifyRedefinitionChanged(notification, eClass);
				break;
			case SysMLPackage.SUBSETTING:
				notifySubsettingChanged(notification, eClass);
				break;
			case SysMLPackage.FEATURE_VALUE:
				notifyFeatureValueChanged(notification, eClass);
				break;
			case SysMLPackage.EXPRESSION:
				notifyExpressionChanged(notification, eClass);
				break;
			case SysMLPackage.STEP:
				notifyStepChanged(notification, eClass);
				break;
			case SysMLPackage.MULTIPLICITY:
				notifyMultiplicityChanged(notification, eClass);
				break;
			case SysMLPackage.SUPERCLASSING:
				notifySuperclassingChanged(notification, eClass);
				break;
			case SysMLPackage.PARAMETER:
				notifyParameterChanged(notification, eClass);
				break;
			case SysMLPackage.END_FEATURE_MEMBERSHIP:
				notifyEndFeatureMembershipChanged(notification, eClass);
				break;
			case SysMLPackage.DATA_TYPE:
				notifyDataTypeChanged(notification, eClass);
				break;
			case SysMLPackage.CLASS:
				notifyClassChanged(notification, eClass);
				break;
			case SysMLPackage.ASSOCIATION:
				notifyAssociationChanged(notification, eClass);
				break;
			case SysMLPackage.CONNECTOR:
				notifyConnectorChanged(notification, eClass);
				break;
			case SysMLPackage.QUERY_QUALIFIER_EXPRESSION:
				notifyQueryQualifierExpressionChanged(notification, eClass);
				break;
			case SysMLPackage.OPERATOR_EXPRESSION:
				notifyOperatorExpressionChanged(notification, eClass);
				break;
			case SysMLPackage.INVOCATION_EXPRESSION:
				notifyInvocationExpressionChanged(notification, eClass);
				break;
			case SysMLPackage.QUERY_PATH_EXPRESSION:
				notifyQueryPathExpressionChanged(notification, eClass);
				break;
			case SysMLPackage.FEATURE_REFERENCE_EXPRESSION:
				notifyFeatureReferenceExpressionChanged(notification, eClass);
				break;
			case SysMLPackage.SEQUENCE_CONSTRUCTION_EXPRESSION:
				notifySequenceConstructionExpressionChanged(notification, eClass);
				break;
			case SysMLPackage.QUERY_PATH_STEP_EXPRESSION:
				notifyQueryPathStepExpressionChanged(notification, eClass);
				break;
			case SysMLPackage.BLOCK_EXPRESSION:
				notifyBlockExpressionChanged(notification, eClass);
				break;
			case SysMLPackage.INSTANCE_CREATION_EXPRESSION:
				notifyInstanceCreationExpressionChanged(notification, eClass);
				break;
			case SysMLPackage.LITERAL_UNBOUNDED:
				notifyLiteralUnboundedChanged(notification, eClass);
				break;
			case SysMLPackage.LITERAL_EXPRESSION:
				notifyLiteralExpressionChanged(notification, eClass);
				break;
			case SysMLPackage.LITERAL_STRING:
				notifyLiteralStringChanged(notification, eClass);
				break;
			case SysMLPackage.LITERAL_REAL:
				notifyLiteralRealChanged(notification, eClass);
				break;
			case SysMLPackage.LITERAL_INTEGER:
				notifyLiteralIntegerChanged(notification, eClass);
				break;
			case SysMLPackage.LITERAL_BOOLEAN:
				notifyLiteralBooleanChanged(notification, eClass);
				break;
			case SysMLPackage.NULL_EXPRESSION:
				notifyNullExpressionChanged(notification, eClass);
				break;
			case SysMLPackage.ORDERED_FEATURE:
				notifyOrderedFeatureChanged(notification, eClass);
				break;
			case SysMLPackage.STRUCTURED_FEATURE:
				notifyStructuredFeatureChanged(notification, eClass);
				break;
			case SysMLPackage.RETURN_PARAMETER_MEMBERSHIP:
				notifyReturnParameterMembershipChanged(notification, eClass);
				break;
			case SysMLPackage.PARAMETER_MEMBERSHIP:
				notifyParameterMembershipChanged(notification, eClass);
				break;
			case SysMLPackage.TARGET_END:
				notifyTargetEndChanged(notification, eClass);
				break;
			case SysMLPackage.SOURCE_END:
				notifySourceEndChanged(notification, eClass);
				break;
			case SysMLPackage.SUCCESSION:
				notifySuccessionChanged(notification, eClass);
				break;
			case SysMLPackage.BINDING_CONNECTOR:
				notifyBindingConnectorChanged(notification, eClass);
				break;
			case SysMLPackage.ITEM_FLOW_FEATURE:
				notifyItemFlowFeatureChanged(notification, eClass);
				break;
			case SysMLPackage.ITEM_FLOW_END:
				notifyItemFlowEndChanged(notification, eClass);
				break;
			case SysMLPackage.ITEM_FEATURE:
				notifyItemFeatureChanged(notification, eClass);
				break;
			case SysMLPackage.SUCCESSION_ITEM_FLOW:
				notifySuccessionItemFlowChanged(notification, eClass);
				break;
			case SysMLPackage.ITEM_FLOW:
				notifyItemFlowChanged(notification, eClass);
				break;
			case SysMLPackage.INTERACTION:
				notifyInteractionChanged(notification, eClass);
				break;
			case SysMLPackage.DECISION_NODE:
				notifyDecisionNodeChanged(notification, eClass);
				break;
			case SysMLPackage.ACTION_USAGE:
				notifyActionUsageChanged(notification, eClass);
				break;
			case SysMLPackage.PORT_USAGE:
				notifyPortUsageChanged(notification, eClass);
				break;
			case SysMLPackage.PORT_DEFINITION:
				notifyPortDefinitionChanged(notification, eClass);
				break;
			case SysMLPackage.JOIN_NODE:
				notifyJoinNodeChanged(notification, eClass);
				break;
			case SysMLPackage.CONDITIONAL_SUCCESSION:
				notifyConditionalSuccessionChanged(notification, eClass);
				break;
			case SysMLPackage.MERGE_NODE:
				notifyMergeNodeChanged(notification, eClass);
				break;
			case SysMLPackage.FORK_NODE:
				notifyForkNodeChanged(notification, eClass);
				break;
			case SysMLPackage.PORT_MEMBERSHIP:
				notifyPortMembershipChanged(notification, eClass);
				break;
			case SysMLPackage.CONJUGATED_PORT_MEMBERSHIP:
				notifyConjugatedPortMembershipChanged(notification, eClass);
				break;
			case SysMLPackage.VALUE_TYPE:
				notifyValueTypeChanged(notification, eClass);
				break;
			case SysMLPackage.CONNECTION_USAGE:
				notifyConnectionUsageChanged(notification, eClass);
				break;
			case SysMLPackage.INTERFACE_USAGE:
				notifyInterfaceUsageChanged(notification, eClass);
				break;
			case SysMLPackage.INTERFACE_DEFINITION:
				notifyInterfaceDefinitionChanged(notification, eClass);
				break;
			case SysMLPackage.ASSOCIATION_BLOCK:
				notifyAssociationBlockChanged(notification, eClass);
				break;
			case SysMLPackage.BLOCK:
				notifyBlockChanged(notification, eClass);
				break;
			case SysMLPackage.VALUE_PROPERTY:
				notifyValuePropertyChanged(notification, eClass);
				break;
			case SysMLPackage.REFERENCE_PROPERTY:
				notifyReferencePropertyChanged(notification, eClass);
				break;
			case SysMLPackage.PART_PROPERTY:
				notifyPartPropertyChanged(notification, eClass);
				break;
			case SysMLPackage.SEND_ACTION_USAGE:
				notifySendActionUsageChanged(notification, eClass);
				break;
			case SysMLPackage.ACCEPT_ACTION_USAGE:
				notifyAcceptActionUsageChanged(notification, eClass);
				break;
			case SysMLPackage.PERFORM_ACTION_USAGE:
				notifyPerformActionUsageChanged(notification, eClass);
				break;
			case SysMLPackage.ACTIVITY:
				notifyActivityChanged(notification, eClass);
				break;
			case SysMLPackage.OWNERSHIP:
				notifyOwnershipChanged(notification, eClass);
				break;
			case SysMLPackage.ANNOTATION:
				notifyAnnotationChanged(notification, eClass);
				break;
>>>>>>> 6426563a
		}
	}

	/**
	 * Does nothing; clients may override so that it does something. <!--
	 * begin-user-doc --> <!-- end-user-doc -->
	 * 
	 * @param notification a description of the change.
	 * @param eClass       the Ecore class of the notifier.
	 * @param derivedUnion the derived union affected by the change.
	 * @generated
	 */
	public void notifyChanged(Notification notification, EClass eClass, EStructuralFeature derivedUnion) {
		// Do nothing.
	}

	/**
	 * Calls <code>notifyChanged</code> for each affected derived union. <!--
	 * begin-user-doc --> <!-- end-user-doc -->
	 * 
	 * @param notification a description of the change.
	 * @param eClass       the Ecore class of the notifier.
	 * @generated
	 */
	protected void notifyEndFeatureMembershipChanged(Notification notification, EClass eClass) {
		switch (notification.getFeatureID(EndFeatureMembership.class)) {
		case SysMLPackage.END_FEATURE_MEMBERSHIP__TARGET:
			notifyChanged(notification, eClass, SysMLPackage.Literals.RELATIONSHIP__RELATED_ELEMENT);
			break;
		case SysMLPackage.END_FEATURE_MEMBERSHIP__SOURCE:
			notifyChanged(notification, eClass, SysMLPackage.Literals.RELATIONSHIP__RELATED_ELEMENT);
			break;
		case SysMLPackage.END_FEATURE_MEMBERSHIP__OWNING_RELATED_ELEMENT:
			notifyChanged(notification, eClass, SysMLPackage.Literals.RELATIONSHIP__RELATED_ELEMENT);
			break;
		case SysMLPackage.END_FEATURE_MEMBERSHIP__OWNED_RELATED_ELEMENT:
			notifyChanged(notification, eClass, SysMLPackage.Literals.RELATIONSHIP__RELATED_ELEMENT);
			break;
		case SysMLPackage.END_FEATURE_MEMBERSHIP__MEMBERSHIP_OWNING_PACKAGE:
			notifyChanged(notification, eClass, SysMLPackage.Literals.RELATIONSHIP__RELATED_ELEMENT);
			break;
		case SysMLPackage.END_FEATURE_MEMBERSHIP__OWNED_MEMBER_ELEMENT:
			notifyChanged(notification, eClass, SysMLPackage.Literals.RELATIONSHIP__RELATED_ELEMENT);
			break;
		}
	}

	/**
	 * Calls <code>notifyChanged</code> for each affected derived union. <!--
	 * begin-user-doc --> <!-- end-user-doc -->
	 * 
	 * @param notification a description of the change.
	 * @param eClass       the Ecore class of the notifier.
	 * @generated
	 */
<<<<<<< HEAD
	protected void notifyFeatureMembershipChanged(Notification notification, EClass eClass) {
		switch (notification.getFeatureID(FeatureMembership.class)) {
		case SysMLPackage.FEATURE_MEMBERSHIP__TARGET:
			notifyChanged(notification, eClass, SysMLPackage.Literals.RELATIONSHIP__RELATED_ELEMENT);
			break;
		case SysMLPackage.FEATURE_MEMBERSHIP__SOURCE:
			notifyChanged(notification, eClass, SysMLPackage.Literals.RELATIONSHIP__RELATED_ELEMENT);
			break;
		case SysMLPackage.FEATURE_MEMBERSHIP__OWNING_RELATED_ELEMENT:
			notifyChanged(notification, eClass, SysMLPackage.Literals.RELATIONSHIP__RELATED_ELEMENT);
			break;
		case SysMLPackage.FEATURE_MEMBERSHIP__OWNED_RELATED_ELEMENT:
			notifyChanged(notification, eClass, SysMLPackage.Literals.RELATIONSHIP__RELATED_ELEMENT);
			break;
		case SysMLPackage.FEATURE_MEMBERSHIP__MEMBERSHIP_OWNING_PACKAGE:
			notifyChanged(notification, eClass, SysMLPackage.Literals.RELATIONSHIP__RELATED_ELEMENT);
			break;
		case SysMLPackage.FEATURE_MEMBERSHIP__OWNED_MEMBER_ELEMENT:
			notifyChanged(notification, eClass, SysMLPackage.Literals.RELATIONSHIP__RELATED_ELEMENT);
			break;
=======
	protected void notifyConjugatedPortMembershipChanged(Notification notification, EClass eClass) {
		switch (notification.getFeatureID(ConjugatedPortMembership.class)) {
			case SysMLPackage.CONJUGATED_PORT_MEMBERSHIP__OWNED_RELATED_ELEMENT:
				notifyChanged(notification, eClass, SysMLPackage.Literals.RELATIONSHIP__RELATED_ELEMENT);
				break;
			case SysMLPackage.CONJUGATED_PORT_MEMBERSHIP__OWNING_RELATED_ELEMENT:
				notifyChanged(notification, eClass, SysMLPackage.Literals.RELATIONSHIP__RELATED_ELEMENT);
				break;
			case SysMLPackage.CONJUGATED_PORT_MEMBERSHIP__TARGET:
				notifyChanged(notification, eClass, SysMLPackage.Literals.RELATIONSHIP__RELATED_ELEMENT);
				break;
			case SysMLPackage.CONJUGATED_PORT_MEMBERSHIP__SOURCE:
				notifyChanged(notification, eClass, SysMLPackage.Literals.RELATIONSHIP__RELATED_ELEMENT);
				break;
>>>>>>> 6426563a
		}
	}

	/**
	 * Calls <code>notifyChanged</code> for each affected derived union. <!--
	 * begin-user-doc --> <!-- end-user-doc -->
	 * 
	 * @param notification a description of the change.
	 * @param eClass       the Ecore class of the notifier.
	 * @generated
	 */
<<<<<<< HEAD
	protected void notifyMembershipChanged(Notification notification, EClass eClass) {
		switch (notification.getFeatureID(Membership.class)) {
		case SysMLPackage.MEMBERSHIP__TARGET:
			notifyChanged(notification, eClass, SysMLPackage.Literals.RELATIONSHIP__RELATED_ELEMENT);
			break;
		case SysMLPackage.MEMBERSHIP__SOURCE:
			notifyChanged(notification, eClass, SysMLPackage.Literals.RELATIONSHIP__RELATED_ELEMENT);
			break;
		case SysMLPackage.MEMBERSHIP__OWNING_RELATED_ELEMENT:
			notifyChanged(notification, eClass, SysMLPackage.Literals.RELATIONSHIP__RELATED_ELEMENT);
			break;
		case SysMLPackage.MEMBERSHIP__OWNED_RELATED_ELEMENT:
			notifyChanged(notification, eClass, SysMLPackage.Literals.RELATIONSHIP__RELATED_ELEMENT);
			break;
		case SysMLPackage.MEMBERSHIP__MEMBERSHIP_OWNING_PACKAGE:
			notifyChanged(notification, eClass, SysMLPackage.Literals.RELATIONSHIP__RELATED_ELEMENT);
			break;
		case SysMLPackage.MEMBERSHIP__OWNED_MEMBER_ELEMENT:
			notifyChanged(notification, eClass, SysMLPackage.Literals.RELATIONSHIP__RELATED_ELEMENT);
			break;
=======
	protected void notifyPortMembershipChanged(Notification notification, EClass eClass) {
		switch (notification.getFeatureID(PortMembership.class)) {
			case SysMLPackage.PORT_MEMBERSHIP__OWNED_RELATED_ELEMENT:
				notifyChanged(notification, eClass, SysMLPackage.Literals.RELATIONSHIP__RELATED_ELEMENT);
				break;
			case SysMLPackage.PORT_MEMBERSHIP__OWNING_RELATED_ELEMENT:
				notifyChanged(notification, eClass, SysMLPackage.Literals.RELATIONSHIP__RELATED_ELEMENT);
				break;
			case SysMLPackage.PORT_MEMBERSHIP__TARGET:
				notifyChanged(notification, eClass, SysMLPackage.Literals.RELATIONSHIP__RELATED_ELEMENT);
				break;
			case SysMLPackage.PORT_MEMBERSHIP__SOURCE:
				notifyChanged(notification, eClass, SysMLPackage.Literals.RELATIONSHIP__RELATED_ELEMENT);
				break;
>>>>>>> 6426563a
		}
	}

	/**
	 * Calls <code>notifyChanged</code> for each affected derived union. <!--
	 * begin-user-doc --> <!-- end-user-doc -->
	 * 
	 * @param notification a description of the change.
	 * @param eClass       the Ecore class of the notifier.
	 * @generated
	 */
<<<<<<< HEAD
	protected void notifyRelationshipChanged(Notification notification, EClass eClass) {
		switch (notification.getFeatureID(Relationship.class)) {
		case SysMLPackage.RELATIONSHIP__TARGET:
			notifyChanged(notification, eClass, SysMLPackage.Literals.RELATIONSHIP__RELATED_ELEMENT);
			break;
		case SysMLPackage.RELATIONSHIP__SOURCE:
			notifyChanged(notification, eClass, SysMLPackage.Literals.RELATIONSHIP__RELATED_ELEMENT);
			break;
		case SysMLPackage.RELATIONSHIP__OWNING_RELATED_ELEMENT:
			notifyChanged(notification, eClass, SysMLPackage.Literals.RELATIONSHIP__RELATED_ELEMENT);
			break;
		case SysMLPackage.RELATIONSHIP__OWNED_RELATED_ELEMENT:
			notifyChanged(notification, eClass, SysMLPackage.Literals.RELATIONSHIP__RELATED_ELEMENT);
			break;
=======
	protected void notifySendActionUsageChanged(Notification notification, EClass eClass) {
		switch (notification.getFeatureID(SendActionUsage.class)) {
			case SysMLPackage.SEND_ACTION_USAGE__IMPORTED_MEMBERSHIP:
				notifyChanged(notification, eClass, SysMLPackage.Literals.PACKAGE__MEMBERSHIP);
				break;
			case SysMLPackage.SEND_ACTION_USAGE__OWNED_MEMBERSHIP:
				notifyChanged(notification, eClass, SysMLPackage.Literals.PACKAGE__MEMBERSHIP);
				break;
			case SysMLPackage.SEND_ACTION_USAGE__INHERITED_MEMBERSHIP:
				notifyChanged(notification, eClass, SysMLPackage.Literals.PACKAGE__MEMBERSHIP);
				break;
>>>>>>> 6426563a
		}
	}

	/**
	 * Calls <code>notifyChanged</code> for each affected derived union. <!--
	 * begin-user-doc --> <!-- end-user-doc -->
	 * 
	 * @param notification a description of the change.
	 * @param eClass       the Ecore class of the notifier.
	 * @generated
	 */
<<<<<<< HEAD
	protected void notifyPackageChanged(Notification notification, EClass eClass) {
		switch (notification.getFeatureID(org.omg.sysml.lang.sysml.Package.class)) {
		case SysMLPackage.PACKAGE__IMPORTED_MEMBERSHIP:
			notifyChanged(notification, eClass, SysMLPackage.Literals.PACKAGE__MEMBERSHIP);
			break;
		case SysMLPackage.PACKAGE__OWNED_MEMBERSHIP_COMP:
			notifyChanged(notification, eClass, SysMLPackage.Literals.PACKAGE__MEMBERSHIP);
			break;
=======
	protected void notifyAcceptActionUsageChanged(Notification notification, EClass eClass) {
		switch (notification.getFeatureID(AcceptActionUsage.class)) {
			case SysMLPackage.ACCEPT_ACTION_USAGE__IMPORTED_MEMBERSHIP:
				notifyChanged(notification, eClass, SysMLPackage.Literals.PACKAGE__MEMBERSHIP);
				break;
			case SysMLPackage.ACCEPT_ACTION_USAGE__OWNED_MEMBERSHIP:
				notifyChanged(notification, eClass, SysMLPackage.Literals.PACKAGE__MEMBERSHIP);
				break;
			case SysMLPackage.ACCEPT_ACTION_USAGE__INHERITED_MEMBERSHIP:
				notifyChanged(notification, eClass, SysMLPackage.Literals.PACKAGE__MEMBERSHIP);
				break;
>>>>>>> 6426563a
		}
	}

	/**
	 * Calls <code>notifyChanged</code> for each affected derived union. <!--
	 * begin-user-doc --> <!-- end-user-doc -->
	 * 
	 * @param notification a description of the change.
	 * @param eClass       the Ecore class of the notifier.
	 * @generated
	 */
<<<<<<< HEAD
	protected void notifyImportChanged(Notification notification, EClass eClass) {
		switch (notification.getFeatureID(Import.class)) {
		case SysMLPackage.IMPORT__TARGET:
			notifyChanged(notification, eClass, SysMLPackage.Literals.RELATIONSHIP__RELATED_ELEMENT);
			break;
		case SysMLPackage.IMPORT__SOURCE:
			notifyChanged(notification, eClass, SysMLPackage.Literals.RELATIONSHIP__RELATED_ELEMENT);
			break;
		case SysMLPackage.IMPORT__OWNING_RELATED_ELEMENT:
			notifyChanged(notification, eClass, SysMLPackage.Literals.RELATIONSHIP__RELATED_ELEMENT);
			break;
		case SysMLPackage.IMPORT__OWNED_RELATED_ELEMENT:
			notifyChanged(notification, eClass, SysMLPackage.Literals.RELATIONSHIP__RELATED_ELEMENT);
			break;
		case SysMLPackage.IMPORT__IMPORTED_PACKAGE:
			notifyChanged(notification, eClass, SysMLPackage.Literals.RELATIONSHIP__RELATED_ELEMENT);
			break;
		case SysMLPackage.IMPORT__SELECTER:
			notifyChanged(notification, eClass, SysMLPackage.Literals.RELATIONSHIP__RELATED_ELEMENT);
			break;
		case SysMLPackage.IMPORT__IMPORT_OWNING_PACKAGE:
			notifyChanged(notification, eClass, SysMLPackage.Literals.RELATIONSHIP__RELATED_ELEMENT);
			break;
=======
	protected void notifyPerformActionUsageChanged(Notification notification, EClass eClass) {
		switch (notification.getFeatureID(PerformActionUsage.class)) {
			case SysMLPackage.PERFORM_ACTION_USAGE__IMPORTED_MEMBERSHIP:
				notifyChanged(notification, eClass, SysMLPackage.Literals.PACKAGE__MEMBERSHIP);
				break;
			case SysMLPackage.PERFORM_ACTION_USAGE__OWNED_MEMBERSHIP:
				notifyChanged(notification, eClass, SysMLPackage.Literals.PACKAGE__MEMBERSHIP);
				break;
			case SysMLPackage.PERFORM_ACTION_USAGE__INHERITED_MEMBERSHIP:
				notifyChanged(notification, eClass, SysMLPackage.Literals.PACKAGE__MEMBERSHIP);
				break;
>>>>>>> 6426563a
		}
	}

	/**
	 * Calls <code>notifyChanged</code> for each affected derived union. <!--
	 * begin-user-doc --> <!-- end-user-doc -->
	 * 
	 * @param notification a description of the change.
	 * @param eClass       the Ecore class of the notifier.
	 * @generated
	 */
<<<<<<< HEAD
	protected void notifyPredicateChanged(Notification notification, EClass eClass) {
		switch (notification.getFeatureID(Predicate.class)) {
		case SysMLPackage.PREDICATE__IMPORTED_MEMBERSHIP:
			notifyChanged(notification, eClass, SysMLPackage.Literals.PACKAGE__MEMBERSHIP);
			break;
		case SysMLPackage.PREDICATE__OWNED_MEMBERSHIP_COMP:
			notifyChanged(notification, eClass, SysMLPackage.Literals.PACKAGE__MEMBERSHIP);
			break;
		case SysMLPackage.PREDICATE__OWNED_FEATURE_MEMBERSHIP:
			notifyChanged(notification, eClass, SysMLPackage.Literals.PACKAGE__MEMBERSHIP);
			break;
		case SysMLPackage.PREDICATE__INHERITED_MEMBERSHIP:
			notifyChanged(notification, eClass, SysMLPackage.Literals.PACKAGE__MEMBERSHIP);
			break;
=======
	protected void notifyForkNodeChanged(Notification notification, EClass eClass) {
		switch (notification.getFeatureID(ForkNode.class)) {
			case SysMLPackage.FORK_NODE__IMPORTED_MEMBERSHIP:
				notifyChanged(notification, eClass, SysMLPackage.Literals.PACKAGE__MEMBERSHIP);
				break;
			case SysMLPackage.FORK_NODE__OWNED_MEMBERSHIP:
				notifyChanged(notification, eClass, SysMLPackage.Literals.PACKAGE__MEMBERSHIP);
				break;
			case SysMLPackage.FORK_NODE__INHERITED_MEMBERSHIP:
				notifyChanged(notification, eClass, SysMLPackage.Literals.PACKAGE__MEMBERSHIP);
				break;
>>>>>>> 6426563a
		}
	}

	/**
	 * Calls <code>notifyChanged</code> for each affected derived union. <!--
	 * begin-user-doc --> <!-- end-user-doc -->
	 * 
	 * @param notification a description of the change.
	 * @param eClass       the Ecore class of the notifier.
	 * @generated
	 */
<<<<<<< HEAD
	protected void notifyFunctionChanged(Notification notification, EClass eClass) {
		switch (notification.getFeatureID(Function.class)) {
		case SysMLPackage.FUNCTION__IMPORTED_MEMBERSHIP:
			notifyChanged(notification, eClass, SysMLPackage.Literals.PACKAGE__MEMBERSHIP);
			break;
		case SysMLPackage.FUNCTION__OWNED_MEMBERSHIP_COMP:
			notifyChanged(notification, eClass, SysMLPackage.Literals.PACKAGE__MEMBERSHIP);
			break;
		case SysMLPackage.FUNCTION__OWNED_FEATURE_MEMBERSHIP:
			notifyChanged(notification, eClass, SysMLPackage.Literals.PACKAGE__MEMBERSHIP);
			break;
		case SysMLPackage.FUNCTION__INHERITED_MEMBERSHIP:
			notifyChanged(notification, eClass, SysMLPackage.Literals.PACKAGE__MEMBERSHIP);
			break;
=======
	protected void notifyDecisionNodeChanged(Notification notification, EClass eClass) {
		switch (notification.getFeatureID(DecisionNode.class)) {
			case SysMLPackage.DECISION_NODE__IMPORTED_MEMBERSHIP:
				notifyChanged(notification, eClass, SysMLPackage.Literals.PACKAGE__MEMBERSHIP);
				break;
			case SysMLPackage.DECISION_NODE__OWNED_MEMBERSHIP:
				notifyChanged(notification, eClass, SysMLPackage.Literals.PACKAGE__MEMBERSHIP);
				break;
			case SysMLPackage.DECISION_NODE__INHERITED_MEMBERSHIP:
				notifyChanged(notification, eClass, SysMLPackage.Literals.PACKAGE__MEMBERSHIP);
				break;
>>>>>>> 6426563a
		}
	}

	/**
	 * Calls <code>notifyChanged</code> for each affected derived union. <!--
	 * begin-user-doc --> <!-- end-user-doc -->
	 * 
	 * @param notification a description of the change.
	 * @param eClass       the Ecore class of the notifier.
	 * @generated
	 */
<<<<<<< HEAD
	protected void notifyBehaviorChanged(Notification notification, EClass eClass) {
		switch (notification.getFeatureID(Behavior.class)) {
		case SysMLPackage.BEHAVIOR__IMPORTED_MEMBERSHIP:
			notifyChanged(notification, eClass, SysMLPackage.Literals.PACKAGE__MEMBERSHIP);
			break;
		case SysMLPackage.BEHAVIOR__OWNED_MEMBERSHIP_COMP:
			notifyChanged(notification, eClass, SysMLPackage.Literals.PACKAGE__MEMBERSHIP);
			break;
		case SysMLPackage.BEHAVIOR__OWNED_FEATURE_MEMBERSHIP:
			notifyChanged(notification, eClass, SysMLPackage.Literals.PACKAGE__MEMBERSHIP);
			break;
		case SysMLPackage.BEHAVIOR__INHERITED_MEMBERSHIP:
			notifyChanged(notification, eClass, SysMLPackage.Literals.PACKAGE__MEMBERSHIP);
			break;
=======
	protected void notifyJoinNodeChanged(Notification notification, EClass eClass) {
		switch (notification.getFeatureID(JoinNode.class)) {
			case SysMLPackage.JOIN_NODE__IMPORTED_MEMBERSHIP:
				notifyChanged(notification, eClass, SysMLPackage.Literals.PACKAGE__MEMBERSHIP);
				break;
			case SysMLPackage.JOIN_NODE__OWNED_MEMBERSHIP:
				notifyChanged(notification, eClass, SysMLPackage.Literals.PACKAGE__MEMBERSHIP);
				break;
			case SysMLPackage.JOIN_NODE__INHERITED_MEMBERSHIP:
				notifyChanged(notification, eClass, SysMLPackage.Literals.PACKAGE__MEMBERSHIP);
				break;
>>>>>>> 6426563a
		}
	}

	/**
	 * Calls <code>notifyChanged</code> for each affected derived union. <!--
	 * begin-user-doc --> <!-- end-user-doc -->
	 * 
	 * @param notification a description of the change.
	 * @param eClass       the Ecore class of the notifier.
	 * @generated
	 */
<<<<<<< HEAD
	protected void notifyClassifierChanged(Notification notification, EClass eClass) {
		switch (notification.getFeatureID(Classifier.class)) {
		case SysMLPackage.CLASSIFIER__IMPORTED_MEMBERSHIP:
			notifyChanged(notification, eClass, SysMLPackage.Literals.PACKAGE__MEMBERSHIP);
			break;
		case SysMLPackage.CLASSIFIER__OWNED_MEMBERSHIP_COMP:
			notifyChanged(notification, eClass, SysMLPackage.Literals.PACKAGE__MEMBERSHIP);
			break;
		case SysMLPackage.CLASSIFIER__OWNED_FEATURE_MEMBERSHIP:
			notifyChanged(notification, eClass, SysMLPackage.Literals.PACKAGE__MEMBERSHIP);
			break;
		case SysMLPackage.CLASSIFIER__INHERITED_MEMBERSHIP:
			notifyChanged(notification, eClass, SysMLPackage.Literals.PACKAGE__MEMBERSHIP);
			break;
=======
	protected void notifyMergeNodeChanged(Notification notification, EClass eClass) {
		switch (notification.getFeatureID(MergeNode.class)) {
			case SysMLPackage.MERGE_NODE__IMPORTED_MEMBERSHIP:
				notifyChanged(notification, eClass, SysMLPackage.Literals.PACKAGE__MEMBERSHIP);
				break;
			case SysMLPackage.MERGE_NODE__OWNED_MEMBERSHIP:
				notifyChanged(notification, eClass, SysMLPackage.Literals.PACKAGE__MEMBERSHIP);
				break;
			case SysMLPackage.MERGE_NODE__INHERITED_MEMBERSHIP:
				notifyChanged(notification, eClass, SysMLPackage.Literals.PACKAGE__MEMBERSHIP);
				break;
>>>>>>> 6426563a
		}
	}

	/**
	 * Calls <code>notifyChanged</code> for each affected derived union. <!--
	 * begin-user-doc --> <!-- end-user-doc -->
	 * 
	 * @param notification a description of the change.
	 * @param eClass       the Ecore class of the notifier.
	 * @generated
	 */
<<<<<<< HEAD
	protected void notifyTypeChanged(Notification notification, EClass eClass) {
		switch (notification.getFeatureID(Type.class)) {
		case SysMLPackage.TYPE__IMPORTED_MEMBERSHIP:
			notifyChanged(notification, eClass, SysMLPackage.Literals.PACKAGE__MEMBERSHIP);
			break;
		case SysMLPackage.TYPE__OWNED_MEMBERSHIP_COMP:
			notifyChanged(notification, eClass, SysMLPackage.Literals.PACKAGE__MEMBERSHIP);
			break;
		case SysMLPackage.TYPE__OWNED_FEATURE_MEMBERSHIP:
			notifyChanged(notification, eClass, SysMLPackage.Literals.PACKAGE__MEMBERSHIP);
			break;
		case SysMLPackage.TYPE__INHERITED_MEMBERSHIP:
			notifyChanged(notification, eClass, SysMLPackage.Literals.PACKAGE__MEMBERSHIP);
			break;
=======
	protected void notifyFeatureMembershipChanged(Notification notification, EClass eClass) {
		switch (notification.getFeatureID(FeatureMembership.class)) {
			case SysMLPackage.FEATURE_MEMBERSHIP__OWNED_RELATED_ELEMENT:
				notifyChanged(notification, eClass, SysMLPackage.Literals.RELATIONSHIP__RELATED_ELEMENT);
				break;
			case SysMLPackage.FEATURE_MEMBERSHIP__OWNING_RELATED_ELEMENT:
				notifyChanged(notification, eClass, SysMLPackage.Literals.RELATIONSHIP__RELATED_ELEMENT);
				break;
			case SysMLPackage.FEATURE_MEMBERSHIP__TARGET:
				notifyChanged(notification, eClass, SysMLPackage.Literals.RELATIONSHIP__RELATED_ELEMENT);
				break;
			case SysMLPackage.FEATURE_MEMBERSHIP__SOURCE:
				notifyChanged(notification, eClass, SysMLPackage.Literals.RELATIONSHIP__RELATED_ELEMENT);
				break;
		}
	}

	/**
	 * Calls <code>notifyChanged</code> for each affected derived union.
	 * <!-- begin-user-doc -->
	 * <!-- end-user-doc -->
	 * @param notification a description of the change.
	 * @param eClass the Ecore class of the notifier.
	 * @generated
	 */
	protected void notifyMembershipChanged(Notification notification, EClass eClass) {
		switch (notification.getFeatureID(Membership.class)) {
			case SysMLPackage.MEMBERSHIP__OWNED_RELATED_ELEMENT:
				notifyChanged(notification, eClass, SysMLPackage.Literals.RELATIONSHIP__RELATED_ELEMENT);
				break;
			case SysMLPackage.MEMBERSHIP__OWNING_RELATED_ELEMENT:
				notifyChanged(notification, eClass, SysMLPackage.Literals.RELATIONSHIP__RELATED_ELEMENT);
				break;
			case SysMLPackage.MEMBERSHIP__TARGET:
				notifyChanged(notification, eClass, SysMLPackage.Literals.RELATIONSHIP__RELATED_ELEMENT);
				break;
			case SysMLPackage.MEMBERSHIP__SOURCE:
				notifyChanged(notification, eClass, SysMLPackage.Literals.RELATIONSHIP__RELATED_ELEMENT);
				break;
		}
	}

	/**
	 * Calls <code>notifyChanged</code> for each affected derived union.
	 * <!-- begin-user-doc -->
	 * <!-- end-user-doc -->
	 * @param notification a description of the change.
	 * @param eClass the Ecore class of the notifier.
	 * @generated
	 */
	protected void notifyRelationshipChanged(Notification notification, EClass eClass) {
		switch (notification.getFeatureID(Relationship.class)) {
			case SysMLPackage.RELATIONSHIP__OWNED_RELATED_ELEMENT:
				notifyChanged(notification, eClass, SysMLPackage.Literals.RELATIONSHIP__RELATED_ELEMENT);
				break;
			case SysMLPackage.RELATIONSHIP__OWNING_RELATED_ELEMENT:
				notifyChanged(notification, eClass, SysMLPackage.Literals.RELATIONSHIP__RELATED_ELEMENT);
				break;
			case SysMLPackage.RELATIONSHIP__TARGET:
				notifyChanged(notification, eClass, SysMLPackage.Literals.RELATIONSHIP__RELATED_ELEMENT);
				break;
			case SysMLPackage.RELATIONSHIP__SOURCE:
				notifyChanged(notification, eClass, SysMLPackage.Literals.RELATIONSHIP__RELATED_ELEMENT);
				break;
		}
	}

	/**
	 * Calls <code>notifyChanged</code> for each affected derived union.
	 * <!-- begin-user-doc -->
	 * <!-- end-user-doc -->
	 * @param notification a description of the change.
	 * @param eClass the Ecore class of the notifier.
	 * @generated
	 */
	protected void notifyPackageChanged(Notification notification, EClass eClass) {
		switch (notification.getFeatureID(org.omg.sysml.lang.sysml.Package.class)) {
			case SysMLPackage.PACKAGE__IMPORTED_MEMBERSHIP:
				notifyChanged(notification, eClass, SysMLPackage.Literals.PACKAGE__MEMBERSHIP);
				break;
			case SysMLPackage.PACKAGE__OWNED_MEMBERSHIP:
				notifyChanged(notification, eClass, SysMLPackage.Literals.PACKAGE__MEMBERSHIP);
				break;
		}
	}

	/**
	 * Calls <code>notifyChanged</code> for each affected derived union.
	 * <!-- begin-user-doc -->
	 * <!-- end-user-doc -->
	 * @param notification a description of the change.
	 * @param eClass the Ecore class of the notifier.
	 * @generated
	 */
	protected void notifyImportChanged(Notification notification, EClass eClass) {
		switch (notification.getFeatureID(Import.class)) {
			case SysMLPackage.IMPORT__OWNED_RELATED_ELEMENT:
				notifyChanged(notification, eClass, SysMLPackage.Literals.RELATIONSHIP__RELATED_ELEMENT);
				break;
			case SysMLPackage.IMPORT__OWNING_RELATED_ELEMENT:
				notifyChanged(notification, eClass, SysMLPackage.Literals.RELATIONSHIP__RELATED_ELEMENT);
				break;
			case SysMLPackage.IMPORT__TARGET:
				notifyChanged(notification, eClass, SysMLPackage.Literals.RELATIONSHIP__RELATED_ELEMENT);
				break;
			case SysMLPackage.IMPORT__SOURCE:
				notifyChanged(notification, eClass, SysMLPackage.Literals.RELATIONSHIP__RELATED_ELEMENT);
				break;
			case SysMLPackage.IMPORT__IMPORTED_PACKAGE:
				notifyChanged(notification, eClass, SysMLPackage.Literals.RELATIONSHIP__RELATED_ELEMENT);
				break;
			case SysMLPackage.IMPORT__SELECTER:
				notifyChanged(notification, eClass, SysMLPackage.Literals.RELATIONSHIP__RELATED_ELEMENT);
				break;
		}
	}

	/**
	 * Calls <code>notifyChanged</code> for each affected derived union.
	 * <!-- begin-user-doc -->
	 * <!-- end-user-doc -->
	 * @param notification a description of the change.
	 * @param eClass the Ecore class of the notifier.
	 * @generated
	 */
	protected void notifyPredicateChanged(Notification notification, EClass eClass) {
		switch (notification.getFeatureID(Predicate.class)) {
			case SysMLPackage.PREDICATE__IMPORTED_MEMBERSHIP:
				notifyChanged(notification, eClass, SysMLPackage.Literals.PACKAGE__MEMBERSHIP);
				break;
			case SysMLPackage.PREDICATE__OWNED_MEMBERSHIP:
				notifyChanged(notification, eClass, SysMLPackage.Literals.PACKAGE__MEMBERSHIP);
				break;
			case SysMLPackage.PREDICATE__INHERITED_MEMBERSHIP:
				notifyChanged(notification, eClass, SysMLPackage.Literals.PACKAGE__MEMBERSHIP);
				break;
		}
	}

	/**
	 * Calls <code>notifyChanged</code> for each affected derived union.
	 * <!-- begin-user-doc -->
	 * <!-- end-user-doc -->
	 * @param notification a description of the change.
	 * @param eClass the Ecore class of the notifier.
	 * @generated
	 */
	protected void notifyFunctionChanged(Notification notification, EClass eClass) {
		switch (notification.getFeatureID(Function.class)) {
			case SysMLPackage.FUNCTION__IMPORTED_MEMBERSHIP:
				notifyChanged(notification, eClass, SysMLPackage.Literals.PACKAGE__MEMBERSHIP);
				break;
			case SysMLPackage.FUNCTION__OWNED_MEMBERSHIP:
				notifyChanged(notification, eClass, SysMLPackage.Literals.PACKAGE__MEMBERSHIP);
				break;
			case SysMLPackage.FUNCTION__INHERITED_MEMBERSHIP:
				notifyChanged(notification, eClass, SysMLPackage.Literals.PACKAGE__MEMBERSHIP);
				break;
		}
	}

	/**
	 * Calls <code>notifyChanged</code> for each affected derived union.
	 * <!-- begin-user-doc -->
	 * <!-- end-user-doc -->
	 * @param notification a description of the change.
	 * @param eClass the Ecore class of the notifier.
	 * @generated
	 */
	protected void notifyBehaviorChanged(Notification notification, EClass eClass) {
		switch (notification.getFeatureID(Behavior.class)) {
			case SysMLPackage.BEHAVIOR__IMPORTED_MEMBERSHIP:
				notifyChanged(notification, eClass, SysMLPackage.Literals.PACKAGE__MEMBERSHIP);
				break;
			case SysMLPackage.BEHAVIOR__OWNED_MEMBERSHIP:
				notifyChanged(notification, eClass, SysMLPackage.Literals.PACKAGE__MEMBERSHIP);
				break;
			case SysMLPackage.BEHAVIOR__INHERITED_MEMBERSHIP:
				notifyChanged(notification, eClass, SysMLPackage.Literals.PACKAGE__MEMBERSHIP);
				break;
		}
	}

	/**
	 * Calls <code>notifyChanged</code> for each affected derived union.
	 * <!-- begin-user-doc -->
	 * <!-- end-user-doc -->
	 * @param notification a description of the change.
	 * @param eClass the Ecore class of the notifier.
	 * @generated
	 */
	protected void notifyClassifierChanged(Notification notification, EClass eClass) {
		switch (notification.getFeatureID(Classifier.class)) {
			case SysMLPackage.CLASSIFIER__IMPORTED_MEMBERSHIP:
				notifyChanged(notification, eClass, SysMLPackage.Literals.PACKAGE__MEMBERSHIP);
				break;
			case SysMLPackage.CLASSIFIER__OWNED_MEMBERSHIP:
				notifyChanged(notification, eClass, SysMLPackage.Literals.PACKAGE__MEMBERSHIP);
				break;
			case SysMLPackage.CLASSIFIER__INHERITED_MEMBERSHIP:
				notifyChanged(notification, eClass, SysMLPackage.Literals.PACKAGE__MEMBERSHIP);
				break;
		}
	}

	/**
	 * Calls <code>notifyChanged</code> for each affected derived union.
	 * <!-- begin-user-doc -->
	 * <!-- end-user-doc -->
	 * @param notification a description of the change.
	 * @param eClass the Ecore class of the notifier.
	 * @generated
	 */
	protected void notifyTypeChanged(Notification notification, EClass eClass) {
		switch (notification.getFeatureID(Type.class)) {
			case SysMLPackage.TYPE__IMPORTED_MEMBERSHIP:
				notifyChanged(notification, eClass, SysMLPackage.Literals.PACKAGE__MEMBERSHIP);
				break;
			case SysMLPackage.TYPE__OWNED_MEMBERSHIP:
				notifyChanged(notification, eClass, SysMLPackage.Literals.PACKAGE__MEMBERSHIP);
				break;
			case SysMLPackage.TYPE__INHERITED_MEMBERSHIP:
				notifyChanged(notification, eClass, SysMLPackage.Literals.PACKAGE__MEMBERSHIP);
				break;
		}
	}

	/**
	 * Calls <code>notifyChanged</code> for each affected derived union.
	 * <!-- begin-user-doc -->
	 * <!-- end-user-doc -->
	 * @param notification a description of the change.
	 * @param eClass the Ecore class of the notifier.
	 * @generated
	 */
	protected void notifyClassChanged(Notification notification, EClass eClass) {
		switch (notification.getFeatureID(org.omg.sysml.lang.sysml.Class.class)) {
			case SysMLPackage.CLASS__IMPORTED_MEMBERSHIP:
				notifyChanged(notification, eClass, SysMLPackage.Literals.PACKAGE__MEMBERSHIP);
				break;
			case SysMLPackage.CLASS__OWNED_MEMBERSHIP:
				notifyChanged(notification, eClass, SysMLPackage.Literals.PACKAGE__MEMBERSHIP);
				break;
			case SysMLPackage.CLASS__INHERITED_MEMBERSHIP:
				notifyChanged(notification, eClass, SysMLPackage.Literals.PACKAGE__MEMBERSHIP);
				break;
		}
	}

	/**
	 * Calls <code>notifyChanged</code> for each affected derived union.
	 * <!-- begin-user-doc -->
	 * <!-- end-user-doc -->
	 * @param notification a description of the change.
	 * @param eClass the Ecore class of the notifier.
	 * @generated
	 */
	protected void notifyGeneralizationChanged(Notification notification, EClass eClass) {
		switch (notification.getFeatureID(Generalization.class)) {
			case SysMLPackage.GENERALIZATION__OWNED_RELATED_ELEMENT:
				notifyChanged(notification, eClass, SysMLPackage.Literals.RELATIONSHIP__RELATED_ELEMENT);
				break;
			case SysMLPackage.GENERALIZATION__OWNING_RELATED_ELEMENT:
				notifyChanged(notification, eClass, SysMLPackage.Literals.RELATIONSHIP__RELATED_ELEMENT);
				break;
			case SysMLPackage.GENERALIZATION__TARGET:
				notifyChanged(notification, eClass, SysMLPackage.Literals.RELATIONSHIP__RELATED_ELEMENT);
				break;
			case SysMLPackage.GENERALIZATION__SOURCE:
				notifyChanged(notification, eClass, SysMLPackage.Literals.RELATIONSHIP__RELATED_ELEMENT);
				break;
			case SysMLPackage.GENERALIZATION__OWNING_TYPE:
				notifyChanged(notification, eClass, SysMLPackage.Literals.RELATIONSHIP__RELATED_ELEMENT);
				break;
		}
	}

	/**
	 * Calls <code>notifyChanged</code> for each affected derived union.
	 * <!-- begin-user-doc -->
	 * <!-- end-user-doc -->
	 * @param notification a description of the change.
	 * @param eClass the Ecore class of the notifier.
	 * @generated
	 */
	protected void notifyFeatureChanged(Notification notification, EClass eClass) {
		switch (notification.getFeatureID(Feature.class)) {
			case SysMLPackage.FEATURE__IMPORTED_MEMBERSHIP:
				notifyChanged(notification, eClass, SysMLPackage.Literals.PACKAGE__MEMBERSHIP);
				break;
			case SysMLPackage.FEATURE__OWNED_MEMBERSHIP:
				notifyChanged(notification, eClass, SysMLPackage.Literals.PACKAGE__MEMBERSHIP);
				break;
			case SysMLPackage.FEATURE__INHERITED_MEMBERSHIP:
				notifyChanged(notification, eClass, SysMLPackage.Literals.PACKAGE__MEMBERSHIP);
				break;
		}
	}

	/**
	 * Calls <code>notifyChanged</code> for each affected derived union.
	 * <!-- begin-user-doc -->
	 * <!-- end-user-doc -->
	 * @param notification a description of the change.
	 * @param eClass the Ecore class of the notifier.
	 * @generated
	 */
	protected void notifyRedefinitionChanged(Notification notification, EClass eClass) {
		switch (notification.getFeatureID(Redefinition.class)) {
			case SysMLPackage.REDEFINITION__OWNED_RELATED_ELEMENT:
				notifyChanged(notification, eClass, SysMLPackage.Literals.RELATIONSHIP__RELATED_ELEMENT);
				break;
			case SysMLPackage.REDEFINITION__OWNING_RELATED_ELEMENT:
				notifyChanged(notification, eClass, SysMLPackage.Literals.RELATIONSHIP__RELATED_ELEMENT);
				break;
			case SysMLPackage.REDEFINITION__TARGET:
				notifyChanged(notification, eClass, SysMLPackage.Literals.RELATIONSHIP__RELATED_ELEMENT);
				break;
			case SysMLPackage.REDEFINITION__SOURCE:
				notifyChanged(notification, eClass, SysMLPackage.Literals.RELATIONSHIP__RELATED_ELEMENT);
				break;
			case SysMLPackage.REDEFINITION__OWNING_TYPE:
				notifyChanged(notification, eClass, SysMLPackage.Literals.RELATIONSHIP__RELATED_ELEMENT);
				break;
		}
	}

	/**
	 * Calls <code>notifyChanged</code> for each affected derived union.
	 * <!-- begin-user-doc -->
	 * <!-- end-user-doc -->
	 * @param notification a description of the change.
	 * @param eClass the Ecore class of the notifier.
	 * @generated
	 */
	protected void notifySubsettingChanged(Notification notification, EClass eClass) {
		switch (notification.getFeatureID(Subsetting.class)) {
			case SysMLPackage.SUBSETTING__OWNED_RELATED_ELEMENT:
				notifyChanged(notification, eClass, SysMLPackage.Literals.RELATIONSHIP__RELATED_ELEMENT);
				break;
			case SysMLPackage.SUBSETTING__OWNING_RELATED_ELEMENT:
				notifyChanged(notification, eClass, SysMLPackage.Literals.RELATIONSHIP__RELATED_ELEMENT);
				break;
			case SysMLPackage.SUBSETTING__TARGET:
				notifyChanged(notification, eClass, SysMLPackage.Literals.RELATIONSHIP__RELATED_ELEMENT);
				break;
			case SysMLPackage.SUBSETTING__SOURCE:
				notifyChanged(notification, eClass, SysMLPackage.Literals.RELATIONSHIP__RELATED_ELEMENT);
				break;
			case SysMLPackage.SUBSETTING__OWNING_TYPE:
				notifyChanged(notification, eClass, SysMLPackage.Literals.RELATIONSHIP__RELATED_ELEMENT);
				break;
		}
	}

	/**
	 * Calls <code>notifyChanged</code> for each affected derived union.
	 * <!-- begin-user-doc -->
	 * <!-- end-user-doc -->
	 * @param notification a description of the change.
	 * @param eClass the Ecore class of the notifier.
	 * @generated
	 */
	protected void notifyFeatureValueChanged(Notification notification, EClass eClass) {
		switch (notification.getFeatureID(FeatureValue.class)) {
			case SysMLPackage.FEATURE_VALUE__OWNED_RELATED_ELEMENT:
				notifyChanged(notification, eClass, SysMLPackage.Literals.RELATIONSHIP__RELATED_ELEMENT);
				break;
			case SysMLPackage.FEATURE_VALUE__OWNING_RELATED_ELEMENT:
				notifyChanged(notification, eClass, SysMLPackage.Literals.RELATIONSHIP__RELATED_ELEMENT);
				break;
			case SysMLPackage.FEATURE_VALUE__TARGET:
				notifyChanged(notification, eClass, SysMLPackage.Literals.RELATIONSHIP__RELATED_ELEMENT);
				break;
			case SysMLPackage.FEATURE_VALUE__SOURCE:
				notifyChanged(notification, eClass, SysMLPackage.Literals.RELATIONSHIP__RELATED_ELEMENT);
				break;
		}
	}

	/**
	 * Calls <code>notifyChanged</code> for each affected derived union.
	 * <!-- begin-user-doc -->
	 * <!-- end-user-doc -->
	 * @param notification a description of the change.
	 * @param eClass the Ecore class of the notifier.
	 * @generated
	 */
	protected void notifyExpressionChanged(Notification notification, EClass eClass) {
		switch (notification.getFeatureID(Expression.class)) {
			case SysMLPackage.EXPRESSION__IMPORTED_MEMBERSHIP:
				notifyChanged(notification, eClass, SysMLPackage.Literals.PACKAGE__MEMBERSHIP);
				break;
			case SysMLPackage.EXPRESSION__OWNED_MEMBERSHIP:
				notifyChanged(notification, eClass, SysMLPackage.Literals.PACKAGE__MEMBERSHIP);
				break;
			case SysMLPackage.EXPRESSION__INHERITED_MEMBERSHIP:
				notifyChanged(notification, eClass, SysMLPackage.Literals.PACKAGE__MEMBERSHIP);
				break;
		}
	}

	/**
	 * Calls <code>notifyChanged</code> for each affected derived union.
	 * <!-- begin-user-doc -->
	 * <!-- end-user-doc -->
	 * @param notification a description of the change.
	 * @param eClass the Ecore class of the notifier.
	 * @generated
	 */
	protected void notifyStepChanged(Notification notification, EClass eClass) {
		switch (notification.getFeatureID(Step.class)) {
			case SysMLPackage.STEP__IMPORTED_MEMBERSHIP:
				notifyChanged(notification, eClass, SysMLPackage.Literals.PACKAGE__MEMBERSHIP);
				break;
			case SysMLPackage.STEP__OWNED_MEMBERSHIP:
				notifyChanged(notification, eClass, SysMLPackage.Literals.PACKAGE__MEMBERSHIP);
				break;
			case SysMLPackage.STEP__INHERITED_MEMBERSHIP:
				notifyChanged(notification, eClass, SysMLPackage.Literals.PACKAGE__MEMBERSHIP);
				break;
		}
	}

	/**
	 * Calls <code>notifyChanged</code> for each affected derived union.
	 * <!-- begin-user-doc -->
	 * <!-- end-user-doc -->
	 * @param notification a description of the change.
	 * @param eClass the Ecore class of the notifier.
	 * @generated
	 */
	protected void notifyMultiplicityChanged(Notification notification, EClass eClass) {
		switch (notification.getFeatureID(Multiplicity.class)) {
			case SysMLPackage.MULTIPLICITY__OWNED_RELATED_ELEMENT:
				notifyChanged(notification, eClass, SysMLPackage.Literals.RELATIONSHIP__RELATED_ELEMENT);
				break;
			case SysMLPackage.MULTIPLICITY__OWNING_RELATED_ELEMENT:
				notifyChanged(notification, eClass, SysMLPackage.Literals.RELATIONSHIP__RELATED_ELEMENT);
				break;
			case SysMLPackage.MULTIPLICITY__TARGET:
				notifyChanged(notification, eClass, SysMLPackage.Literals.RELATIONSHIP__RELATED_ELEMENT);
				break;
			case SysMLPackage.MULTIPLICITY__SOURCE:
				notifyChanged(notification, eClass, SysMLPackage.Literals.RELATIONSHIP__RELATED_ELEMENT);
				break;
			case SysMLPackage.MULTIPLICITY__LOWER:
				notifyChanged(notification, eClass, SysMLPackage.Literals.RELATIONSHIP__RELATED_ELEMENT);
				break;
			case SysMLPackage.MULTIPLICITY__UPPER:
				notifyChanged(notification, eClass, SysMLPackage.Literals.RELATIONSHIP__RELATED_ELEMENT);
				break;
		}
	}

	/**
	 * Calls <code>notifyChanged</code> for each affected derived union.
	 * <!-- begin-user-doc -->
	 * <!-- end-user-doc -->
	 * @param notification a description of the change.
	 * @param eClass the Ecore class of the notifier.
	 * @generated
	 */
	protected void notifyFeatureTypingChanged(Notification notification, EClass eClass) {
		switch (notification.getFeatureID(FeatureTyping.class)) {
			case SysMLPackage.FEATURE_TYPING__OWNED_RELATED_ELEMENT:
				notifyChanged(notification, eClass, SysMLPackage.Literals.RELATIONSHIP__RELATED_ELEMENT);
				break;
			case SysMLPackage.FEATURE_TYPING__OWNING_RELATED_ELEMENT:
				notifyChanged(notification, eClass, SysMLPackage.Literals.RELATIONSHIP__RELATED_ELEMENT);
				break;
			case SysMLPackage.FEATURE_TYPING__TARGET:
				notifyChanged(notification, eClass, SysMLPackage.Literals.RELATIONSHIP__RELATED_ELEMENT);
				break;
			case SysMLPackage.FEATURE_TYPING__SOURCE:
				notifyChanged(notification, eClass, SysMLPackage.Literals.RELATIONSHIP__RELATED_ELEMENT);
				break;
			case SysMLPackage.FEATURE_TYPING__OWNING_TYPE:
				notifyChanged(notification, eClass, SysMLPackage.Literals.RELATIONSHIP__RELATED_ELEMENT);
				break;
		}
	}

	/**
	 * Calls <code>notifyChanged</code> for each affected derived union.
	 * <!-- begin-user-doc -->
	 * <!-- end-user-doc -->
	 * @param notification a description of the change.
	 * @param eClass the Ecore class of the notifier.
	 * @generated
	 */
	protected void notifySuperclassingChanged(Notification notification, EClass eClass) {
		switch (notification.getFeatureID(Superclassing.class)) {
			case SysMLPackage.SUPERCLASSING__OWNED_RELATED_ELEMENT:
				notifyChanged(notification, eClass, SysMLPackage.Literals.RELATIONSHIP__RELATED_ELEMENT);
				break;
			case SysMLPackage.SUPERCLASSING__OWNING_RELATED_ELEMENT:
				notifyChanged(notification, eClass, SysMLPackage.Literals.RELATIONSHIP__RELATED_ELEMENT);
				break;
			case SysMLPackage.SUPERCLASSING__TARGET:
				notifyChanged(notification, eClass, SysMLPackage.Literals.RELATIONSHIP__RELATED_ELEMENT);
				break;
			case SysMLPackage.SUPERCLASSING__SOURCE:
				notifyChanged(notification, eClass, SysMLPackage.Literals.RELATIONSHIP__RELATED_ELEMENT);
				break;
			case SysMLPackage.SUPERCLASSING__OWNING_TYPE:
				notifyChanged(notification, eClass, SysMLPackage.Literals.RELATIONSHIP__RELATED_ELEMENT);
				break;
		}
	}

	/**
	 * Calls <code>notifyChanged</code> for each affected derived union.
	 * <!-- begin-user-doc -->
	 * <!-- end-user-doc -->
	 * @param notification a description of the change.
	 * @param eClass the Ecore class of the notifier.
	 * @generated
	 */
	protected void notifyParameterChanged(Notification notification, EClass eClass) {
		switch (notification.getFeatureID(Parameter.class)) {
			case SysMLPackage.PARAMETER__IMPORTED_MEMBERSHIP:
				notifyChanged(notification, eClass, SysMLPackage.Literals.PACKAGE__MEMBERSHIP);
				break;
			case SysMLPackage.PARAMETER__OWNED_MEMBERSHIP:
				notifyChanged(notification, eClass, SysMLPackage.Literals.PACKAGE__MEMBERSHIP);
				break;
			case SysMLPackage.PARAMETER__INHERITED_MEMBERSHIP:
				notifyChanged(notification, eClass, SysMLPackage.Literals.PACKAGE__MEMBERSHIP);
				break;
		}
	}

	/**
	 * Calls <code>notifyChanged</code> for each affected derived union.
	 * <!-- begin-user-doc -->
	 * <!-- end-user-doc -->
	 * @param notification a description of the change.
	 * @param eClass the Ecore class of the notifier.
	 * @generated
	 */
	protected void notifyAssociationChanged(Notification notification, EClass eClass) {
		switch (notification.getFeatureID(Association.class)) {
			case SysMLPackage.ASSOCIATION__IMPORTED_MEMBERSHIP:
				notifyChanged(notification, eClass, SysMLPackage.Literals.PACKAGE__MEMBERSHIP);
				break;
			case SysMLPackage.ASSOCIATION__OWNED_MEMBERSHIP:
				notifyChanged(notification, eClass, SysMLPackage.Literals.PACKAGE__MEMBERSHIP);
				break;
			case SysMLPackage.ASSOCIATION__INHERITED_MEMBERSHIP:
				notifyChanged(notification, eClass, SysMLPackage.Literals.PACKAGE__MEMBERSHIP);
				break;
			case SysMLPackage.ASSOCIATION__OWNED_RELATED_ELEMENT:
				notifyChanged(notification, eClass, SysMLPackage.Literals.RELATIONSHIP__RELATED_ELEMENT);
				break;
			case SysMLPackage.ASSOCIATION__OWNING_RELATED_ELEMENT:
				notifyChanged(notification, eClass, SysMLPackage.Literals.RELATIONSHIP__RELATED_ELEMENT);
				break;
			case SysMLPackage.ASSOCIATION__TARGET:
				notifyChanged(notification, eClass, SysMLPackage.Literals.RELATIONSHIP__RELATED_ELEMENT);
				break;
			case SysMLPackage.ASSOCIATION__SOURCE:
				notifyChanged(notification, eClass, SysMLPackage.Literals.RELATIONSHIP__RELATED_ELEMENT);
				break;
		}
	}

	/**
	 * Calls <code>notifyChanged</code> for each affected derived union.
	 * <!-- begin-user-doc -->
	 * <!-- end-user-doc -->
	 * @param notification a description of the change.
	 * @param eClass the Ecore class of the notifier.
	 * @generated
	 */
	protected void notifyConnectorChanged(Notification notification, EClass eClass) {
		switch (notification.getFeatureID(Connector.class)) {
			case SysMLPackage.CONNECTOR__IMPORTED_MEMBERSHIP:
				notifyChanged(notification, eClass, SysMLPackage.Literals.PACKAGE__MEMBERSHIP);
				break;
			case SysMLPackage.CONNECTOR__OWNED_MEMBERSHIP:
				notifyChanged(notification, eClass, SysMLPackage.Literals.PACKAGE__MEMBERSHIP);
				break;
			case SysMLPackage.CONNECTOR__INHERITED_MEMBERSHIP:
				notifyChanged(notification, eClass, SysMLPackage.Literals.PACKAGE__MEMBERSHIP);
				break;
			case SysMLPackage.CONNECTOR__OWNED_RELATED_ELEMENT:
				notifyChanged(notification, eClass, SysMLPackage.Literals.RELATIONSHIP__RELATED_ELEMENT);
				break;
			case SysMLPackage.CONNECTOR__OWNING_RELATED_ELEMENT:
				notifyChanged(notification, eClass, SysMLPackage.Literals.RELATIONSHIP__RELATED_ELEMENT);
				break;
			case SysMLPackage.CONNECTOR__TARGET:
				notifyChanged(notification, eClass, SysMLPackage.Literals.RELATIONSHIP__RELATED_ELEMENT);
				break;
			case SysMLPackage.CONNECTOR__SOURCE:
				notifyChanged(notification, eClass, SysMLPackage.Literals.RELATIONSHIP__RELATED_ELEMENT);
				break;
			case SysMLPackage.CONNECTOR__RELATED_FEATURE:
				notifyChanged(notification, eClass, SysMLPackage.Literals.RELATIONSHIP__RELATED_ELEMENT);
				break;
>>>>>>> 6426563a
		}
	}

	/**
	 * Calls <code>notifyChanged</code> for each affected derived union. <!--
	 * begin-user-doc --> <!-- end-user-doc -->
	 * 
	 * @param notification a description of the change.
	 * @param eClass       the Ecore class of the notifier.
	 * @generated
	 */
<<<<<<< HEAD
	protected void notifyClassChanged(Notification notification, EClass eClass) {
		switch (notification.getFeatureID(org.omg.sysml.lang.sysml.Class.class)) {
		case SysMLPackage.CLASS__IMPORTED_MEMBERSHIP:
			notifyChanged(notification, eClass, SysMLPackage.Literals.PACKAGE__MEMBERSHIP);
			break;
		case SysMLPackage.CLASS__OWNED_MEMBERSHIP_COMP:
			notifyChanged(notification, eClass, SysMLPackage.Literals.PACKAGE__MEMBERSHIP);
			break;
		case SysMLPackage.CLASS__OWNED_FEATURE_MEMBERSHIP:
			notifyChanged(notification, eClass, SysMLPackage.Literals.PACKAGE__MEMBERSHIP);
			break;
		case SysMLPackage.CLASS__INHERITED_MEMBERSHIP:
			notifyChanged(notification, eClass, SysMLPackage.Literals.PACKAGE__MEMBERSHIP);
			break;
=======
	protected void notifyOrderedFeatureChanged(Notification notification, EClass eClass) {
		switch (notification.getFeatureID(OrderedFeature.class)) {
			case SysMLPackage.ORDERED_FEATURE__IMPORTED_MEMBERSHIP:
				notifyChanged(notification, eClass, SysMLPackage.Literals.PACKAGE__MEMBERSHIP);
				break;
			case SysMLPackage.ORDERED_FEATURE__OWNED_MEMBERSHIP:
				notifyChanged(notification, eClass, SysMLPackage.Literals.PACKAGE__MEMBERSHIP);
				break;
			case SysMLPackage.ORDERED_FEATURE__INHERITED_MEMBERSHIP:
				notifyChanged(notification, eClass, SysMLPackage.Literals.PACKAGE__MEMBERSHIP);
				break;
>>>>>>> 6426563a
		}
	}

	/**
	 * Calls <code>notifyChanged</code> for each affected derived union. <!--
	 * begin-user-doc --> <!-- end-user-doc -->
	 * 
	 * @param notification a description of the change.
	 * @param eClass       the Ecore class of the notifier.
	 * @generated
	 */
<<<<<<< HEAD
	protected void notifyGeneralizationChanged(Notification notification, EClass eClass) {
		switch (notification.getFeatureID(Generalization.class)) {
		case SysMLPackage.GENERALIZATION__TARGET:
			notifyChanged(notification, eClass, SysMLPackage.Literals.RELATIONSHIP__RELATED_ELEMENT);
			break;
		case SysMLPackage.GENERALIZATION__SOURCE:
			notifyChanged(notification, eClass, SysMLPackage.Literals.RELATIONSHIP__RELATED_ELEMENT);
			break;
		case SysMLPackage.GENERALIZATION__OWNING_RELATED_ELEMENT:
			notifyChanged(notification, eClass, SysMLPackage.Literals.RELATIONSHIP__RELATED_ELEMENT);
			break;
		case SysMLPackage.GENERALIZATION__OWNED_RELATED_ELEMENT:
			notifyChanged(notification, eClass, SysMLPackage.Literals.RELATIONSHIP__RELATED_ELEMENT);
			break;
		case SysMLPackage.GENERALIZATION__OWNING_TYPE:
			notifyChanged(notification, eClass, SysMLPackage.Literals.RELATIONSHIP__RELATED_ELEMENT);
			break;
=======
	protected void notifyStructuredFeatureChanged(Notification notification, EClass eClass) {
		switch (notification.getFeatureID(StructuredFeature.class)) {
			case SysMLPackage.STRUCTURED_FEATURE__IMPORTED_MEMBERSHIP:
				notifyChanged(notification, eClass, SysMLPackage.Literals.PACKAGE__MEMBERSHIP);
				break;
			case SysMLPackage.STRUCTURED_FEATURE__OWNED_MEMBERSHIP:
				notifyChanged(notification, eClass, SysMLPackage.Literals.PACKAGE__MEMBERSHIP);
				break;
			case SysMLPackage.STRUCTURED_FEATURE__INHERITED_MEMBERSHIP:
				notifyChanged(notification, eClass, SysMLPackage.Literals.PACKAGE__MEMBERSHIP);
				break;
>>>>>>> 6426563a
		}
	}

	/**
	 * Calls <code>notifyChanged</code> for each affected derived union. <!--
	 * begin-user-doc --> <!-- end-user-doc -->
	 * 
	 * @param notification a description of the change.
	 * @param eClass       the Ecore class of the notifier.
	 * @generated
	 */
<<<<<<< HEAD
	protected void notifyFeatureChanged(Notification notification, EClass eClass) {
		switch (notification.getFeatureID(Feature.class)) {
		case SysMLPackage.FEATURE__IMPORTED_MEMBERSHIP:
			notifyChanged(notification, eClass, SysMLPackage.Literals.PACKAGE__MEMBERSHIP);
			break;
		case SysMLPackage.FEATURE__OWNED_MEMBERSHIP_COMP:
			notifyChanged(notification, eClass, SysMLPackage.Literals.PACKAGE__MEMBERSHIP);
			break;
		case SysMLPackage.FEATURE__OWNED_FEATURE_MEMBERSHIP:
			notifyChanged(notification, eClass, SysMLPackage.Literals.PACKAGE__MEMBERSHIP);
			break;
		case SysMLPackage.FEATURE__INHERITED_MEMBERSHIP:
			notifyChanged(notification, eClass, SysMLPackage.Literals.PACKAGE__MEMBERSHIP);
			break;
=======
	protected void notifyDataTypeChanged(Notification notification, EClass eClass) {
		switch (notification.getFeatureID(DataType.class)) {
			case SysMLPackage.DATA_TYPE__IMPORTED_MEMBERSHIP:
				notifyChanged(notification, eClass, SysMLPackage.Literals.PACKAGE__MEMBERSHIP);
				break;
			case SysMLPackage.DATA_TYPE__OWNED_MEMBERSHIP:
				notifyChanged(notification, eClass, SysMLPackage.Literals.PACKAGE__MEMBERSHIP);
				break;
			case SysMLPackage.DATA_TYPE__INHERITED_MEMBERSHIP:
				notifyChanged(notification, eClass, SysMLPackage.Literals.PACKAGE__MEMBERSHIP);
				break;
>>>>>>> 6426563a
		}
	}

	/**
	 * Calls <code>notifyChanged</code> for each affected derived union. <!--
	 * begin-user-doc --> <!-- end-user-doc -->
	 * 
	 * @param notification a description of the change.
	 * @param eClass       the Ecore class of the notifier.
	 * @generated
	 */
<<<<<<< HEAD
	protected void notifyRedefinitionChanged(Notification notification, EClass eClass) {
		switch (notification.getFeatureID(Redefinition.class)) {
		case SysMLPackage.REDEFINITION__TARGET:
			notifyChanged(notification, eClass, SysMLPackage.Literals.RELATIONSHIP__RELATED_ELEMENT);
			break;
		case SysMLPackage.REDEFINITION__SOURCE:
			notifyChanged(notification, eClass, SysMLPackage.Literals.RELATIONSHIP__RELATED_ELEMENT);
			break;
		case SysMLPackage.REDEFINITION__OWNING_RELATED_ELEMENT:
			notifyChanged(notification, eClass, SysMLPackage.Literals.RELATIONSHIP__RELATED_ELEMENT);
			break;
		case SysMLPackage.REDEFINITION__OWNED_RELATED_ELEMENT:
			notifyChanged(notification, eClass, SysMLPackage.Literals.RELATIONSHIP__RELATED_ELEMENT);
			break;
		case SysMLPackage.REDEFINITION__OWNING_TYPE:
			notifyChanged(notification, eClass, SysMLPackage.Literals.RELATIONSHIP__RELATED_ELEMENT);
			break;
=======
	protected void notifyPortUsageChanged(Notification notification, EClass eClass) {
		switch (notification.getFeatureID(PortUsage.class)) {
			case SysMLPackage.PORT_USAGE__IMPORTED_MEMBERSHIP:
				notifyChanged(notification, eClass, SysMLPackage.Literals.PACKAGE__MEMBERSHIP);
				break;
			case SysMLPackage.PORT_USAGE__OWNED_MEMBERSHIP:
				notifyChanged(notification, eClass, SysMLPackage.Literals.PACKAGE__MEMBERSHIP);
				break;
			case SysMLPackage.PORT_USAGE__INHERITED_MEMBERSHIP:
				notifyChanged(notification, eClass, SysMLPackage.Literals.PACKAGE__MEMBERSHIP);
				break;
>>>>>>> 6426563a
		}
	}

	/**
	 * Calls <code>notifyChanged</code> for each affected derived union. <!--
	 * begin-user-doc --> <!-- end-user-doc -->
	 * 
	 * @param notification a description of the change.
	 * @param eClass       the Ecore class of the notifier.
	 * @generated
	 */
<<<<<<< HEAD
	protected void notifySubsettingChanged(Notification notification, EClass eClass) {
		switch (notification.getFeatureID(Subsetting.class)) {
		case SysMLPackage.SUBSETTING__TARGET:
			notifyChanged(notification, eClass, SysMLPackage.Literals.RELATIONSHIP__RELATED_ELEMENT);
			break;
		case SysMLPackage.SUBSETTING__SOURCE:
			notifyChanged(notification, eClass, SysMLPackage.Literals.RELATIONSHIP__RELATED_ELEMENT);
			break;
		case SysMLPackage.SUBSETTING__OWNING_RELATED_ELEMENT:
			notifyChanged(notification, eClass, SysMLPackage.Literals.RELATIONSHIP__RELATED_ELEMENT);
			break;
		case SysMLPackage.SUBSETTING__OWNED_RELATED_ELEMENT:
			notifyChanged(notification, eClass, SysMLPackage.Literals.RELATIONSHIP__RELATED_ELEMENT);
			break;
		case SysMLPackage.SUBSETTING__OWNING_TYPE:
			notifyChanged(notification, eClass, SysMLPackage.Literals.RELATIONSHIP__RELATED_ELEMENT);
			break;
=======
	protected void notifyPortDefinitionChanged(Notification notification, EClass eClass) {
		switch (notification.getFeatureID(PortDefinition.class)) {
			case SysMLPackage.PORT_DEFINITION__IMPORTED_MEMBERSHIP:
				notifyChanged(notification, eClass, SysMLPackage.Literals.PACKAGE__MEMBERSHIP);
				break;
			case SysMLPackage.PORT_DEFINITION__OWNED_MEMBERSHIP:
				notifyChanged(notification, eClass, SysMLPackage.Literals.PACKAGE__MEMBERSHIP);
				break;
			case SysMLPackage.PORT_DEFINITION__INHERITED_MEMBERSHIP:
				notifyChanged(notification, eClass, SysMLPackage.Literals.PACKAGE__MEMBERSHIP);
				break;
>>>>>>> 6426563a
		}
	}

	/**
	 * Calls <code>notifyChanged</code> for each affected derived union. <!--
	 * begin-user-doc --> <!-- end-user-doc -->
	 * 
	 * @param notification a description of the change.
	 * @param eClass       the Ecore class of the notifier.
	 * @generated
	 */
<<<<<<< HEAD
	protected void notifyFeatureValueChanged(Notification notification, EClass eClass) {
		switch (notification.getFeatureID(FeatureValue.class)) {
		case SysMLPackage.FEATURE_VALUE__TARGET:
			notifyChanged(notification, eClass, SysMLPackage.Literals.RELATIONSHIP__RELATED_ELEMENT);
			break;
		case SysMLPackage.FEATURE_VALUE__SOURCE:
			notifyChanged(notification, eClass, SysMLPackage.Literals.RELATIONSHIP__RELATED_ELEMENT);
			break;
		case SysMLPackage.FEATURE_VALUE__OWNING_RELATED_ELEMENT:
			notifyChanged(notification, eClass, SysMLPackage.Literals.RELATIONSHIP__RELATED_ELEMENT);
			break;
		case SysMLPackage.FEATURE_VALUE__OWNED_RELATED_ELEMENT:
			notifyChanged(notification, eClass, SysMLPackage.Literals.RELATIONSHIP__RELATED_ELEMENT);
			break;
		case SysMLPackage.FEATURE_VALUE__VALUE:
			notifyChanged(notification, eClass, SysMLPackage.Literals.RELATIONSHIP__RELATED_ELEMENT);
			break;
		case SysMLPackage.FEATURE_VALUE__FEATURE_WITH_VALUE:
			notifyChanged(notification, eClass, SysMLPackage.Literals.RELATIONSHIP__RELATED_ELEMENT);
			break;
=======
	protected void notifyActionUsageChanged(Notification notification, EClass eClass) {
		switch (notification.getFeatureID(ActionUsage.class)) {
			case SysMLPackage.ACTION_USAGE__IMPORTED_MEMBERSHIP:
				notifyChanged(notification, eClass, SysMLPackage.Literals.PACKAGE__MEMBERSHIP);
				break;
			case SysMLPackage.ACTION_USAGE__OWNED_MEMBERSHIP:
				notifyChanged(notification, eClass, SysMLPackage.Literals.PACKAGE__MEMBERSHIP);
				break;
			case SysMLPackage.ACTION_USAGE__INHERITED_MEMBERSHIP:
				notifyChanged(notification, eClass, SysMLPackage.Literals.PACKAGE__MEMBERSHIP);
				break;
>>>>>>> 6426563a
		}
	}

	/**
	 * Calls <code>notifyChanged</code> for each affected derived union. <!--
	 * begin-user-doc --> <!-- end-user-doc -->
	 * 
	 * @param notification a description of the change.
	 * @param eClass       the Ecore class of the notifier.
	 * @generated
	 */
<<<<<<< HEAD
	protected void notifyExpressionChanged(Notification notification, EClass eClass) {
		switch (notification.getFeatureID(Expression.class)) {
		case SysMLPackage.EXPRESSION__IMPORTED_MEMBERSHIP:
			notifyChanged(notification, eClass, SysMLPackage.Literals.PACKAGE__MEMBERSHIP);
			break;
		case SysMLPackage.EXPRESSION__OWNED_MEMBERSHIP_COMP:
			notifyChanged(notification, eClass, SysMLPackage.Literals.PACKAGE__MEMBERSHIP);
			break;
		case SysMLPackage.EXPRESSION__OWNED_FEATURE_MEMBERSHIP:
			notifyChanged(notification, eClass, SysMLPackage.Literals.PACKAGE__MEMBERSHIP);
			break;
		case SysMLPackage.EXPRESSION__INHERITED_MEMBERSHIP:
			notifyChanged(notification, eClass, SysMLPackage.Literals.PACKAGE__MEMBERSHIP);
			break;
=======
	protected void notifyActivityChanged(Notification notification, EClass eClass) {
		switch (notification.getFeatureID(Activity.class)) {
			case SysMLPackage.ACTIVITY__IMPORTED_MEMBERSHIP:
				notifyChanged(notification, eClass, SysMLPackage.Literals.PACKAGE__MEMBERSHIP);
				break;
			case SysMLPackage.ACTIVITY__OWNED_MEMBERSHIP:
				notifyChanged(notification, eClass, SysMLPackage.Literals.PACKAGE__MEMBERSHIP);
				break;
			case SysMLPackage.ACTIVITY__INHERITED_MEMBERSHIP:
				notifyChanged(notification, eClass, SysMLPackage.Literals.PACKAGE__MEMBERSHIP);
				break;
>>>>>>> 6426563a
		}
	}

	/**
	 * Calls <code>notifyChanged</code> for each affected derived union. <!--
	 * begin-user-doc --> <!-- end-user-doc -->
	 * 
	 * @param notification a description of the change.
	 * @param eClass       the Ecore class of the notifier.
	 * @generated
	 */
<<<<<<< HEAD
	protected void notifyStepChanged(Notification notification, EClass eClass) {
		switch (notification.getFeatureID(Step.class)) {
		case SysMLPackage.STEP__IMPORTED_MEMBERSHIP:
			notifyChanged(notification, eClass, SysMLPackage.Literals.PACKAGE__MEMBERSHIP);
			break;
		case SysMLPackage.STEP__OWNED_MEMBERSHIP_COMP:
			notifyChanged(notification, eClass, SysMLPackage.Literals.PACKAGE__MEMBERSHIP);
			break;
		case SysMLPackage.STEP__OWNED_FEATURE_MEMBERSHIP:
			notifyChanged(notification, eClass, SysMLPackage.Literals.PACKAGE__MEMBERSHIP);
			break;
		case SysMLPackage.STEP__INHERITED_MEMBERSHIP:
			notifyChanged(notification, eClass, SysMLPackage.Literals.PACKAGE__MEMBERSHIP);
			break;
=======
	protected void notifyValueTypeChanged(Notification notification, EClass eClass) {
		switch (notification.getFeatureID(ValueType.class)) {
			case SysMLPackage.VALUE_TYPE__IMPORTED_MEMBERSHIP:
				notifyChanged(notification, eClass, SysMLPackage.Literals.PACKAGE__MEMBERSHIP);
				break;
			case SysMLPackage.VALUE_TYPE__OWNED_MEMBERSHIP:
				notifyChanged(notification, eClass, SysMLPackage.Literals.PACKAGE__MEMBERSHIP);
				break;
			case SysMLPackage.VALUE_TYPE__INHERITED_MEMBERSHIP:
				notifyChanged(notification, eClass, SysMLPackage.Literals.PACKAGE__MEMBERSHIP);
				break;
>>>>>>> 6426563a
		}
	}

	/**
	 * Calls <code>notifyChanged</code> for each affected derived union. <!--
	 * begin-user-doc --> <!-- end-user-doc -->
	 * 
	 * @param notification a description of the change.
	 * @param eClass       the Ecore class of the notifier.
	 * @generated
	 */
<<<<<<< HEAD
	protected void notifyMultiplicityChanged(Notification notification, EClass eClass) {
		switch (notification.getFeatureID(Multiplicity.class)) {
		case SysMLPackage.MULTIPLICITY__TARGET:
			notifyChanged(notification, eClass, SysMLPackage.Literals.RELATIONSHIP__RELATED_ELEMENT);
			break;
		case SysMLPackage.MULTIPLICITY__SOURCE:
			notifyChanged(notification, eClass, SysMLPackage.Literals.RELATIONSHIP__RELATED_ELEMENT);
			break;
		case SysMLPackage.MULTIPLICITY__OWNING_RELATED_ELEMENT:
			notifyChanged(notification, eClass, SysMLPackage.Literals.RELATIONSHIP__RELATED_ELEMENT);
			break;
		case SysMLPackage.MULTIPLICITY__OWNED_RELATED_ELEMENT:
			notifyChanged(notification, eClass, SysMLPackage.Literals.RELATIONSHIP__RELATED_ELEMENT);
			break;
		case SysMLPackage.MULTIPLICITY__LOWER:
			notifyChanged(notification, eClass, SysMLPackage.Literals.RELATIONSHIP__RELATED_ELEMENT);
			break;
		case SysMLPackage.MULTIPLICITY__UPPER:
			notifyChanged(notification, eClass, SysMLPackage.Literals.RELATIONSHIP__RELATED_ELEMENT);
			break;
		case SysMLPackage.MULTIPLICITY__FEATURE_WITH_MULTIPLICITY:
			notifyChanged(notification, eClass, SysMLPackage.Literals.RELATIONSHIP__RELATED_ELEMENT);
			break;
=======
	protected void notifyInterfaceDefinitionChanged(Notification notification, EClass eClass) {
		switch (notification.getFeatureID(InterfaceDefinition.class)) {
			case SysMLPackage.INTERFACE_DEFINITION__IMPORTED_MEMBERSHIP:
				notifyChanged(notification, eClass, SysMLPackage.Literals.PACKAGE__MEMBERSHIP);
				break;
			case SysMLPackage.INTERFACE_DEFINITION__OWNED_MEMBERSHIP:
				notifyChanged(notification, eClass, SysMLPackage.Literals.PACKAGE__MEMBERSHIP);
				break;
			case SysMLPackage.INTERFACE_DEFINITION__INHERITED_MEMBERSHIP:
				notifyChanged(notification, eClass, SysMLPackage.Literals.PACKAGE__MEMBERSHIP);
				break;
			case SysMLPackage.INTERFACE_DEFINITION__OWNED_RELATED_ELEMENT:
				notifyChanged(notification, eClass, SysMLPackage.Literals.RELATIONSHIP__RELATED_ELEMENT);
				break;
			case SysMLPackage.INTERFACE_DEFINITION__OWNING_RELATED_ELEMENT:
				notifyChanged(notification, eClass, SysMLPackage.Literals.RELATIONSHIP__RELATED_ELEMENT);
				break;
			case SysMLPackage.INTERFACE_DEFINITION__TARGET:
				notifyChanged(notification, eClass, SysMLPackage.Literals.RELATIONSHIP__RELATED_ELEMENT);
				break;
			case SysMLPackage.INTERFACE_DEFINITION__SOURCE:
				notifyChanged(notification, eClass, SysMLPackage.Literals.RELATIONSHIP__RELATED_ELEMENT);
				break;
>>>>>>> 6426563a
		}
	}

	/**
	 * Calls <code>notifyChanged</code> for each affected derived union. <!--
	 * begin-user-doc --> <!-- end-user-doc -->
	 * 
	 * @param notification a description of the change.
	 * @param eClass       the Ecore class of the notifier.
	 * @generated
	 */
<<<<<<< HEAD
	protected void notifyFeatureTypingChanged(Notification notification, EClass eClass) {
		switch (notification.getFeatureID(FeatureTyping.class)) {
		case SysMLPackage.FEATURE_TYPING__TARGET:
			notifyChanged(notification, eClass, SysMLPackage.Literals.RELATIONSHIP__RELATED_ELEMENT);
			break;
		case SysMLPackage.FEATURE_TYPING__SOURCE:
			notifyChanged(notification, eClass, SysMLPackage.Literals.RELATIONSHIP__RELATED_ELEMENT);
			break;
		case SysMLPackage.FEATURE_TYPING__OWNING_RELATED_ELEMENT:
			notifyChanged(notification, eClass, SysMLPackage.Literals.RELATIONSHIP__RELATED_ELEMENT);
			break;
		case SysMLPackage.FEATURE_TYPING__OWNED_RELATED_ELEMENT:
			notifyChanged(notification, eClass, SysMLPackage.Literals.RELATIONSHIP__RELATED_ELEMENT);
			break;
		case SysMLPackage.FEATURE_TYPING__OWNING_TYPE:
			notifyChanged(notification, eClass, SysMLPackage.Literals.RELATIONSHIP__RELATED_ELEMENT);
			break;
=======
	protected void notifyBlockChanged(Notification notification, EClass eClass) {
		switch (notification.getFeatureID(Block.class)) {
			case SysMLPackage.BLOCK__IMPORTED_MEMBERSHIP:
				notifyChanged(notification, eClass, SysMLPackage.Literals.PACKAGE__MEMBERSHIP);
				break;
			case SysMLPackage.BLOCK__OWNED_MEMBERSHIP:
				notifyChanged(notification, eClass, SysMLPackage.Literals.PACKAGE__MEMBERSHIP);
				break;
			case SysMLPackage.BLOCK__INHERITED_MEMBERSHIP:
				notifyChanged(notification, eClass, SysMLPackage.Literals.PACKAGE__MEMBERSHIP);
				break;
>>>>>>> 6426563a
		}
	}

	/**
	 * Calls <code>notifyChanged</code> for each affected derived union. <!--
	 * begin-user-doc --> <!-- end-user-doc -->
	 * 
	 * @param notification a description of the change.
	 * @param eClass       the Ecore class of the notifier.
	 * @generated
	 */
<<<<<<< HEAD
	protected void notifySuperclassingChanged(Notification notification, EClass eClass) {
		switch (notification.getFeatureID(Superclassing.class)) {
		case SysMLPackage.SUPERCLASSING__TARGET:
			notifyChanged(notification, eClass, SysMLPackage.Literals.RELATIONSHIP__RELATED_ELEMENT);
			break;
		case SysMLPackage.SUPERCLASSING__SOURCE:
			notifyChanged(notification, eClass, SysMLPackage.Literals.RELATIONSHIP__RELATED_ELEMENT);
			break;
		case SysMLPackage.SUPERCLASSING__OWNING_RELATED_ELEMENT:
			notifyChanged(notification, eClass, SysMLPackage.Literals.RELATIONSHIP__RELATED_ELEMENT);
			break;
		case SysMLPackage.SUPERCLASSING__OWNED_RELATED_ELEMENT:
			notifyChanged(notification, eClass, SysMLPackage.Literals.RELATIONSHIP__RELATED_ELEMENT);
			break;
		case SysMLPackage.SUPERCLASSING__OWNING_TYPE:
			notifyChanged(notification, eClass, SysMLPackage.Literals.RELATIONSHIP__RELATED_ELEMENT);
			break;
=======
	protected void notifyInterfaceUsageChanged(Notification notification, EClass eClass) {
		switch (notification.getFeatureID(InterfaceUsage.class)) {
			case SysMLPackage.INTERFACE_USAGE__IMPORTED_MEMBERSHIP:
				notifyChanged(notification, eClass, SysMLPackage.Literals.PACKAGE__MEMBERSHIP);
				break;
			case SysMLPackage.INTERFACE_USAGE__OWNED_MEMBERSHIP:
				notifyChanged(notification, eClass, SysMLPackage.Literals.PACKAGE__MEMBERSHIP);
				break;
			case SysMLPackage.INTERFACE_USAGE__INHERITED_MEMBERSHIP:
				notifyChanged(notification, eClass, SysMLPackage.Literals.PACKAGE__MEMBERSHIP);
				break;
			case SysMLPackage.INTERFACE_USAGE__OWNED_RELATED_ELEMENT:
				notifyChanged(notification, eClass, SysMLPackage.Literals.RELATIONSHIP__RELATED_ELEMENT);
				break;
			case SysMLPackage.INTERFACE_USAGE__OWNING_RELATED_ELEMENT:
				notifyChanged(notification, eClass, SysMLPackage.Literals.RELATIONSHIP__RELATED_ELEMENT);
				break;
			case SysMLPackage.INTERFACE_USAGE__TARGET:
				notifyChanged(notification, eClass, SysMLPackage.Literals.RELATIONSHIP__RELATED_ELEMENT);
				break;
			case SysMLPackage.INTERFACE_USAGE__SOURCE:
				notifyChanged(notification, eClass, SysMLPackage.Literals.RELATIONSHIP__RELATED_ELEMENT);
				break;
			case SysMLPackage.INTERFACE_USAGE__RELATED_FEATURE:
				notifyChanged(notification, eClass, SysMLPackage.Literals.RELATIONSHIP__RELATED_ELEMENT);
				break;
>>>>>>> 6426563a
		}
	}

	/**
	 * Calls <code>notifyChanged</code> for each affected derived union. <!--
	 * begin-user-doc --> <!-- end-user-doc -->
	 * 
	 * @param notification a description of the change.
	 * @param eClass       the Ecore class of the notifier.
	 * @generated
	 */
<<<<<<< HEAD
	protected void notifyParameterChanged(Notification notification, EClass eClass) {
		switch (notification.getFeatureID(Parameter.class)) {
		case SysMLPackage.PARAMETER__IMPORTED_MEMBERSHIP:
			notifyChanged(notification, eClass, SysMLPackage.Literals.PACKAGE__MEMBERSHIP);
			break;
		case SysMLPackage.PARAMETER__OWNED_MEMBERSHIP_COMP:
			notifyChanged(notification, eClass, SysMLPackage.Literals.PACKAGE__MEMBERSHIP);
			break;
		case SysMLPackage.PARAMETER__OWNED_FEATURE_MEMBERSHIP:
			notifyChanged(notification, eClass, SysMLPackage.Literals.PACKAGE__MEMBERSHIP);
			break;
		case SysMLPackage.PARAMETER__INHERITED_MEMBERSHIP:
			notifyChanged(notification, eClass, SysMLPackage.Literals.PACKAGE__MEMBERSHIP);
			break;
		}
	}

	/**
	 * Calls <code>notifyChanged</code> for each affected derived union. <!--
	 * begin-user-doc --> <!-- end-user-doc -->
	 * 
	 * @param notification a description of the change.
	 * @param eClass       the Ecore class of the notifier.
	 * @generated
	 */
	protected void notifyAssociationChanged(Notification notification, EClass eClass) {
		switch (notification.getFeatureID(Association.class)) {
		case SysMLPackage.ASSOCIATION__IMPORTED_MEMBERSHIP:
			notifyChanged(notification, eClass, SysMLPackage.Literals.PACKAGE__MEMBERSHIP);
			break;
		case SysMLPackage.ASSOCIATION__OWNED_MEMBERSHIP_COMP:
			notifyChanged(notification, eClass, SysMLPackage.Literals.PACKAGE__MEMBERSHIP);
			break;
		case SysMLPackage.ASSOCIATION__OWNED_FEATURE_MEMBERSHIP:
			notifyChanged(notification, eClass, SysMLPackage.Literals.PACKAGE__MEMBERSHIP);
			break;
		case SysMLPackage.ASSOCIATION__INHERITED_MEMBERSHIP:
			notifyChanged(notification, eClass, SysMLPackage.Literals.PACKAGE__MEMBERSHIP);
			break;
		case SysMLPackage.ASSOCIATION__TARGET:
			notifyChanged(notification, eClass, SysMLPackage.Literals.RELATIONSHIP__RELATED_ELEMENT);
			break;
		case SysMLPackage.ASSOCIATION__SOURCE:
			notifyChanged(notification, eClass, SysMLPackage.Literals.RELATIONSHIP__RELATED_ELEMENT);
			break;
		case SysMLPackage.ASSOCIATION__OWNING_RELATED_ELEMENT:
			notifyChanged(notification, eClass, SysMLPackage.Literals.RELATIONSHIP__RELATED_ELEMENT);
			break;
		case SysMLPackage.ASSOCIATION__OWNED_RELATED_ELEMENT:
			notifyChanged(notification, eClass, SysMLPackage.Literals.RELATIONSHIP__RELATED_ELEMENT);
			break;
=======
	protected void notifyConnectionUsageChanged(Notification notification, EClass eClass) {
		switch (notification.getFeatureID(ConnectionUsage.class)) {
			case SysMLPackage.CONNECTION_USAGE__IMPORTED_MEMBERSHIP:
				notifyChanged(notification, eClass, SysMLPackage.Literals.PACKAGE__MEMBERSHIP);
				break;
			case SysMLPackage.CONNECTION_USAGE__OWNED_MEMBERSHIP:
				notifyChanged(notification, eClass, SysMLPackage.Literals.PACKAGE__MEMBERSHIP);
				break;
			case SysMLPackage.CONNECTION_USAGE__INHERITED_MEMBERSHIP:
				notifyChanged(notification, eClass, SysMLPackage.Literals.PACKAGE__MEMBERSHIP);
				break;
			case SysMLPackage.CONNECTION_USAGE__OWNED_RELATED_ELEMENT:
				notifyChanged(notification, eClass, SysMLPackage.Literals.RELATIONSHIP__RELATED_ELEMENT);
				break;
			case SysMLPackage.CONNECTION_USAGE__OWNING_RELATED_ELEMENT:
				notifyChanged(notification, eClass, SysMLPackage.Literals.RELATIONSHIP__RELATED_ELEMENT);
				break;
			case SysMLPackage.CONNECTION_USAGE__TARGET:
				notifyChanged(notification, eClass, SysMLPackage.Literals.RELATIONSHIP__RELATED_ELEMENT);
				break;
			case SysMLPackage.CONNECTION_USAGE__SOURCE:
				notifyChanged(notification, eClass, SysMLPackage.Literals.RELATIONSHIP__RELATED_ELEMENT);
				break;
			case SysMLPackage.CONNECTION_USAGE__RELATED_FEATURE:
				notifyChanged(notification, eClass, SysMLPackage.Literals.RELATIONSHIP__RELATED_ELEMENT);
				break;
>>>>>>> 6426563a
		}
	}

	/**
	 * Calls <code>notifyChanged</code> for each affected derived union. <!--
	 * begin-user-doc --> <!-- end-user-doc -->
	 * 
	 * @param notification a description of the change.
	 * @param eClass       the Ecore class of the notifier.
	 * @generated
	 */
<<<<<<< HEAD
	protected void notifyConnectorChanged(Notification notification, EClass eClass) {
		switch (notification.getFeatureID(Connector.class)) {
		case SysMLPackage.CONNECTOR__IMPORTED_MEMBERSHIP:
			notifyChanged(notification, eClass, SysMLPackage.Literals.PACKAGE__MEMBERSHIP);
			break;
		case SysMLPackage.CONNECTOR__OWNED_MEMBERSHIP_COMP:
			notifyChanged(notification, eClass, SysMLPackage.Literals.PACKAGE__MEMBERSHIP);
			break;
		case SysMLPackage.CONNECTOR__OWNED_FEATURE_MEMBERSHIP:
			notifyChanged(notification, eClass, SysMLPackage.Literals.PACKAGE__MEMBERSHIP);
			break;
		case SysMLPackage.CONNECTOR__INHERITED_MEMBERSHIP:
			notifyChanged(notification, eClass, SysMLPackage.Literals.PACKAGE__MEMBERSHIP);
			break;
		case SysMLPackage.CONNECTOR__TARGET:
			notifyChanged(notification, eClass, SysMLPackage.Literals.RELATIONSHIP__RELATED_ELEMENT);
			break;
		case SysMLPackage.CONNECTOR__SOURCE:
			notifyChanged(notification, eClass, SysMLPackage.Literals.RELATIONSHIP__RELATED_ELEMENT);
			break;
		case SysMLPackage.CONNECTOR__OWNING_RELATED_ELEMENT:
			notifyChanged(notification, eClass, SysMLPackage.Literals.RELATIONSHIP__RELATED_ELEMENT);
			break;
		case SysMLPackage.CONNECTOR__OWNED_RELATED_ELEMENT:
			notifyChanged(notification, eClass, SysMLPackage.Literals.RELATIONSHIP__RELATED_ELEMENT);
			break;
		case SysMLPackage.CONNECTOR__RELATED_FEATURE:
			notifyChanged(notification, eClass, SysMLPackage.Literals.RELATIONSHIP__RELATED_ELEMENT);
			break;
=======
	protected void notifyAssociationBlockChanged(Notification notification, EClass eClass) {
		switch (notification.getFeatureID(AssociationBlock.class)) {
			case SysMLPackage.ASSOCIATION_BLOCK__IMPORTED_MEMBERSHIP:
				notifyChanged(notification, eClass, SysMLPackage.Literals.PACKAGE__MEMBERSHIP);
				break;
			case SysMLPackage.ASSOCIATION_BLOCK__OWNED_MEMBERSHIP:
				notifyChanged(notification, eClass, SysMLPackage.Literals.PACKAGE__MEMBERSHIP);
				break;
			case SysMLPackage.ASSOCIATION_BLOCK__INHERITED_MEMBERSHIP:
				notifyChanged(notification, eClass, SysMLPackage.Literals.PACKAGE__MEMBERSHIP);
				break;
			case SysMLPackage.ASSOCIATION_BLOCK__OWNED_RELATED_ELEMENT:
				notifyChanged(notification, eClass, SysMLPackage.Literals.RELATIONSHIP__RELATED_ELEMENT);
				break;
			case SysMLPackage.ASSOCIATION_BLOCK__OWNING_RELATED_ELEMENT:
				notifyChanged(notification, eClass, SysMLPackage.Literals.RELATIONSHIP__RELATED_ELEMENT);
				break;
			case SysMLPackage.ASSOCIATION_BLOCK__TARGET:
				notifyChanged(notification, eClass, SysMLPackage.Literals.RELATIONSHIP__RELATED_ELEMENT);
				break;
			case SysMLPackage.ASSOCIATION_BLOCK__SOURCE:
				notifyChanged(notification, eClass, SysMLPackage.Literals.RELATIONSHIP__RELATED_ELEMENT);
				break;
>>>>>>> 6426563a
		}
	}

	/**
	 * Calls <code>notifyChanged</code> for each affected derived union. <!--
	 * begin-user-doc --> <!-- end-user-doc -->
	 * 
	 * @param notification a description of the change.
	 * @param eClass       the Ecore class of the notifier.
	 * @generated
	 */
<<<<<<< HEAD
	protected void notifyOrderedFeatureChanged(Notification notification, EClass eClass) {
		switch (notification.getFeatureID(OrderedFeature.class)) {
		case SysMLPackage.ORDERED_FEATURE__IMPORTED_MEMBERSHIP:
			notifyChanged(notification, eClass, SysMLPackage.Literals.PACKAGE__MEMBERSHIP);
			break;
		case SysMLPackage.ORDERED_FEATURE__OWNED_MEMBERSHIP_COMP:
			notifyChanged(notification, eClass, SysMLPackage.Literals.PACKAGE__MEMBERSHIP);
			break;
		case SysMLPackage.ORDERED_FEATURE__OWNED_FEATURE_MEMBERSHIP:
			notifyChanged(notification, eClass, SysMLPackage.Literals.PACKAGE__MEMBERSHIP);
			break;
		case SysMLPackage.ORDERED_FEATURE__INHERITED_MEMBERSHIP:
			notifyChanged(notification, eClass, SysMLPackage.Literals.PACKAGE__MEMBERSHIP);
			break;
=======
	protected void notifyReferencePropertyChanged(Notification notification, EClass eClass) {
		switch (notification.getFeatureID(ReferenceProperty.class)) {
			case SysMLPackage.REFERENCE_PROPERTY__IMPORTED_MEMBERSHIP:
				notifyChanged(notification, eClass, SysMLPackage.Literals.PACKAGE__MEMBERSHIP);
				break;
			case SysMLPackage.REFERENCE_PROPERTY__OWNED_MEMBERSHIP:
				notifyChanged(notification, eClass, SysMLPackage.Literals.PACKAGE__MEMBERSHIP);
				break;
			case SysMLPackage.REFERENCE_PROPERTY__INHERITED_MEMBERSHIP:
				notifyChanged(notification, eClass, SysMLPackage.Literals.PACKAGE__MEMBERSHIP);
				break;
>>>>>>> 6426563a
		}
	}

	/**
	 * Calls <code>notifyChanged</code> for each affected derived union. <!--
	 * begin-user-doc --> <!-- end-user-doc -->
	 * 
	 * @param notification a description of the change.
	 * @param eClass       the Ecore class of the notifier.
	 * @generated
	 */
<<<<<<< HEAD
	protected void notifyStructuredFeatureChanged(Notification notification, EClass eClass) {
		switch (notification.getFeatureID(StructuredFeature.class)) {
		case SysMLPackage.STRUCTURED_FEATURE__IMPORTED_MEMBERSHIP:
			notifyChanged(notification, eClass, SysMLPackage.Literals.PACKAGE__MEMBERSHIP);
			break;
		case SysMLPackage.STRUCTURED_FEATURE__OWNED_MEMBERSHIP_COMP:
			notifyChanged(notification, eClass, SysMLPackage.Literals.PACKAGE__MEMBERSHIP);
			break;
		case SysMLPackage.STRUCTURED_FEATURE__OWNED_FEATURE_MEMBERSHIP:
			notifyChanged(notification, eClass, SysMLPackage.Literals.PACKAGE__MEMBERSHIP);
			break;
		case SysMLPackage.STRUCTURED_FEATURE__INHERITED_MEMBERSHIP:
			notifyChanged(notification, eClass, SysMLPackage.Literals.PACKAGE__MEMBERSHIP);
			break;
=======
	protected void notifyPartPropertyChanged(Notification notification, EClass eClass) {
		switch (notification.getFeatureID(PartProperty.class)) {
			case SysMLPackage.PART_PROPERTY__IMPORTED_MEMBERSHIP:
				notifyChanged(notification, eClass, SysMLPackage.Literals.PACKAGE__MEMBERSHIP);
				break;
			case SysMLPackage.PART_PROPERTY__OWNED_MEMBERSHIP:
				notifyChanged(notification, eClass, SysMLPackage.Literals.PACKAGE__MEMBERSHIP);
				break;
			case SysMLPackage.PART_PROPERTY__INHERITED_MEMBERSHIP:
				notifyChanged(notification, eClass, SysMLPackage.Literals.PACKAGE__MEMBERSHIP);
				break;
>>>>>>> 6426563a
		}
	}

	/**
	 * Calls <code>notifyChanged</code> for each affected derived union. <!--
	 * begin-user-doc --> <!-- end-user-doc -->
	 * 
	 * @param notification a description of the change.
	 * @param eClass       the Ecore class of the notifier.
	 * @generated
	 */
<<<<<<< HEAD
	protected void notifyDataTypeChanged(Notification notification, EClass eClass) {
		switch (notification.getFeatureID(DataType.class)) {
		case SysMLPackage.DATA_TYPE__IMPORTED_MEMBERSHIP:
			notifyChanged(notification, eClass, SysMLPackage.Literals.PACKAGE__MEMBERSHIP);
			break;
		case SysMLPackage.DATA_TYPE__OWNED_MEMBERSHIP_COMP:
			notifyChanged(notification, eClass, SysMLPackage.Literals.PACKAGE__MEMBERSHIP);
			break;
		case SysMLPackage.DATA_TYPE__OWNED_FEATURE_MEMBERSHIP:
			notifyChanged(notification, eClass, SysMLPackage.Literals.PACKAGE__MEMBERSHIP);
			break;
		case SysMLPackage.DATA_TYPE__INHERITED_MEMBERSHIP:
			notifyChanged(notification, eClass, SysMLPackage.Literals.PACKAGE__MEMBERSHIP);
			break;
=======
	protected void notifyValuePropertyChanged(Notification notification, EClass eClass) {
		switch (notification.getFeatureID(ValueProperty.class)) {
			case SysMLPackage.VALUE_PROPERTY__IMPORTED_MEMBERSHIP:
				notifyChanged(notification, eClass, SysMLPackage.Literals.PACKAGE__MEMBERSHIP);
				break;
			case SysMLPackage.VALUE_PROPERTY__OWNED_MEMBERSHIP:
				notifyChanged(notification, eClass, SysMLPackage.Literals.PACKAGE__MEMBERSHIP);
				break;
			case SysMLPackage.VALUE_PROPERTY__INHERITED_MEMBERSHIP:
				notifyChanged(notification, eClass, SysMLPackage.Literals.PACKAGE__MEMBERSHIP);
				break;
>>>>>>> 6426563a
		}
	}

	/**
	 * Calls <code>notifyChanged</code> for each affected derived union. <!--
	 * begin-user-doc --> <!-- end-user-doc -->
	 * 
	 * @param notification a description of the change.
	 * @param eClass       the Ecore class of the notifier.
	 * @generated
	 */
	protected void notifyBindingConnectorChanged(Notification notification, EClass eClass) {
		switch (notification.getFeatureID(BindingConnector.class)) {
		case SysMLPackage.BINDING_CONNECTOR__IMPORTED_MEMBERSHIP:
			notifyChanged(notification, eClass, SysMLPackage.Literals.PACKAGE__MEMBERSHIP);
			break;
		case SysMLPackage.BINDING_CONNECTOR__OWNED_MEMBERSHIP_COMP:
			notifyChanged(notification, eClass, SysMLPackage.Literals.PACKAGE__MEMBERSHIP);
			break;
		case SysMLPackage.BINDING_CONNECTOR__OWNED_FEATURE_MEMBERSHIP:
			notifyChanged(notification, eClass, SysMLPackage.Literals.PACKAGE__MEMBERSHIP);
			break;
		case SysMLPackage.BINDING_CONNECTOR__INHERITED_MEMBERSHIP:
			notifyChanged(notification, eClass, SysMLPackage.Literals.PACKAGE__MEMBERSHIP);
			break;
		case SysMLPackage.BINDING_CONNECTOR__TARGET:
			notifyChanged(notification, eClass, SysMLPackage.Literals.RELATIONSHIP__RELATED_ELEMENT);
			break;
		case SysMLPackage.BINDING_CONNECTOR__SOURCE:
			notifyChanged(notification, eClass, SysMLPackage.Literals.RELATIONSHIP__RELATED_ELEMENT);
			break;
		case SysMLPackage.BINDING_CONNECTOR__OWNING_RELATED_ELEMENT:
			notifyChanged(notification, eClass, SysMLPackage.Literals.RELATIONSHIP__RELATED_ELEMENT);
			break;
		case SysMLPackage.BINDING_CONNECTOR__OWNED_RELATED_ELEMENT:
			notifyChanged(notification, eClass, SysMLPackage.Literals.RELATIONSHIP__RELATED_ELEMENT);
			break;
		case SysMLPackage.BINDING_CONNECTOR__RELATED_FEATURE:
			notifyChanged(notification, eClass, SysMLPackage.Literals.RELATIONSHIP__RELATED_ELEMENT);
			break;
		}
	}

	/**
	 * Calls <code>notifyChanged</code> for each affected derived union. <!--
	 * begin-user-doc --> <!-- end-user-doc -->
	 * 
	 * @param notification a description of the change.
	 * @param eClass       the Ecore class of the notifier.
	 * @generated
	 */
	protected void notifySuccessionChanged(Notification notification, EClass eClass) {
		switch (notification.getFeatureID(Succession.class)) {
		case SysMLPackage.SUCCESSION__IMPORTED_MEMBERSHIP:
			notifyChanged(notification, eClass, SysMLPackage.Literals.PACKAGE__MEMBERSHIP);
			break;
		case SysMLPackage.SUCCESSION__OWNED_MEMBERSHIP_COMP:
			notifyChanged(notification, eClass, SysMLPackage.Literals.PACKAGE__MEMBERSHIP);
			break;
		case SysMLPackage.SUCCESSION__OWNED_FEATURE_MEMBERSHIP:
			notifyChanged(notification, eClass, SysMLPackage.Literals.PACKAGE__MEMBERSHIP);
			break;
		case SysMLPackage.SUCCESSION__INHERITED_MEMBERSHIP:
			notifyChanged(notification, eClass, SysMLPackage.Literals.PACKAGE__MEMBERSHIP);
			break;
		case SysMLPackage.SUCCESSION__TARGET:
			notifyChanged(notification, eClass, SysMLPackage.Literals.RELATIONSHIP__RELATED_ELEMENT);
			break;
		case SysMLPackage.SUCCESSION__SOURCE:
			notifyChanged(notification, eClass, SysMLPackage.Literals.RELATIONSHIP__RELATED_ELEMENT);
			break;
		case SysMLPackage.SUCCESSION__OWNING_RELATED_ELEMENT:
			notifyChanged(notification, eClass, SysMLPackage.Literals.RELATIONSHIP__RELATED_ELEMENT);
			break;
		case SysMLPackage.SUCCESSION__OWNED_RELATED_ELEMENT:
			notifyChanged(notification, eClass, SysMLPackage.Literals.RELATIONSHIP__RELATED_ELEMENT);
			break;
		case SysMLPackage.SUCCESSION__RELATED_FEATURE:
			notifyChanged(notification, eClass, SysMLPackage.Literals.RELATIONSHIP__RELATED_ELEMENT);
			break;
		}
	}

	/**
	 * Calls <code>notifyChanged</code> for each affected derived union. <!--
	 * begin-user-doc --> <!-- end-user-doc -->
	 * 
	 * @param notification a description of the change.
	 * @param eClass       the Ecore class of the notifier.
	 * @generated
	 */
	protected void notifyAnnotationChanged(Notification notification, EClass eClass) {
		switch (notification.getFeatureID(Annotation.class)) {
		case SysMLPackage.ANNOTATION__TARGET:
			notifyChanged(notification, eClass, SysMLPackage.Literals.RELATIONSHIP__RELATED_ELEMENT);
			break;
		case SysMLPackage.ANNOTATION__SOURCE:
			notifyChanged(notification, eClass, SysMLPackage.Literals.RELATIONSHIP__RELATED_ELEMENT);
			break;
		case SysMLPackage.ANNOTATION__OWNING_RELATED_ELEMENT:
			notifyChanged(notification, eClass, SysMLPackage.Literals.RELATIONSHIP__RELATED_ELEMENT);
			break;
		case SysMLPackage.ANNOTATION__OWNED_RELATED_ELEMENT:
			notifyChanged(notification, eClass, SysMLPackage.Literals.RELATIONSHIP__RELATED_ELEMENT);
			break;
		}
	}

	/**
	 * Calls <code>notifyChanged</code> for each affected derived union. <!--
	 * begin-user-doc --> <!-- end-user-doc -->
	 * 
	 * @param notification a description of the change.
	 * @param eClass       the Ecore class of the notifier.
	 * @generated
	 */
	protected void notifyInteractionChanged(Notification notification, EClass eClass) {
		switch (notification.getFeatureID(Interaction.class)) {
		case SysMLPackage.INTERACTION__IMPORTED_MEMBERSHIP:
			notifyChanged(notification, eClass, SysMLPackage.Literals.PACKAGE__MEMBERSHIP);
			break;
		case SysMLPackage.INTERACTION__OWNED_MEMBERSHIP_COMP:
			notifyChanged(notification, eClass, SysMLPackage.Literals.PACKAGE__MEMBERSHIP);
			break;
		case SysMLPackage.INTERACTION__OWNED_FEATURE_MEMBERSHIP:
			notifyChanged(notification, eClass, SysMLPackage.Literals.PACKAGE__MEMBERSHIP);
			break;
		case SysMLPackage.INTERACTION__INHERITED_MEMBERSHIP:
			notifyChanged(notification, eClass, SysMLPackage.Literals.PACKAGE__MEMBERSHIP);
			break;
		case SysMLPackage.INTERACTION__TARGET:
			notifyChanged(notification, eClass, SysMLPackage.Literals.RELATIONSHIP__RELATED_ELEMENT);
			break;
		case SysMLPackage.INTERACTION__SOURCE:
			notifyChanged(notification, eClass, SysMLPackage.Literals.RELATIONSHIP__RELATED_ELEMENT);
			break;
		case SysMLPackage.INTERACTION__OWNING_RELATED_ELEMENT:
			notifyChanged(notification, eClass, SysMLPackage.Literals.RELATIONSHIP__RELATED_ELEMENT);
			break;
		case SysMLPackage.INTERACTION__OWNED_RELATED_ELEMENT:
			notifyChanged(notification, eClass, SysMLPackage.Literals.RELATIONSHIP__RELATED_ELEMENT);
			break;
		}
	}

	/**
	 * Calls <code>notifyChanged</code> for each affected derived union. <!--
	 * begin-user-doc --> <!-- end-user-doc -->
	 * 
	 * @param notification a description of the change.
	 * @param eClass       the Ecore class of the notifier.
	 * @generated
	 */
	protected void notifyOwnershipChanged(Notification notification, EClass eClass) {
		switch (notification.getFeatureID(Ownership.class)) {
<<<<<<< HEAD
		case SysMLPackage.OWNERSHIP__TARGET:
			notifyChanged(notification, eClass, SysMLPackage.Literals.RELATIONSHIP__RELATED_ELEMENT);
			break;
		case SysMLPackage.OWNERSHIP__SOURCE:
			notifyChanged(notification, eClass, SysMLPackage.Literals.RELATIONSHIP__RELATED_ELEMENT);
			break;
		case SysMLPackage.OWNERSHIP__OWNING_RELATED_ELEMENT:
			notifyChanged(notification, eClass, SysMLPackage.Literals.RELATIONSHIP__RELATED_ELEMENT);
			break;
		case SysMLPackage.OWNERSHIP__OWNED_RELATED_ELEMENT:
			notifyChanged(notification, eClass, SysMLPackage.Literals.RELATIONSHIP__RELATED_ELEMENT);
			break;
=======
			case SysMLPackage.OWNERSHIP__OWNED_RELATED_ELEMENT:
				notifyChanged(notification, eClass, SysMLPackage.Literals.RELATIONSHIP__RELATED_ELEMENT);
				break;
			case SysMLPackage.OWNERSHIP__OWNING_RELATED_ELEMENT:
				notifyChanged(notification, eClass, SysMLPackage.Literals.RELATIONSHIP__RELATED_ELEMENT);
				break;
			case SysMLPackage.OWNERSHIP__TARGET:
				notifyChanged(notification, eClass, SysMLPackage.Literals.RELATIONSHIP__RELATED_ELEMENT);
				break;
			case SysMLPackage.OWNERSHIP__SOURCE:
				notifyChanged(notification, eClass, SysMLPackage.Literals.RELATIONSHIP__RELATED_ELEMENT);
				break;
			case SysMLPackage.OWNERSHIP__OWNING_SOURCE:
				notifyChanged(notification, eClass, SysMLPackage.Literals.RELATIONSHIP__RELATED_ELEMENT);
				break;
		}
	}

	/**
	 * Calls <code>notifyChanged</code> for each affected derived union.
	 * <!-- begin-user-doc -->
	 * <!-- end-user-doc -->
	 * @param notification a description of the change.
	 * @param eClass the Ecore class of the notifier.
	 * @generated
	 */
	protected void notifyConditionalSuccessionChanged(Notification notification, EClass eClass) {
		switch (notification.getFeatureID(ConditionalSuccession.class)) {
			case SysMLPackage.CONDITIONAL_SUCCESSION__IMPORTED_MEMBERSHIP:
				notifyChanged(notification, eClass, SysMLPackage.Literals.PACKAGE__MEMBERSHIP);
				break;
			case SysMLPackage.CONDITIONAL_SUCCESSION__OWNED_MEMBERSHIP:
				notifyChanged(notification, eClass, SysMLPackage.Literals.PACKAGE__MEMBERSHIP);
				break;
			case SysMLPackage.CONDITIONAL_SUCCESSION__INHERITED_MEMBERSHIP:
				notifyChanged(notification, eClass, SysMLPackage.Literals.PACKAGE__MEMBERSHIP);
				break;
			case SysMLPackage.CONDITIONAL_SUCCESSION__OWNED_RELATED_ELEMENT:
				notifyChanged(notification, eClass, SysMLPackage.Literals.RELATIONSHIP__RELATED_ELEMENT);
				break;
			case SysMLPackage.CONDITIONAL_SUCCESSION__OWNING_RELATED_ELEMENT:
				notifyChanged(notification, eClass, SysMLPackage.Literals.RELATIONSHIP__RELATED_ELEMENT);
				break;
			case SysMLPackage.CONDITIONAL_SUCCESSION__TARGET:
				notifyChanged(notification, eClass, SysMLPackage.Literals.RELATIONSHIP__RELATED_ELEMENT);
				break;
			case SysMLPackage.CONDITIONAL_SUCCESSION__SOURCE:
				notifyChanged(notification, eClass, SysMLPackage.Literals.RELATIONSHIP__RELATED_ELEMENT);
				break;
			case SysMLPackage.CONDITIONAL_SUCCESSION__RELATED_FEATURE:
				notifyChanged(notification, eClass, SysMLPackage.Literals.RELATIONSHIP__RELATED_ELEMENT);
				break;
>>>>>>> 6426563a
		}
	}

	/**
	 * Calls <code>notifyChanged</code> for each affected derived union. <!--
	 * begin-user-doc --> <!-- end-user-doc -->
	 * 
	 * @param notification a description of the change.
	 * @param eClass       the Ecore class of the notifier.
	 * @generated
	 */
	protected void notifyLiteralBooleanChanged(Notification notification, EClass eClass) {
		switch (notification.getFeatureID(LiteralBoolean.class)) {
		case SysMLPackage.LITERAL_BOOLEAN__IMPORTED_MEMBERSHIP:
			notifyChanged(notification, eClass, SysMLPackage.Literals.PACKAGE__MEMBERSHIP);
			break;
		case SysMLPackage.LITERAL_BOOLEAN__OWNED_MEMBERSHIP_COMP:
			notifyChanged(notification, eClass, SysMLPackage.Literals.PACKAGE__MEMBERSHIP);
			break;
		case SysMLPackage.LITERAL_BOOLEAN__OWNED_FEATURE_MEMBERSHIP:
			notifyChanged(notification, eClass, SysMLPackage.Literals.PACKAGE__MEMBERSHIP);
			break;
		case SysMLPackage.LITERAL_BOOLEAN__INHERITED_MEMBERSHIP:
			notifyChanged(notification, eClass, SysMLPackage.Literals.PACKAGE__MEMBERSHIP);
			break;
		}
	}

	/**
	 * Calls <code>notifyChanged</code> for each affected derived union. <!--
	 * begin-user-doc --> <!-- end-user-doc -->
	 * 
	 * @param notification a description of the change.
	 * @param eClass       the Ecore class of the notifier.
	 * @generated
	 */
	protected void notifyInvocationExpressionChanged(Notification notification, EClass eClass) {
		switch (notification.getFeatureID(InvocationExpression.class)) {
		case SysMLPackage.INVOCATION_EXPRESSION__IMPORTED_MEMBERSHIP:
			notifyChanged(notification, eClass, SysMLPackage.Literals.PACKAGE__MEMBERSHIP);
			break;
		case SysMLPackage.INVOCATION_EXPRESSION__OWNED_MEMBERSHIP_COMP:
			notifyChanged(notification, eClass, SysMLPackage.Literals.PACKAGE__MEMBERSHIP);
			break;
		case SysMLPackage.INVOCATION_EXPRESSION__OWNED_FEATURE_MEMBERSHIP:
			notifyChanged(notification, eClass, SysMLPackage.Literals.PACKAGE__MEMBERSHIP);
			break;
		case SysMLPackage.INVOCATION_EXPRESSION__INHERITED_MEMBERSHIP:
			notifyChanged(notification, eClass, SysMLPackage.Literals.PACKAGE__MEMBERSHIP);
			break;
		}
	}

	/**
	 * Calls <code>notifyChanged</code> for each affected derived union. <!--
	 * begin-user-doc --> <!-- end-user-doc -->
	 * 
	 * @param notification a description of the change.
	 * @param eClass       the Ecore class of the notifier.
	 * @generated
	 */
	protected void notifyBlockExpressionChanged(Notification notification, EClass eClass) {
		switch (notification.getFeatureID(BlockExpression.class)) {
		case SysMLPackage.BLOCK_EXPRESSION__IMPORTED_MEMBERSHIP:
			notifyChanged(notification, eClass, SysMLPackage.Literals.PACKAGE__MEMBERSHIP);
			break;
		case SysMLPackage.BLOCK_EXPRESSION__OWNED_MEMBERSHIP_COMP:
			notifyChanged(notification, eClass, SysMLPackage.Literals.PACKAGE__MEMBERSHIP);
			break;
		case SysMLPackage.BLOCK_EXPRESSION__OWNED_FEATURE_MEMBERSHIP:
			notifyChanged(notification, eClass, SysMLPackage.Literals.PACKAGE__MEMBERSHIP);
			break;
		case SysMLPackage.BLOCK_EXPRESSION__INHERITED_MEMBERSHIP:
			notifyChanged(notification, eClass, SysMLPackage.Literals.PACKAGE__MEMBERSHIP);
			break;
		}
	}

	/**
	 * Calls <code>notifyChanged</code> for each affected derived union. <!--
	 * begin-user-doc --> <!-- end-user-doc -->
	 * 
	 * @param notification a description of the change.
	 * @param eClass       the Ecore class of the notifier.
	 * @generated
	 */
	protected void notifyParameterMembershipChanged(Notification notification, EClass eClass) {
		switch (notification.getFeatureID(ParameterMembership.class)) {
		case SysMLPackage.PARAMETER_MEMBERSHIP__TARGET:
			notifyChanged(notification, eClass, SysMLPackage.Literals.RELATIONSHIP__RELATED_ELEMENT);
			break;
		case SysMLPackage.PARAMETER_MEMBERSHIP__SOURCE:
			notifyChanged(notification, eClass, SysMLPackage.Literals.RELATIONSHIP__RELATED_ELEMENT);
			break;
		case SysMLPackage.PARAMETER_MEMBERSHIP__OWNING_RELATED_ELEMENT:
			notifyChanged(notification, eClass, SysMLPackage.Literals.RELATIONSHIP__RELATED_ELEMENT);
			break;
		case SysMLPackage.PARAMETER_MEMBERSHIP__OWNED_RELATED_ELEMENT:
			notifyChanged(notification, eClass, SysMLPackage.Literals.RELATIONSHIP__RELATED_ELEMENT);
			break;
		case SysMLPackage.PARAMETER_MEMBERSHIP__MEMBERSHIP_OWNING_PACKAGE:
			notifyChanged(notification, eClass, SysMLPackage.Literals.RELATIONSHIP__RELATED_ELEMENT);
			break;
		case SysMLPackage.PARAMETER_MEMBERSHIP__OWNED_MEMBER_ELEMENT:
			notifyChanged(notification, eClass, SysMLPackage.Literals.RELATIONSHIP__RELATED_ELEMENT);
			break;
		}
	}

	/**
	 * Calls <code>notifyChanged</code> for each affected derived union. <!--
	 * begin-user-doc --> <!-- end-user-doc -->
	 * 
	 * @param notification a description of the change.
	 * @param eClass       the Ecore class of the notifier.
	 * @generated
	 */
	protected void notifyReturnParameterMembershipChanged(Notification notification, EClass eClass) {
		switch (notification.getFeatureID(ReturnParameterMembership.class)) {
		case SysMLPackage.RETURN_PARAMETER_MEMBERSHIP__TARGET:
			notifyChanged(notification, eClass, SysMLPackage.Literals.RELATIONSHIP__RELATED_ELEMENT);
			break;
		case SysMLPackage.RETURN_PARAMETER_MEMBERSHIP__SOURCE:
			notifyChanged(notification, eClass, SysMLPackage.Literals.RELATIONSHIP__RELATED_ELEMENT);
			break;
		case SysMLPackage.RETURN_PARAMETER_MEMBERSHIP__OWNING_RELATED_ELEMENT:
			notifyChanged(notification, eClass, SysMLPackage.Literals.RELATIONSHIP__RELATED_ELEMENT);
			break;
		case SysMLPackage.RETURN_PARAMETER_MEMBERSHIP__OWNED_RELATED_ELEMENT:
			notifyChanged(notification, eClass, SysMLPackage.Literals.RELATIONSHIP__RELATED_ELEMENT);
			break;
		case SysMLPackage.RETURN_PARAMETER_MEMBERSHIP__MEMBERSHIP_OWNING_PACKAGE:
			notifyChanged(notification, eClass, SysMLPackage.Literals.RELATIONSHIP__RELATED_ELEMENT);
			break;
		case SysMLPackage.RETURN_PARAMETER_MEMBERSHIP__OWNED_MEMBER_ELEMENT:
			notifyChanged(notification, eClass, SysMLPackage.Literals.RELATIONSHIP__RELATED_ELEMENT);
			break;
		}
	}

	/**
	 * Calls <code>notifyChanged</code> for each affected derived union. <!--
	 * begin-user-doc --> <!-- end-user-doc -->
	 * 
	 * @param notification a description of the change.
	 * @param eClass       the Ecore class of the notifier.
	 * @generated
	 */
	protected void notifyQueryPathStepExpressionChanged(Notification notification, EClass eClass) {
		switch (notification.getFeatureID(QueryPathStepExpression.class)) {
		case SysMLPackage.QUERY_PATH_STEP_EXPRESSION__IMPORTED_MEMBERSHIP:
			notifyChanged(notification, eClass, SysMLPackage.Literals.PACKAGE__MEMBERSHIP);
			break;
		case SysMLPackage.QUERY_PATH_STEP_EXPRESSION__OWNED_MEMBERSHIP_COMP:
			notifyChanged(notification, eClass, SysMLPackage.Literals.PACKAGE__MEMBERSHIP);
			break;
		case SysMLPackage.QUERY_PATH_STEP_EXPRESSION__OWNED_FEATURE_MEMBERSHIP:
			notifyChanged(notification, eClass, SysMLPackage.Literals.PACKAGE__MEMBERSHIP);
			break;
		case SysMLPackage.QUERY_PATH_STEP_EXPRESSION__INHERITED_MEMBERSHIP:
			notifyChanged(notification, eClass, SysMLPackage.Literals.PACKAGE__MEMBERSHIP);
			break;
		}
	}

	/**
	 * Calls <code>notifyChanged</code> for each affected derived union. <!--
	 * begin-user-doc --> <!-- end-user-doc -->
	 * 
	 * @param notification a description of the change.
	 * @param eClass       the Ecore class of the notifier.
	 * @generated
	 */
	protected void notifyQueryQualifierExpressionChanged(Notification notification, EClass eClass) {
		switch (notification.getFeatureID(QueryQualifierExpression.class)) {
		case SysMLPackage.QUERY_QUALIFIER_EXPRESSION__IMPORTED_MEMBERSHIP:
			notifyChanged(notification, eClass, SysMLPackage.Literals.PACKAGE__MEMBERSHIP);
			break;
		case SysMLPackage.QUERY_QUALIFIER_EXPRESSION__OWNED_MEMBERSHIP_COMP:
			notifyChanged(notification, eClass, SysMLPackage.Literals.PACKAGE__MEMBERSHIP);
			break;
		case SysMLPackage.QUERY_QUALIFIER_EXPRESSION__OWNED_FEATURE_MEMBERSHIP:
			notifyChanged(notification, eClass, SysMLPackage.Literals.PACKAGE__MEMBERSHIP);
			break;
		case SysMLPackage.QUERY_QUALIFIER_EXPRESSION__INHERITED_MEMBERSHIP:
			notifyChanged(notification, eClass, SysMLPackage.Literals.PACKAGE__MEMBERSHIP);
			break;
		}
	}

	/**
	 * Calls <code>notifyChanged</code> for each affected derived union. <!--
	 * begin-user-doc --> <!-- end-user-doc -->
	 * 
	 * @param notification a description of the change.
	 * @param eClass       the Ecore class of the notifier.
	 * @generated
	 */
	protected void notifyQueryPathExpressionChanged(Notification notification, EClass eClass) {
		switch (notification.getFeatureID(QueryPathExpression.class)) {
		case SysMLPackage.QUERY_PATH_EXPRESSION__IMPORTED_MEMBERSHIP:
			notifyChanged(notification, eClass, SysMLPackage.Literals.PACKAGE__MEMBERSHIP);
			break;
		case SysMLPackage.QUERY_PATH_EXPRESSION__OWNED_MEMBERSHIP_COMP:
			notifyChanged(notification, eClass, SysMLPackage.Literals.PACKAGE__MEMBERSHIP);
			break;
		case SysMLPackage.QUERY_PATH_EXPRESSION__OWNED_FEATURE_MEMBERSHIP:
			notifyChanged(notification, eClass, SysMLPackage.Literals.PACKAGE__MEMBERSHIP);
			break;
		case SysMLPackage.QUERY_PATH_EXPRESSION__INHERITED_MEMBERSHIP:
			notifyChanged(notification, eClass, SysMLPackage.Literals.PACKAGE__MEMBERSHIP);
			break;
		}
	}

	/**
	 * Calls <code>notifyChanged</code> for each affected derived union. <!--
	 * begin-user-doc --> <!-- end-user-doc -->
	 * 
	 * @param notification a description of the change.
	 * @param eClass       the Ecore class of the notifier.
	 * @generated
	 */
	protected void notifyLiteralExpressionChanged(Notification notification, EClass eClass) {
		switch (notification.getFeatureID(LiteralExpression.class)) {
		case SysMLPackage.LITERAL_EXPRESSION__IMPORTED_MEMBERSHIP:
			notifyChanged(notification, eClass, SysMLPackage.Literals.PACKAGE__MEMBERSHIP);
			break;
		case SysMLPackage.LITERAL_EXPRESSION__OWNED_MEMBERSHIP_COMP:
			notifyChanged(notification, eClass, SysMLPackage.Literals.PACKAGE__MEMBERSHIP);
			break;
		case SysMLPackage.LITERAL_EXPRESSION__OWNED_FEATURE_MEMBERSHIP:
			notifyChanged(notification, eClass, SysMLPackage.Literals.PACKAGE__MEMBERSHIP);
			break;
		case SysMLPackage.LITERAL_EXPRESSION__INHERITED_MEMBERSHIP:
			notifyChanged(notification, eClass, SysMLPackage.Literals.PACKAGE__MEMBERSHIP);
			break;
		}
	}

	/**
	 * Calls <code>notifyChanged</code> for each affected derived union. <!--
	 * begin-user-doc --> <!-- end-user-doc -->
	 * 
	 * @param notification a description of the change.
	 * @param eClass       the Ecore class of the notifier.
	 * @generated
	 */
	protected void notifyLiteralRealChanged(Notification notification, EClass eClass) {
		switch (notification.getFeatureID(LiteralReal.class)) {
		case SysMLPackage.LITERAL_REAL__IMPORTED_MEMBERSHIP:
			notifyChanged(notification, eClass, SysMLPackage.Literals.PACKAGE__MEMBERSHIP);
			break;
		case SysMLPackage.LITERAL_REAL__OWNED_MEMBERSHIP_COMP:
			notifyChanged(notification, eClass, SysMLPackage.Literals.PACKAGE__MEMBERSHIP);
			break;
		case SysMLPackage.LITERAL_REAL__OWNED_FEATURE_MEMBERSHIP:
			notifyChanged(notification, eClass, SysMLPackage.Literals.PACKAGE__MEMBERSHIP);
			break;
		case SysMLPackage.LITERAL_REAL__INHERITED_MEMBERSHIP:
			notifyChanged(notification, eClass, SysMLPackage.Literals.PACKAGE__MEMBERSHIP);
			break;
		}
	}

	/**
	 * Calls <code>notifyChanged</code> for each affected derived union. <!--
	 * begin-user-doc --> <!-- end-user-doc -->
	 * 
	 * @param notification a description of the change.
	 * @param eClass       the Ecore class of the notifier.
	 * @generated
	 */
	protected void notifyLiteralUnboundedChanged(Notification notification, EClass eClass) {
		switch (notification.getFeatureID(LiteralUnbounded.class)) {
		case SysMLPackage.LITERAL_UNBOUNDED__IMPORTED_MEMBERSHIP:
			notifyChanged(notification, eClass, SysMLPackage.Literals.PACKAGE__MEMBERSHIP);
			break;
		case SysMLPackage.LITERAL_UNBOUNDED__OWNED_MEMBERSHIP_COMP:
			notifyChanged(notification, eClass, SysMLPackage.Literals.PACKAGE__MEMBERSHIP);
			break;
		case SysMLPackage.LITERAL_UNBOUNDED__OWNED_FEATURE_MEMBERSHIP:
			notifyChanged(notification, eClass, SysMLPackage.Literals.PACKAGE__MEMBERSHIP);
			break;
		case SysMLPackage.LITERAL_UNBOUNDED__INHERITED_MEMBERSHIP:
			notifyChanged(notification, eClass, SysMLPackage.Literals.PACKAGE__MEMBERSHIP);
			break;
		}
	}

	/**
	 * Calls <code>notifyChanged</code> for each affected derived union. <!--
	 * begin-user-doc --> <!-- end-user-doc -->
	 * 
	 * @param notification a description of the change.
	 * @param eClass       the Ecore class of the notifier.
	 * @generated
	 */
	protected void notifyLiteralIntegerChanged(Notification notification, EClass eClass) {
		switch (notification.getFeatureID(LiteralInteger.class)) {
		case SysMLPackage.LITERAL_INTEGER__IMPORTED_MEMBERSHIP:
			notifyChanged(notification, eClass, SysMLPackage.Literals.PACKAGE__MEMBERSHIP);
			break;
		case SysMLPackage.LITERAL_INTEGER__OWNED_MEMBERSHIP_COMP:
			notifyChanged(notification, eClass, SysMLPackage.Literals.PACKAGE__MEMBERSHIP);
			break;
		case SysMLPackage.LITERAL_INTEGER__OWNED_FEATURE_MEMBERSHIP:
			notifyChanged(notification, eClass, SysMLPackage.Literals.PACKAGE__MEMBERSHIP);
			break;
		case SysMLPackage.LITERAL_INTEGER__INHERITED_MEMBERSHIP:
			notifyChanged(notification, eClass, SysMLPackage.Literals.PACKAGE__MEMBERSHIP);
			break;
		}
	}

	/**
	 * Calls <code>notifyChanged</code> for each affected derived union. <!--
	 * begin-user-doc --> <!-- end-user-doc -->
	 * 
	 * @param notification a description of the change.
	 * @param eClass       the Ecore class of the notifier.
	 * @generated
	 */
	protected void notifyItemFlowEndChanged(Notification notification, EClass eClass) {
		switch (notification.getFeatureID(ItemFlowEnd.class)) {
		case SysMLPackage.ITEM_FLOW_END__IMPORTED_MEMBERSHIP:
			notifyChanged(notification, eClass, SysMLPackage.Literals.PACKAGE__MEMBERSHIP);
			break;
		case SysMLPackage.ITEM_FLOW_END__OWNED_MEMBERSHIP_COMP:
			notifyChanged(notification, eClass, SysMLPackage.Literals.PACKAGE__MEMBERSHIP);
			break;
		case SysMLPackage.ITEM_FLOW_END__OWNED_FEATURE_MEMBERSHIP:
			notifyChanged(notification, eClass, SysMLPackage.Literals.PACKAGE__MEMBERSHIP);
			break;
		case SysMLPackage.ITEM_FLOW_END__INHERITED_MEMBERSHIP:
			notifyChanged(notification, eClass, SysMLPackage.Literals.PACKAGE__MEMBERSHIP);
			break;
		}
	}

	/**
	 * Calls <code>notifyChanged</code> for each affected derived union. <!--
	 * begin-user-doc --> <!-- end-user-doc -->
	 * 
	 * @param notification a description of the change.
	 * @param eClass       the Ecore class of the notifier.
	 * @generated
	 */
	protected void notifyItemFlowFeatureChanged(Notification notification, EClass eClass) {
		switch (notification.getFeatureID(ItemFlowFeature.class)) {
		case SysMLPackage.ITEM_FLOW_FEATURE__IMPORTED_MEMBERSHIP:
			notifyChanged(notification, eClass, SysMLPackage.Literals.PACKAGE__MEMBERSHIP);
			break;
		case SysMLPackage.ITEM_FLOW_FEATURE__OWNED_MEMBERSHIP_COMP:
			notifyChanged(notification, eClass, SysMLPackage.Literals.PACKAGE__MEMBERSHIP);
			break;
		case SysMLPackage.ITEM_FLOW_FEATURE__OWNED_FEATURE_MEMBERSHIP:
			notifyChanged(notification, eClass, SysMLPackage.Literals.PACKAGE__MEMBERSHIP);
			break;
		case SysMLPackage.ITEM_FLOW_FEATURE__INHERITED_MEMBERSHIP:
			notifyChanged(notification, eClass, SysMLPackage.Literals.PACKAGE__MEMBERSHIP);
			break;
		}
	}

	/**
	 * Calls <code>notifyChanged</code> for each affected derived union. <!--
	 * begin-user-doc --> <!-- end-user-doc -->
	 * 
	 * @param notification a description of the change.
	 * @param eClass       the Ecore class of the notifier.
	 * @generated
	 */
	protected void notifyItemFeatureChanged(Notification notification, EClass eClass) {
		switch (notification.getFeatureID(ItemFeature.class)) {
		case SysMLPackage.ITEM_FEATURE__IMPORTED_MEMBERSHIP:
			notifyChanged(notification, eClass, SysMLPackage.Literals.PACKAGE__MEMBERSHIP);
			break;
		case SysMLPackage.ITEM_FEATURE__OWNED_MEMBERSHIP_COMP:
			notifyChanged(notification, eClass, SysMLPackage.Literals.PACKAGE__MEMBERSHIP);
			break;
		case SysMLPackage.ITEM_FEATURE__OWNED_FEATURE_MEMBERSHIP:
			notifyChanged(notification, eClass, SysMLPackage.Literals.PACKAGE__MEMBERSHIP);
			break;
		case SysMLPackage.ITEM_FEATURE__INHERITED_MEMBERSHIP:
			notifyChanged(notification, eClass, SysMLPackage.Literals.PACKAGE__MEMBERSHIP);
			break;
		}
	}

	/**
	 * Calls <code>notifyChanged</code> for each affected derived union. <!--
	 * begin-user-doc --> <!-- end-user-doc -->
	 * 
	 * @param notification a description of the change.
	 * @param eClass       the Ecore class of the notifier.
	 * @generated
	 */
	protected void notifySourceEndChanged(Notification notification, EClass eClass) {
		switch (notification.getFeatureID(SourceEnd.class)) {
		case SysMLPackage.SOURCE_END__IMPORTED_MEMBERSHIP:
			notifyChanged(notification, eClass, SysMLPackage.Literals.PACKAGE__MEMBERSHIP);
			break;
		case SysMLPackage.SOURCE_END__OWNED_MEMBERSHIP_COMP:
			notifyChanged(notification, eClass, SysMLPackage.Literals.PACKAGE__MEMBERSHIP);
			break;
		case SysMLPackage.SOURCE_END__OWNED_FEATURE_MEMBERSHIP:
			notifyChanged(notification, eClass, SysMLPackage.Literals.PACKAGE__MEMBERSHIP);
			break;
		case SysMLPackage.SOURCE_END__INHERITED_MEMBERSHIP:
			notifyChanged(notification, eClass, SysMLPackage.Literals.PACKAGE__MEMBERSHIP);
			break;
		}
	}

	/**
	 * Calls <code>notifyChanged</code> for each affected derived union. <!--
	 * begin-user-doc --> <!-- end-user-doc -->
	 * 
	 * @param notification a description of the change.
	 * @param eClass       the Ecore class of the notifier.
	 * @generated
	 */
	protected void notifyTargetEndChanged(Notification notification, EClass eClass) {
		switch (notification.getFeatureID(TargetEnd.class)) {
		case SysMLPackage.TARGET_END__IMPORTED_MEMBERSHIP:
			notifyChanged(notification, eClass, SysMLPackage.Literals.PACKAGE__MEMBERSHIP);
			break;
		case SysMLPackage.TARGET_END__OWNED_MEMBERSHIP_COMP:
			notifyChanged(notification, eClass, SysMLPackage.Literals.PACKAGE__MEMBERSHIP);
			break;
		case SysMLPackage.TARGET_END__OWNED_FEATURE_MEMBERSHIP:
			notifyChanged(notification, eClass, SysMLPackage.Literals.PACKAGE__MEMBERSHIP);
			break;
		case SysMLPackage.TARGET_END__INHERITED_MEMBERSHIP:
			notifyChanged(notification, eClass, SysMLPackage.Literals.PACKAGE__MEMBERSHIP);
			break;
		}
	}

	/**
	 * Calls <code>notifyChanged</code> for each affected derived union. <!--
	 * begin-user-doc --> <!-- end-user-doc -->
	 * 
	 * @param notification a description of the change.
	 * @param eClass       the Ecore class of the notifier.
	 * @generated
	 */
	protected void notifyOperatorExpressionChanged(Notification notification, EClass eClass) {
		switch (notification.getFeatureID(OperatorExpression.class)) {
		case SysMLPackage.OPERATOR_EXPRESSION__IMPORTED_MEMBERSHIP:
			notifyChanged(notification, eClass, SysMLPackage.Literals.PACKAGE__MEMBERSHIP);
			break;
		case SysMLPackage.OPERATOR_EXPRESSION__OWNED_MEMBERSHIP_COMP:
			notifyChanged(notification, eClass, SysMLPackage.Literals.PACKAGE__MEMBERSHIP);
			break;
		case SysMLPackage.OPERATOR_EXPRESSION__OWNED_FEATURE_MEMBERSHIP:
			notifyChanged(notification, eClass, SysMLPackage.Literals.PACKAGE__MEMBERSHIP);
			break;
		case SysMLPackage.OPERATOR_EXPRESSION__INHERITED_MEMBERSHIP:
			notifyChanged(notification, eClass, SysMLPackage.Literals.PACKAGE__MEMBERSHIP);
			break;
		}
	}

	/**
	 * Calls <code>notifyChanged</code> for each affected derived union. <!--
	 * begin-user-doc --> <!-- end-user-doc -->
	 * 
	 * @param notification a description of the change.
	 * @param eClass       the Ecore class of the notifier.
	 * @generated
	 */
	protected void notifyLiteralStringChanged(Notification notification, EClass eClass) {
		switch (notification.getFeatureID(LiteralString.class)) {
		case SysMLPackage.LITERAL_STRING__IMPORTED_MEMBERSHIP:
			notifyChanged(notification, eClass, SysMLPackage.Literals.PACKAGE__MEMBERSHIP);
			break;
		case SysMLPackage.LITERAL_STRING__OWNED_MEMBERSHIP_COMP:
			notifyChanged(notification, eClass, SysMLPackage.Literals.PACKAGE__MEMBERSHIP);
			break;
		case SysMLPackage.LITERAL_STRING__OWNED_FEATURE_MEMBERSHIP:
			notifyChanged(notification, eClass, SysMLPackage.Literals.PACKAGE__MEMBERSHIP);
			break;
		case SysMLPackage.LITERAL_STRING__INHERITED_MEMBERSHIP:
			notifyChanged(notification, eClass, SysMLPackage.Literals.PACKAGE__MEMBERSHIP);
			break;
		}
	}

	/**
	 * Calls <code>notifyChanged</code> for each affected derived union. <!--
	 * begin-user-doc --> <!-- end-user-doc -->
	 * 
	 * @param notification a description of the change.
	 * @param eClass       the Ecore class of the notifier.
	 * @generated
	 */
	protected void notifyItemFlowChanged(Notification notification, EClass eClass) {
		switch (notification.getFeatureID(ItemFlow.class)) {
		case SysMLPackage.ITEM_FLOW__IMPORTED_MEMBERSHIP:
			notifyChanged(notification, eClass, SysMLPackage.Literals.PACKAGE__MEMBERSHIP);
			break;
		case SysMLPackage.ITEM_FLOW__OWNED_MEMBERSHIP_COMP:
			notifyChanged(notification, eClass, SysMLPackage.Literals.PACKAGE__MEMBERSHIP);
			break;
		case SysMLPackage.ITEM_FLOW__OWNED_FEATURE_MEMBERSHIP:
			notifyChanged(notification, eClass, SysMLPackage.Literals.PACKAGE__MEMBERSHIP);
			break;
		case SysMLPackage.ITEM_FLOW__INHERITED_MEMBERSHIP:
			notifyChanged(notification, eClass, SysMLPackage.Literals.PACKAGE__MEMBERSHIP);
			break;
		case SysMLPackage.ITEM_FLOW__TARGET:
			notifyChanged(notification, eClass, SysMLPackage.Literals.RELATIONSHIP__RELATED_ELEMENT);
			break;
		case SysMLPackage.ITEM_FLOW__SOURCE:
			notifyChanged(notification, eClass, SysMLPackage.Literals.RELATIONSHIP__RELATED_ELEMENT);
			break;
		case SysMLPackage.ITEM_FLOW__OWNING_RELATED_ELEMENT:
			notifyChanged(notification, eClass, SysMLPackage.Literals.RELATIONSHIP__RELATED_ELEMENT);
			break;
		case SysMLPackage.ITEM_FLOW__OWNED_RELATED_ELEMENT:
			notifyChanged(notification, eClass, SysMLPackage.Literals.RELATIONSHIP__RELATED_ELEMENT);
			break;
		case SysMLPackage.ITEM_FLOW__RELATED_FEATURE:
			notifyChanged(notification, eClass, SysMLPackage.Literals.RELATIONSHIP__RELATED_ELEMENT);
			break;
		}
	}

	/**
	 * Calls <code>notifyChanged</code> for each affected derived union. <!--
	 * begin-user-doc --> <!-- end-user-doc -->
	 * 
	 * @param notification a description of the change.
	 * @param eClass       the Ecore class of the notifier.
	 * @generated
	 */
	protected void notifySuccessionItemFlowChanged(Notification notification, EClass eClass) {
		switch (notification.getFeatureID(SuccessionItemFlow.class)) {
		case SysMLPackage.SUCCESSION_ITEM_FLOW__IMPORTED_MEMBERSHIP:
			notifyChanged(notification, eClass, SysMLPackage.Literals.PACKAGE__MEMBERSHIP);
			break;
		case SysMLPackage.SUCCESSION_ITEM_FLOW__OWNED_MEMBERSHIP_COMP:
			notifyChanged(notification, eClass, SysMLPackage.Literals.PACKAGE__MEMBERSHIP);
			break;
		case SysMLPackage.SUCCESSION_ITEM_FLOW__OWNED_FEATURE_MEMBERSHIP:
			notifyChanged(notification, eClass, SysMLPackage.Literals.PACKAGE__MEMBERSHIP);
			break;
		case SysMLPackage.SUCCESSION_ITEM_FLOW__INHERITED_MEMBERSHIP:
			notifyChanged(notification, eClass, SysMLPackage.Literals.PACKAGE__MEMBERSHIP);
			break;
		case SysMLPackage.SUCCESSION_ITEM_FLOW__TARGET:
			notifyChanged(notification, eClass, SysMLPackage.Literals.RELATIONSHIP__RELATED_ELEMENT);
			break;
		case SysMLPackage.SUCCESSION_ITEM_FLOW__SOURCE:
			notifyChanged(notification, eClass, SysMLPackage.Literals.RELATIONSHIP__RELATED_ELEMENT);
			break;
		case SysMLPackage.SUCCESSION_ITEM_FLOW__OWNING_RELATED_ELEMENT:
			notifyChanged(notification, eClass, SysMLPackage.Literals.RELATIONSHIP__RELATED_ELEMENT);
			break;
		case SysMLPackage.SUCCESSION_ITEM_FLOW__OWNED_RELATED_ELEMENT:
			notifyChanged(notification, eClass, SysMLPackage.Literals.RELATIONSHIP__RELATED_ELEMENT);
			break;
		case SysMLPackage.SUCCESSION_ITEM_FLOW__RELATED_FEATURE:
			notifyChanged(notification, eClass, SysMLPackage.Literals.RELATIONSHIP__RELATED_ELEMENT);
			break;
		}
	}

	/**
	 * Calls <code>notifyChanged</code> for each affected derived union. <!--
	 * begin-user-doc --> <!-- end-user-doc -->
	 * 
	 * @param notification a description of the change.
	 * @param eClass       the Ecore class of the notifier.
	 * @generated
	 */
	protected void notifyInstanceCreationExpressionChanged(Notification notification, EClass eClass) {
		switch (notification.getFeatureID(InstanceCreationExpression.class)) {
		case SysMLPackage.INSTANCE_CREATION_EXPRESSION__IMPORTED_MEMBERSHIP:
			notifyChanged(notification, eClass, SysMLPackage.Literals.PACKAGE__MEMBERSHIP);
			break;
		case SysMLPackage.INSTANCE_CREATION_EXPRESSION__OWNED_MEMBERSHIP_COMP:
			notifyChanged(notification, eClass, SysMLPackage.Literals.PACKAGE__MEMBERSHIP);
			break;
		case SysMLPackage.INSTANCE_CREATION_EXPRESSION__OWNED_FEATURE_MEMBERSHIP:
			notifyChanged(notification, eClass, SysMLPackage.Literals.PACKAGE__MEMBERSHIP);
			break;
		case SysMLPackage.INSTANCE_CREATION_EXPRESSION__INHERITED_MEMBERSHIP:
			notifyChanged(notification, eClass, SysMLPackage.Literals.PACKAGE__MEMBERSHIP);
			break;
		}
	}

	/**
	 * Calls <code>notifyChanged</code> for each affected derived union. <!--
	 * begin-user-doc --> <!-- end-user-doc -->
	 * 
	 * @param notification a description of the change.
	 * @param eClass       the Ecore class of the notifier.
	 * @generated
	 */
	protected void notifyNullExpressionChanged(Notification notification, EClass eClass) {
		switch (notification.getFeatureID(NullExpression.class)) {
		case SysMLPackage.NULL_EXPRESSION__IMPORTED_MEMBERSHIP:
			notifyChanged(notification, eClass, SysMLPackage.Literals.PACKAGE__MEMBERSHIP);
			break;
		case SysMLPackage.NULL_EXPRESSION__OWNED_MEMBERSHIP_COMP:
			notifyChanged(notification, eClass, SysMLPackage.Literals.PACKAGE__MEMBERSHIP);
			break;
		case SysMLPackage.NULL_EXPRESSION__OWNED_FEATURE_MEMBERSHIP:
			notifyChanged(notification, eClass, SysMLPackage.Literals.PACKAGE__MEMBERSHIP);
			break;
		case SysMLPackage.NULL_EXPRESSION__INHERITED_MEMBERSHIP:
			notifyChanged(notification, eClass, SysMLPackage.Literals.PACKAGE__MEMBERSHIP);
			break;
		}
	}

	/**
	 * Calls <code>notifyChanged</code> for each affected derived union. <!--
	 * begin-user-doc --> <!-- end-user-doc -->
	 * 
	 * @param notification a description of the change.
	 * @param eClass       the Ecore class of the notifier.
	 * @generated
	 */
	protected void notifySequenceConstructionExpressionChanged(Notification notification, EClass eClass) {
		switch (notification.getFeatureID(SequenceConstructionExpression.class)) {
		case SysMLPackage.SEQUENCE_CONSTRUCTION_EXPRESSION__IMPORTED_MEMBERSHIP:
			notifyChanged(notification, eClass, SysMLPackage.Literals.PACKAGE__MEMBERSHIP);
			break;
		case SysMLPackage.SEQUENCE_CONSTRUCTION_EXPRESSION__OWNED_MEMBERSHIP_COMP:
			notifyChanged(notification, eClass, SysMLPackage.Literals.PACKAGE__MEMBERSHIP);
			break;
		case SysMLPackage.SEQUENCE_CONSTRUCTION_EXPRESSION__OWNED_FEATURE_MEMBERSHIP:
			notifyChanged(notification, eClass, SysMLPackage.Literals.PACKAGE__MEMBERSHIP);
			break;
		case SysMLPackage.SEQUENCE_CONSTRUCTION_EXPRESSION__INHERITED_MEMBERSHIP:
			notifyChanged(notification, eClass, SysMLPackage.Literals.PACKAGE__MEMBERSHIP);
			break;
		}
	}

	/**
	 * Calls <code>notifyChanged</code> for each affected derived union. <!--
	 * begin-user-doc --> <!-- end-user-doc -->
	 * 
	 * @param notification a description of the change.
	 * @param eClass       the Ecore class of the notifier.
	 * @generated
	 */
	protected void notifyFeatureReferenceExpressionChanged(Notification notification, EClass eClass) {
		switch (notification.getFeatureID(FeatureReferenceExpression.class)) {
		case SysMLPackage.FEATURE_REFERENCE_EXPRESSION__IMPORTED_MEMBERSHIP:
			notifyChanged(notification, eClass, SysMLPackage.Literals.PACKAGE__MEMBERSHIP);
			break;
		case SysMLPackage.FEATURE_REFERENCE_EXPRESSION__OWNED_MEMBERSHIP_COMP:
			notifyChanged(notification, eClass, SysMLPackage.Literals.PACKAGE__MEMBERSHIP);
			break;
		case SysMLPackage.FEATURE_REFERENCE_EXPRESSION__OWNED_FEATURE_MEMBERSHIP:
			notifyChanged(notification, eClass, SysMLPackage.Literals.PACKAGE__MEMBERSHIP);
			break;
		case SysMLPackage.FEATURE_REFERENCE_EXPRESSION__INHERITED_MEMBERSHIP:
			notifyChanged(notification, eClass, SysMLPackage.Literals.PACKAGE__MEMBERSHIP);
			break;
		}
	}

} // SysMLDerivedUnionAdapter<|MERGE_RESOLUTION|>--- conflicted
+++ resolved
@@ -91,24 +91,25 @@
 import org.omg.sysml.lang.sysml.DecisionNode;
 
 /**
- * <!-- begin-user-doc --> An adapter that propagates notifications for derived
- * unions. <!-- end-user-doc -->
- * 
+ * <!-- begin-user-doc -->
+ * An adapter that propagates notifications for derived unions.
+ * <!-- end-user-doc -->
  * @see org.omg.sysml.lang.sysml.SysMLPackage
  * @generated
  */
 public class SysMLDerivedUnionAdapter extends AdapterImpl {
 	/**
-	 * The cached model package. <!-- begin-user-doc --> <!-- end-user-doc -->
-	 * 
+	 * The cached model package.
+	 * <!-- begin-user-doc -->
+	 * <!-- end-user-doc -->
 	 * @generated
 	 */
 	protected static SysMLPackage modelPackage;
 
 	/**
-	 * Creates an instance of the adapter. <!-- begin-user-doc --> <!-- end-user-doc
-	 * -->
-	 * 
+	 * Creates an instance of the adapter.
+	 * <!-- begin-user-doc -->
+	 * <!-- end-user-doc -->
 	 * @generated
 	 */
 	public SysMLDerivedUnionAdapter() {
@@ -118,16 +119,16 @@
 	}
 
 	/**
-	 * Calls <code>notifyChanged</code> with the appropriate model class. <!--
-	 * begin-user-doc --> <!-- end-user-doc -->
-	 * 
+	 * Calls <code>notifyChanged</code> with the appropriate model class.
+	 * <!-- begin-user-doc -->
+	 * <!-- end-user-doc -->
 	 * @param notification a description of the change.
 	 * @generated
 	 */
 	public void notifyChanged(Notification notification) {
 		Object notifier = notification.getNotifier();
 		if (notifier instanceof EObject) {
-			EClass eClass = ((EObject) notifier).eClass();
+			EClass eClass = ((EObject)notifier).eClass();
 			if (eClass.eContainer() == modelPackage) {
 				notifyChanged(notification, eClass);
 			}
@@ -136,190 +137,14 @@
 
 	/**
 	 * Calls <code>notifyXXXChanged</code> for the corresponding class of the model.
-	 * <!-- begin-user-doc --> <!-- end-user-doc -->
-	 * 
-	 * @param notification a description of the change.
-	 * @param eClass       the Ecore class of the notifier.
+	 * <!-- begin-user-doc -->
+	 * <!-- end-user-doc -->
+	 * @param notification a description of the change.
+	 * @param eClass the Ecore class of the notifier.
 	 * @generated
 	 */
 	protected void notifyChanged(Notification notification, EClass eClass) {
 		switch (eClass.getClassifierID()) {
-<<<<<<< HEAD
-		case SysMLPackage.MEMBERSHIP:
-			notifyMembershipChanged(notification, eClass);
-			break;
-		case SysMLPackage.RELATIONSHIP:
-			notifyRelationshipChanged(notification, eClass);
-			break;
-		case SysMLPackage.PACKAGE:
-			notifyPackageChanged(notification, eClass);
-			break;
-		case SysMLPackage.IMPORT:
-			notifyImportChanged(notification, eClass);
-			break;
-		case SysMLPackage.PREDICATE:
-			notifyPredicateChanged(notification, eClass);
-			break;
-		case SysMLPackage.FUNCTION:
-			notifyFunctionChanged(notification, eClass);
-			break;
-		case SysMLPackage.BEHAVIOR:
-			notifyBehaviorChanged(notification, eClass);
-			break;
-		case SysMLPackage.CLASSIFIER:
-			notifyClassifierChanged(notification, eClass);
-			break;
-		case SysMLPackage.TYPE:
-			notifyTypeChanged(notification, eClass);
-			break;
-		case SysMLPackage.GENERALIZATION:
-			notifyGeneralizationChanged(notification, eClass);
-			break;
-		case SysMLPackage.FEATURE_MEMBERSHIP:
-			notifyFeatureMembershipChanged(notification, eClass);
-			break;
-		case SysMLPackage.FEATURE:
-			notifyFeatureChanged(notification, eClass);
-			break;
-		case SysMLPackage.REDEFINITION:
-			notifyRedefinitionChanged(notification, eClass);
-			break;
-		case SysMLPackage.SUBSETTING:
-			notifySubsettingChanged(notification, eClass);
-			break;
-		case SysMLPackage.FEATURE_VALUE:
-			notifyFeatureValueChanged(notification, eClass);
-			break;
-		case SysMLPackage.EXPRESSION:
-			notifyExpressionChanged(notification, eClass);
-			break;
-		case SysMLPackage.STEP:
-			notifyStepChanged(notification, eClass);
-			break;
-		case SysMLPackage.MULTIPLICITY:
-			notifyMultiplicityChanged(notification, eClass);
-			break;
-		case SysMLPackage.FEATURE_TYPING:
-			notifyFeatureTypingChanged(notification, eClass);
-			break;
-		case SysMLPackage.SUPERCLASSING:
-			notifySuperclassingChanged(notification, eClass);
-			break;
-		case SysMLPackage.PARAMETER:
-			notifyParameterChanged(notification, eClass);
-			break;
-		case SysMLPackage.ANNOTATION:
-			notifyAnnotationChanged(notification, eClass);
-			break;
-		case SysMLPackage.OWNERSHIP:
-			notifyOwnershipChanged(notification, eClass);
-			break;
-		case SysMLPackage.END_FEATURE_MEMBERSHIP:
-			notifyEndFeatureMembershipChanged(notification, eClass);
-			break;
-		case SysMLPackage.ITEM_FLOW_END:
-			notifyItemFlowEndChanged(notification, eClass);
-			break;
-		case SysMLPackage.ITEM_FLOW_FEATURE:
-			notifyItemFlowFeatureChanged(notification, eClass);
-			break;
-		case SysMLPackage.ITEM_FEATURE:
-			notifyItemFeatureChanged(notification, eClass);
-			break;
-		case SysMLPackage.ITEM_FLOW:
-			notifyItemFlowChanged(notification, eClass);
-			break;
-		case SysMLPackage.CONNECTOR:
-			notifyConnectorChanged(notification, eClass);
-			break;
-		case SysMLPackage.ASSOCIATION:
-			notifyAssociationChanged(notification, eClass);
-			break;
-		case SysMLPackage.CLASS:
-			notifyClassChanged(notification, eClass);
-			break;
-		case SysMLPackage.SUCCESSION_ITEM_FLOW:
-			notifySuccessionItemFlowChanged(notification, eClass);
-			break;
-		case SysMLPackage.SUCCESSION:
-			notifySuccessionChanged(notification, eClass);
-			break;
-		case SysMLPackage.INTERACTION:
-			notifyInteractionChanged(notification, eClass);
-			break;
-		case SysMLPackage.QUERY_PATH_STEP_EXPRESSION:
-			notifyQueryPathStepExpressionChanged(notification, eClass);
-			break;
-		case SysMLPackage.OPERATOR_EXPRESSION:
-			notifyOperatorExpressionChanged(notification, eClass);
-			break;
-		case SysMLPackage.INVOCATION_EXPRESSION:
-			notifyInvocationExpressionChanged(notification, eClass);
-			break;
-		case SysMLPackage.SEQUENCE_CONSTRUCTION_EXPRESSION:
-			notifySequenceConstructionExpressionChanged(notification, eClass);
-			break;
-		case SysMLPackage.INSTANCE_CREATION_EXPRESSION:
-			notifyInstanceCreationExpressionChanged(notification, eClass);
-			break;
-		case SysMLPackage.QUERY_PATH_EXPRESSION:
-			notifyQueryPathExpressionChanged(notification, eClass);
-			break;
-		case SysMLPackage.FEATURE_REFERENCE_EXPRESSION:
-			notifyFeatureReferenceExpressionChanged(notification, eClass);
-			break;
-		case SysMLPackage.BLOCK_EXPRESSION:
-			notifyBlockExpressionChanged(notification, eClass);
-			break;
-		case SysMLPackage.QUERY_QUALIFIER_EXPRESSION:
-			notifyQueryQualifierExpressionChanged(notification, eClass);
-			break;
-		case SysMLPackage.LITERAL_EXPRESSION:
-			notifyLiteralExpressionChanged(notification, eClass);
-			break;
-		case SysMLPackage.LITERAL_REAL:
-			notifyLiteralRealChanged(notification, eClass);
-			break;
-		case SysMLPackage.NULL_EXPRESSION:
-			notifyNullExpressionChanged(notification, eClass);
-			break;
-		case SysMLPackage.LITERAL_STRING:
-			notifyLiteralStringChanged(notification, eClass);
-			break;
-		case SysMLPackage.LITERAL_INTEGER:
-			notifyLiteralIntegerChanged(notification, eClass);
-			break;
-		case SysMLPackage.LITERAL_UNBOUNDED:
-			notifyLiteralUnboundedChanged(notification, eClass);
-			break;
-		case SysMLPackage.LITERAL_BOOLEAN:
-			notifyLiteralBooleanChanged(notification, eClass);
-			break;
-		case SysMLPackage.DATA_TYPE:
-			notifyDataTypeChanged(notification, eClass);
-			break;
-		case SysMLPackage.TARGET_END:
-			notifyTargetEndChanged(notification, eClass);
-			break;
-		case SysMLPackage.RETURN_PARAMETER_MEMBERSHIP:
-			notifyReturnParameterMembershipChanged(notification, eClass);
-			break;
-		case SysMLPackage.PARAMETER_MEMBERSHIP:
-			notifyParameterMembershipChanged(notification, eClass);
-			break;
-		case SysMLPackage.SOURCE_END:
-			notifySourceEndChanged(notification, eClass);
-			break;
-		case SysMLPackage.ORDERED_FEATURE:
-			notifyOrderedFeatureChanged(notification, eClass);
-			break;
-		case SysMLPackage.STRUCTURED_FEATURE:
-			notifyStructuredFeatureChanged(notification, eClass);
-			break;
-		case SysMLPackage.BINDING_CONNECTOR:
-			notifyBindingConnectorChanged(notification, eClass);
-			break;
-=======
 			case SysMLPackage.FEATURE_TYPING:
 				notifyFeatureTypingChanged(notification, eClass);
 				break;
@@ -563,16 +388,15 @@
 			case SysMLPackage.ANNOTATION:
 				notifyAnnotationChanged(notification, eClass);
 				break;
->>>>>>> 6426563a
-		}
-	}
-
-	/**
-	 * Does nothing; clients may override so that it does something. <!--
-	 * begin-user-doc --> <!-- end-user-doc -->
-	 * 
-	 * @param notification a description of the change.
-	 * @param eClass       the Ecore class of the notifier.
+		}
+	}
+
+	/**
+	 * Does nothing; clients may override so that it does something.
+	 * <!-- begin-user-doc -->
+	 * <!-- end-user-doc -->
+	 * @param notification a description of the change.
+	 * @param eClass the Ecore class of the notifier.
 	 * @param derivedUnion the derived union affected by the change.
 	 * @generated
 	 */
@@ -581,66 +405,38 @@
 	}
 
 	/**
-	 * Calls <code>notifyChanged</code> for each affected derived union. <!--
-	 * begin-user-doc --> <!-- end-user-doc -->
-	 * 
-	 * @param notification a description of the change.
-	 * @param eClass       the Ecore class of the notifier.
+	 * Calls <code>notifyChanged</code> for each affected derived union.
+	 * <!-- begin-user-doc -->
+	 * <!-- end-user-doc -->
+	 * @param notification a description of the change.
+	 * @param eClass the Ecore class of the notifier.
 	 * @generated
 	 */
 	protected void notifyEndFeatureMembershipChanged(Notification notification, EClass eClass) {
 		switch (notification.getFeatureID(EndFeatureMembership.class)) {
-		case SysMLPackage.END_FEATURE_MEMBERSHIP__TARGET:
-			notifyChanged(notification, eClass, SysMLPackage.Literals.RELATIONSHIP__RELATED_ELEMENT);
-			break;
-		case SysMLPackage.END_FEATURE_MEMBERSHIP__SOURCE:
-			notifyChanged(notification, eClass, SysMLPackage.Literals.RELATIONSHIP__RELATED_ELEMENT);
-			break;
-		case SysMLPackage.END_FEATURE_MEMBERSHIP__OWNING_RELATED_ELEMENT:
-			notifyChanged(notification, eClass, SysMLPackage.Literals.RELATIONSHIP__RELATED_ELEMENT);
-			break;
-		case SysMLPackage.END_FEATURE_MEMBERSHIP__OWNED_RELATED_ELEMENT:
-			notifyChanged(notification, eClass, SysMLPackage.Literals.RELATIONSHIP__RELATED_ELEMENT);
-			break;
-		case SysMLPackage.END_FEATURE_MEMBERSHIP__MEMBERSHIP_OWNING_PACKAGE:
-			notifyChanged(notification, eClass, SysMLPackage.Literals.RELATIONSHIP__RELATED_ELEMENT);
-			break;
-		case SysMLPackage.END_FEATURE_MEMBERSHIP__OWNED_MEMBER_ELEMENT:
-			notifyChanged(notification, eClass, SysMLPackage.Literals.RELATIONSHIP__RELATED_ELEMENT);
-			break;
-		}
-	}
-
-	/**
-	 * Calls <code>notifyChanged</code> for each affected derived union. <!--
-	 * begin-user-doc --> <!-- end-user-doc -->
-	 * 
-	 * @param notification a description of the change.
-	 * @param eClass       the Ecore class of the notifier.
-	 * @generated
-	 */
-<<<<<<< HEAD
-	protected void notifyFeatureMembershipChanged(Notification notification, EClass eClass) {
-		switch (notification.getFeatureID(FeatureMembership.class)) {
-		case SysMLPackage.FEATURE_MEMBERSHIP__TARGET:
-			notifyChanged(notification, eClass, SysMLPackage.Literals.RELATIONSHIP__RELATED_ELEMENT);
-			break;
-		case SysMLPackage.FEATURE_MEMBERSHIP__SOURCE:
-			notifyChanged(notification, eClass, SysMLPackage.Literals.RELATIONSHIP__RELATED_ELEMENT);
-			break;
-		case SysMLPackage.FEATURE_MEMBERSHIP__OWNING_RELATED_ELEMENT:
-			notifyChanged(notification, eClass, SysMLPackage.Literals.RELATIONSHIP__RELATED_ELEMENT);
-			break;
-		case SysMLPackage.FEATURE_MEMBERSHIP__OWNED_RELATED_ELEMENT:
-			notifyChanged(notification, eClass, SysMLPackage.Literals.RELATIONSHIP__RELATED_ELEMENT);
-			break;
-		case SysMLPackage.FEATURE_MEMBERSHIP__MEMBERSHIP_OWNING_PACKAGE:
-			notifyChanged(notification, eClass, SysMLPackage.Literals.RELATIONSHIP__RELATED_ELEMENT);
-			break;
-		case SysMLPackage.FEATURE_MEMBERSHIP__OWNED_MEMBER_ELEMENT:
-			notifyChanged(notification, eClass, SysMLPackage.Literals.RELATIONSHIP__RELATED_ELEMENT);
-			break;
-=======
+			case SysMLPackage.END_FEATURE_MEMBERSHIP__OWNED_RELATED_ELEMENT:
+				notifyChanged(notification, eClass, SysMLPackage.Literals.RELATIONSHIP__RELATED_ELEMENT);
+				break;
+			case SysMLPackage.END_FEATURE_MEMBERSHIP__OWNING_RELATED_ELEMENT:
+				notifyChanged(notification, eClass, SysMLPackage.Literals.RELATIONSHIP__RELATED_ELEMENT);
+				break;
+			case SysMLPackage.END_FEATURE_MEMBERSHIP__TARGET:
+				notifyChanged(notification, eClass, SysMLPackage.Literals.RELATIONSHIP__RELATED_ELEMENT);
+				break;
+			case SysMLPackage.END_FEATURE_MEMBERSHIP__SOURCE:
+				notifyChanged(notification, eClass, SysMLPackage.Literals.RELATIONSHIP__RELATED_ELEMENT);
+				break;
+		}
+	}
+
+	/**
+	 * Calls <code>notifyChanged</code> for each affected derived union.
+	 * <!-- begin-user-doc -->
+	 * <!-- end-user-doc -->
+	 * @param notification a description of the change.
+	 * @param eClass the Ecore class of the notifier.
+	 * @generated
+	 */
 	protected void notifyConjugatedPortMembershipChanged(Notification notification, EClass eClass) {
 		switch (notification.getFeatureID(ConjugatedPortMembership.class)) {
 			case SysMLPackage.CONJUGATED_PORT_MEMBERSHIP__OWNED_RELATED_ELEMENT:
@@ -655,40 +451,17 @@
 			case SysMLPackage.CONJUGATED_PORT_MEMBERSHIP__SOURCE:
 				notifyChanged(notification, eClass, SysMLPackage.Literals.RELATIONSHIP__RELATED_ELEMENT);
 				break;
->>>>>>> 6426563a
-		}
-	}
-
-	/**
-	 * Calls <code>notifyChanged</code> for each affected derived union. <!--
-	 * begin-user-doc --> <!-- end-user-doc -->
-	 * 
-	 * @param notification a description of the change.
-	 * @param eClass       the Ecore class of the notifier.
-	 * @generated
-	 */
-<<<<<<< HEAD
-	protected void notifyMembershipChanged(Notification notification, EClass eClass) {
-		switch (notification.getFeatureID(Membership.class)) {
-		case SysMLPackage.MEMBERSHIP__TARGET:
-			notifyChanged(notification, eClass, SysMLPackage.Literals.RELATIONSHIP__RELATED_ELEMENT);
-			break;
-		case SysMLPackage.MEMBERSHIP__SOURCE:
-			notifyChanged(notification, eClass, SysMLPackage.Literals.RELATIONSHIP__RELATED_ELEMENT);
-			break;
-		case SysMLPackage.MEMBERSHIP__OWNING_RELATED_ELEMENT:
-			notifyChanged(notification, eClass, SysMLPackage.Literals.RELATIONSHIP__RELATED_ELEMENT);
-			break;
-		case SysMLPackage.MEMBERSHIP__OWNED_RELATED_ELEMENT:
-			notifyChanged(notification, eClass, SysMLPackage.Literals.RELATIONSHIP__RELATED_ELEMENT);
-			break;
-		case SysMLPackage.MEMBERSHIP__MEMBERSHIP_OWNING_PACKAGE:
-			notifyChanged(notification, eClass, SysMLPackage.Literals.RELATIONSHIP__RELATED_ELEMENT);
-			break;
-		case SysMLPackage.MEMBERSHIP__OWNED_MEMBER_ELEMENT:
-			notifyChanged(notification, eClass, SysMLPackage.Literals.RELATIONSHIP__RELATED_ELEMENT);
-			break;
-=======
+		}
+	}
+
+	/**
+	 * Calls <code>notifyChanged</code> for each affected derived union.
+	 * <!-- begin-user-doc -->
+	 * <!-- end-user-doc -->
+	 * @param notification a description of the change.
+	 * @param eClass the Ecore class of the notifier.
+	 * @generated
+	 */
 	protected void notifyPortMembershipChanged(Notification notification, EClass eClass) {
 		switch (notification.getFeatureID(PortMembership.class)) {
 			case SysMLPackage.PORT_MEMBERSHIP__OWNED_RELATED_ELEMENT:
@@ -703,34 +476,17 @@
 			case SysMLPackage.PORT_MEMBERSHIP__SOURCE:
 				notifyChanged(notification, eClass, SysMLPackage.Literals.RELATIONSHIP__RELATED_ELEMENT);
 				break;
->>>>>>> 6426563a
-		}
-	}
-
-	/**
-	 * Calls <code>notifyChanged</code> for each affected derived union. <!--
-	 * begin-user-doc --> <!-- end-user-doc -->
-	 * 
-	 * @param notification a description of the change.
-	 * @param eClass       the Ecore class of the notifier.
-	 * @generated
-	 */
-<<<<<<< HEAD
-	protected void notifyRelationshipChanged(Notification notification, EClass eClass) {
-		switch (notification.getFeatureID(Relationship.class)) {
-		case SysMLPackage.RELATIONSHIP__TARGET:
-			notifyChanged(notification, eClass, SysMLPackage.Literals.RELATIONSHIP__RELATED_ELEMENT);
-			break;
-		case SysMLPackage.RELATIONSHIP__SOURCE:
-			notifyChanged(notification, eClass, SysMLPackage.Literals.RELATIONSHIP__RELATED_ELEMENT);
-			break;
-		case SysMLPackage.RELATIONSHIP__OWNING_RELATED_ELEMENT:
-			notifyChanged(notification, eClass, SysMLPackage.Literals.RELATIONSHIP__RELATED_ELEMENT);
-			break;
-		case SysMLPackage.RELATIONSHIP__OWNED_RELATED_ELEMENT:
-			notifyChanged(notification, eClass, SysMLPackage.Literals.RELATIONSHIP__RELATED_ELEMENT);
-			break;
-=======
+		}
+	}
+
+	/**
+	 * Calls <code>notifyChanged</code> for each affected derived union.
+	 * <!-- begin-user-doc -->
+	 * <!-- end-user-doc -->
+	 * @param notification a description of the change.
+	 * @param eClass the Ecore class of the notifier.
+	 * @generated
+	 */
 	protected void notifySendActionUsageChanged(Notification notification, EClass eClass) {
 		switch (notification.getFeatureID(SendActionUsage.class)) {
 			case SysMLPackage.SEND_ACTION_USAGE__IMPORTED_MEMBERSHIP:
@@ -742,28 +498,17 @@
 			case SysMLPackage.SEND_ACTION_USAGE__INHERITED_MEMBERSHIP:
 				notifyChanged(notification, eClass, SysMLPackage.Literals.PACKAGE__MEMBERSHIP);
 				break;
->>>>>>> 6426563a
-		}
-	}
-
-	/**
-	 * Calls <code>notifyChanged</code> for each affected derived union. <!--
-	 * begin-user-doc --> <!-- end-user-doc -->
-	 * 
-	 * @param notification a description of the change.
-	 * @param eClass       the Ecore class of the notifier.
-	 * @generated
-	 */
-<<<<<<< HEAD
-	protected void notifyPackageChanged(Notification notification, EClass eClass) {
-		switch (notification.getFeatureID(org.omg.sysml.lang.sysml.Package.class)) {
-		case SysMLPackage.PACKAGE__IMPORTED_MEMBERSHIP:
-			notifyChanged(notification, eClass, SysMLPackage.Literals.PACKAGE__MEMBERSHIP);
-			break;
-		case SysMLPackage.PACKAGE__OWNED_MEMBERSHIP_COMP:
-			notifyChanged(notification, eClass, SysMLPackage.Literals.PACKAGE__MEMBERSHIP);
-			break;
-=======
+		}
+	}
+
+	/**
+	 * Calls <code>notifyChanged</code> for each affected derived union.
+	 * <!-- begin-user-doc -->
+	 * <!-- end-user-doc -->
+	 * @param notification a description of the change.
+	 * @param eClass the Ecore class of the notifier.
+	 * @generated
+	 */
 	protected void notifyAcceptActionUsageChanged(Notification notification, EClass eClass) {
 		switch (notification.getFeatureID(AcceptActionUsage.class)) {
 			case SysMLPackage.ACCEPT_ACTION_USAGE__IMPORTED_MEMBERSHIP:
@@ -775,43 +520,17 @@
 			case SysMLPackage.ACCEPT_ACTION_USAGE__INHERITED_MEMBERSHIP:
 				notifyChanged(notification, eClass, SysMLPackage.Literals.PACKAGE__MEMBERSHIP);
 				break;
->>>>>>> 6426563a
-		}
-	}
-
-	/**
-	 * Calls <code>notifyChanged</code> for each affected derived union. <!--
-	 * begin-user-doc --> <!-- end-user-doc -->
-	 * 
-	 * @param notification a description of the change.
-	 * @param eClass       the Ecore class of the notifier.
-	 * @generated
-	 */
-<<<<<<< HEAD
-	protected void notifyImportChanged(Notification notification, EClass eClass) {
-		switch (notification.getFeatureID(Import.class)) {
-		case SysMLPackage.IMPORT__TARGET:
-			notifyChanged(notification, eClass, SysMLPackage.Literals.RELATIONSHIP__RELATED_ELEMENT);
-			break;
-		case SysMLPackage.IMPORT__SOURCE:
-			notifyChanged(notification, eClass, SysMLPackage.Literals.RELATIONSHIP__RELATED_ELEMENT);
-			break;
-		case SysMLPackage.IMPORT__OWNING_RELATED_ELEMENT:
-			notifyChanged(notification, eClass, SysMLPackage.Literals.RELATIONSHIP__RELATED_ELEMENT);
-			break;
-		case SysMLPackage.IMPORT__OWNED_RELATED_ELEMENT:
-			notifyChanged(notification, eClass, SysMLPackage.Literals.RELATIONSHIP__RELATED_ELEMENT);
-			break;
-		case SysMLPackage.IMPORT__IMPORTED_PACKAGE:
-			notifyChanged(notification, eClass, SysMLPackage.Literals.RELATIONSHIP__RELATED_ELEMENT);
-			break;
-		case SysMLPackage.IMPORT__SELECTER:
-			notifyChanged(notification, eClass, SysMLPackage.Literals.RELATIONSHIP__RELATED_ELEMENT);
-			break;
-		case SysMLPackage.IMPORT__IMPORT_OWNING_PACKAGE:
-			notifyChanged(notification, eClass, SysMLPackage.Literals.RELATIONSHIP__RELATED_ELEMENT);
-			break;
-=======
+		}
+	}
+
+	/**
+	 * Calls <code>notifyChanged</code> for each affected derived union.
+	 * <!-- begin-user-doc -->
+	 * <!-- end-user-doc -->
+	 * @param notification a description of the change.
+	 * @param eClass the Ecore class of the notifier.
+	 * @generated
+	 */
 	protected void notifyPerformActionUsageChanged(Notification notification, EClass eClass) {
 		switch (notification.getFeatureID(PerformActionUsage.class)) {
 			case SysMLPackage.PERFORM_ACTION_USAGE__IMPORTED_MEMBERSHIP:
@@ -823,34 +542,17 @@
 			case SysMLPackage.PERFORM_ACTION_USAGE__INHERITED_MEMBERSHIP:
 				notifyChanged(notification, eClass, SysMLPackage.Literals.PACKAGE__MEMBERSHIP);
 				break;
->>>>>>> 6426563a
-		}
-	}
-
-	/**
-	 * Calls <code>notifyChanged</code> for each affected derived union. <!--
-	 * begin-user-doc --> <!-- end-user-doc -->
-	 * 
-	 * @param notification a description of the change.
-	 * @param eClass       the Ecore class of the notifier.
-	 * @generated
-	 */
-<<<<<<< HEAD
-	protected void notifyPredicateChanged(Notification notification, EClass eClass) {
-		switch (notification.getFeatureID(Predicate.class)) {
-		case SysMLPackage.PREDICATE__IMPORTED_MEMBERSHIP:
-			notifyChanged(notification, eClass, SysMLPackage.Literals.PACKAGE__MEMBERSHIP);
-			break;
-		case SysMLPackage.PREDICATE__OWNED_MEMBERSHIP_COMP:
-			notifyChanged(notification, eClass, SysMLPackage.Literals.PACKAGE__MEMBERSHIP);
-			break;
-		case SysMLPackage.PREDICATE__OWNED_FEATURE_MEMBERSHIP:
-			notifyChanged(notification, eClass, SysMLPackage.Literals.PACKAGE__MEMBERSHIP);
-			break;
-		case SysMLPackage.PREDICATE__INHERITED_MEMBERSHIP:
-			notifyChanged(notification, eClass, SysMLPackage.Literals.PACKAGE__MEMBERSHIP);
-			break;
-=======
+		}
+	}
+
+	/**
+	 * Calls <code>notifyChanged</code> for each affected derived union.
+	 * <!-- begin-user-doc -->
+	 * <!-- end-user-doc -->
+	 * @param notification a description of the change.
+	 * @param eClass the Ecore class of the notifier.
+	 * @generated
+	 */
 	protected void notifyForkNodeChanged(Notification notification, EClass eClass) {
 		switch (notification.getFeatureID(ForkNode.class)) {
 			case SysMLPackage.FORK_NODE__IMPORTED_MEMBERSHIP:
@@ -862,34 +564,17 @@
 			case SysMLPackage.FORK_NODE__INHERITED_MEMBERSHIP:
 				notifyChanged(notification, eClass, SysMLPackage.Literals.PACKAGE__MEMBERSHIP);
 				break;
->>>>>>> 6426563a
-		}
-	}
-
-	/**
-	 * Calls <code>notifyChanged</code> for each affected derived union. <!--
-	 * begin-user-doc --> <!-- end-user-doc -->
-	 * 
-	 * @param notification a description of the change.
-	 * @param eClass       the Ecore class of the notifier.
-	 * @generated
-	 */
-<<<<<<< HEAD
-	protected void notifyFunctionChanged(Notification notification, EClass eClass) {
-		switch (notification.getFeatureID(Function.class)) {
-		case SysMLPackage.FUNCTION__IMPORTED_MEMBERSHIP:
-			notifyChanged(notification, eClass, SysMLPackage.Literals.PACKAGE__MEMBERSHIP);
-			break;
-		case SysMLPackage.FUNCTION__OWNED_MEMBERSHIP_COMP:
-			notifyChanged(notification, eClass, SysMLPackage.Literals.PACKAGE__MEMBERSHIP);
-			break;
-		case SysMLPackage.FUNCTION__OWNED_FEATURE_MEMBERSHIP:
-			notifyChanged(notification, eClass, SysMLPackage.Literals.PACKAGE__MEMBERSHIP);
-			break;
-		case SysMLPackage.FUNCTION__INHERITED_MEMBERSHIP:
-			notifyChanged(notification, eClass, SysMLPackage.Literals.PACKAGE__MEMBERSHIP);
-			break;
-=======
+		}
+	}
+
+	/**
+	 * Calls <code>notifyChanged</code> for each affected derived union.
+	 * <!-- begin-user-doc -->
+	 * <!-- end-user-doc -->
+	 * @param notification a description of the change.
+	 * @param eClass the Ecore class of the notifier.
+	 * @generated
+	 */
 	protected void notifyDecisionNodeChanged(Notification notification, EClass eClass) {
 		switch (notification.getFeatureID(DecisionNode.class)) {
 			case SysMLPackage.DECISION_NODE__IMPORTED_MEMBERSHIP:
@@ -901,34 +586,17 @@
 			case SysMLPackage.DECISION_NODE__INHERITED_MEMBERSHIP:
 				notifyChanged(notification, eClass, SysMLPackage.Literals.PACKAGE__MEMBERSHIP);
 				break;
->>>>>>> 6426563a
-		}
-	}
-
-	/**
-	 * Calls <code>notifyChanged</code> for each affected derived union. <!--
-	 * begin-user-doc --> <!-- end-user-doc -->
-	 * 
-	 * @param notification a description of the change.
-	 * @param eClass       the Ecore class of the notifier.
-	 * @generated
-	 */
-<<<<<<< HEAD
-	protected void notifyBehaviorChanged(Notification notification, EClass eClass) {
-		switch (notification.getFeatureID(Behavior.class)) {
-		case SysMLPackage.BEHAVIOR__IMPORTED_MEMBERSHIP:
-			notifyChanged(notification, eClass, SysMLPackage.Literals.PACKAGE__MEMBERSHIP);
-			break;
-		case SysMLPackage.BEHAVIOR__OWNED_MEMBERSHIP_COMP:
-			notifyChanged(notification, eClass, SysMLPackage.Literals.PACKAGE__MEMBERSHIP);
-			break;
-		case SysMLPackage.BEHAVIOR__OWNED_FEATURE_MEMBERSHIP:
-			notifyChanged(notification, eClass, SysMLPackage.Literals.PACKAGE__MEMBERSHIP);
-			break;
-		case SysMLPackage.BEHAVIOR__INHERITED_MEMBERSHIP:
-			notifyChanged(notification, eClass, SysMLPackage.Literals.PACKAGE__MEMBERSHIP);
-			break;
-=======
+		}
+	}
+
+	/**
+	 * Calls <code>notifyChanged</code> for each affected derived union.
+	 * <!-- begin-user-doc -->
+	 * <!-- end-user-doc -->
+	 * @param notification a description of the change.
+	 * @param eClass the Ecore class of the notifier.
+	 * @generated
+	 */
 	protected void notifyJoinNodeChanged(Notification notification, EClass eClass) {
 		switch (notification.getFeatureID(JoinNode.class)) {
 			case SysMLPackage.JOIN_NODE__IMPORTED_MEMBERSHIP:
@@ -940,34 +608,17 @@
 			case SysMLPackage.JOIN_NODE__INHERITED_MEMBERSHIP:
 				notifyChanged(notification, eClass, SysMLPackage.Literals.PACKAGE__MEMBERSHIP);
 				break;
->>>>>>> 6426563a
-		}
-	}
-
-	/**
-	 * Calls <code>notifyChanged</code> for each affected derived union. <!--
-	 * begin-user-doc --> <!-- end-user-doc -->
-	 * 
-	 * @param notification a description of the change.
-	 * @param eClass       the Ecore class of the notifier.
-	 * @generated
-	 */
-<<<<<<< HEAD
-	protected void notifyClassifierChanged(Notification notification, EClass eClass) {
-		switch (notification.getFeatureID(Classifier.class)) {
-		case SysMLPackage.CLASSIFIER__IMPORTED_MEMBERSHIP:
-			notifyChanged(notification, eClass, SysMLPackage.Literals.PACKAGE__MEMBERSHIP);
-			break;
-		case SysMLPackage.CLASSIFIER__OWNED_MEMBERSHIP_COMP:
-			notifyChanged(notification, eClass, SysMLPackage.Literals.PACKAGE__MEMBERSHIP);
-			break;
-		case SysMLPackage.CLASSIFIER__OWNED_FEATURE_MEMBERSHIP:
-			notifyChanged(notification, eClass, SysMLPackage.Literals.PACKAGE__MEMBERSHIP);
-			break;
-		case SysMLPackage.CLASSIFIER__INHERITED_MEMBERSHIP:
-			notifyChanged(notification, eClass, SysMLPackage.Literals.PACKAGE__MEMBERSHIP);
-			break;
-=======
+		}
+	}
+
+	/**
+	 * Calls <code>notifyChanged</code> for each affected derived union.
+	 * <!-- begin-user-doc -->
+	 * <!-- end-user-doc -->
+	 * @param notification a description of the change.
+	 * @param eClass the Ecore class of the notifier.
+	 * @generated
+	 */
 	protected void notifyMergeNodeChanged(Notification notification, EClass eClass) {
 		switch (notification.getFeatureID(MergeNode.class)) {
 			case SysMLPackage.MERGE_NODE__IMPORTED_MEMBERSHIP:
@@ -979,34 +630,17 @@
 			case SysMLPackage.MERGE_NODE__INHERITED_MEMBERSHIP:
 				notifyChanged(notification, eClass, SysMLPackage.Literals.PACKAGE__MEMBERSHIP);
 				break;
->>>>>>> 6426563a
-		}
-	}
-
-	/**
-	 * Calls <code>notifyChanged</code> for each affected derived union. <!--
-	 * begin-user-doc --> <!-- end-user-doc -->
-	 * 
-	 * @param notification a description of the change.
-	 * @param eClass       the Ecore class of the notifier.
-	 * @generated
-	 */
-<<<<<<< HEAD
-	protected void notifyTypeChanged(Notification notification, EClass eClass) {
-		switch (notification.getFeatureID(Type.class)) {
-		case SysMLPackage.TYPE__IMPORTED_MEMBERSHIP:
-			notifyChanged(notification, eClass, SysMLPackage.Literals.PACKAGE__MEMBERSHIP);
-			break;
-		case SysMLPackage.TYPE__OWNED_MEMBERSHIP_COMP:
-			notifyChanged(notification, eClass, SysMLPackage.Literals.PACKAGE__MEMBERSHIP);
-			break;
-		case SysMLPackage.TYPE__OWNED_FEATURE_MEMBERSHIP:
-			notifyChanged(notification, eClass, SysMLPackage.Literals.PACKAGE__MEMBERSHIP);
-			break;
-		case SysMLPackage.TYPE__INHERITED_MEMBERSHIP:
-			notifyChanged(notification, eClass, SysMLPackage.Literals.PACKAGE__MEMBERSHIP);
-			break;
-=======
+		}
+	}
+
+	/**
+	 * Calls <code>notifyChanged</code> for each affected derived union.
+	 * <!-- begin-user-doc -->
+	 * <!-- end-user-doc -->
+	 * @param notification a description of the change.
+	 * @param eClass the Ecore class of the notifier.
+	 * @generated
+	 */
 	protected void notifyFeatureMembershipChanged(Notification notification, EClass eClass) {
 		switch (notification.getFeatureID(FeatureMembership.class)) {
 			case SysMLPackage.FEATURE_MEMBERSHIP__OWNED_RELATED_ELEMENT:
@@ -1608,34 +1242,17 @@
 			case SysMLPackage.CONNECTOR__RELATED_FEATURE:
 				notifyChanged(notification, eClass, SysMLPackage.Literals.RELATIONSHIP__RELATED_ELEMENT);
 				break;
->>>>>>> 6426563a
-		}
-	}
-
-	/**
-	 * Calls <code>notifyChanged</code> for each affected derived union. <!--
-	 * begin-user-doc --> <!-- end-user-doc -->
-	 * 
-	 * @param notification a description of the change.
-	 * @param eClass       the Ecore class of the notifier.
-	 * @generated
-	 */
-<<<<<<< HEAD
-	protected void notifyClassChanged(Notification notification, EClass eClass) {
-		switch (notification.getFeatureID(org.omg.sysml.lang.sysml.Class.class)) {
-		case SysMLPackage.CLASS__IMPORTED_MEMBERSHIP:
-			notifyChanged(notification, eClass, SysMLPackage.Literals.PACKAGE__MEMBERSHIP);
-			break;
-		case SysMLPackage.CLASS__OWNED_MEMBERSHIP_COMP:
-			notifyChanged(notification, eClass, SysMLPackage.Literals.PACKAGE__MEMBERSHIP);
-			break;
-		case SysMLPackage.CLASS__OWNED_FEATURE_MEMBERSHIP:
-			notifyChanged(notification, eClass, SysMLPackage.Literals.PACKAGE__MEMBERSHIP);
-			break;
-		case SysMLPackage.CLASS__INHERITED_MEMBERSHIP:
-			notifyChanged(notification, eClass, SysMLPackage.Literals.PACKAGE__MEMBERSHIP);
-			break;
-=======
+		}
+	}
+
+	/**
+	 * Calls <code>notifyChanged</code> for each affected derived union.
+	 * <!-- begin-user-doc -->
+	 * <!-- end-user-doc -->
+	 * @param notification a description of the change.
+	 * @param eClass the Ecore class of the notifier.
+	 * @generated
+	 */
 	protected void notifyOrderedFeatureChanged(Notification notification, EClass eClass) {
 		switch (notification.getFeatureID(OrderedFeature.class)) {
 			case SysMLPackage.ORDERED_FEATURE__IMPORTED_MEMBERSHIP:
@@ -1647,37 +1264,17 @@
 			case SysMLPackage.ORDERED_FEATURE__INHERITED_MEMBERSHIP:
 				notifyChanged(notification, eClass, SysMLPackage.Literals.PACKAGE__MEMBERSHIP);
 				break;
->>>>>>> 6426563a
-		}
-	}
-
-	/**
-	 * Calls <code>notifyChanged</code> for each affected derived union. <!--
-	 * begin-user-doc --> <!-- end-user-doc -->
-	 * 
-	 * @param notification a description of the change.
-	 * @param eClass       the Ecore class of the notifier.
-	 * @generated
-	 */
-<<<<<<< HEAD
-	protected void notifyGeneralizationChanged(Notification notification, EClass eClass) {
-		switch (notification.getFeatureID(Generalization.class)) {
-		case SysMLPackage.GENERALIZATION__TARGET:
-			notifyChanged(notification, eClass, SysMLPackage.Literals.RELATIONSHIP__RELATED_ELEMENT);
-			break;
-		case SysMLPackage.GENERALIZATION__SOURCE:
-			notifyChanged(notification, eClass, SysMLPackage.Literals.RELATIONSHIP__RELATED_ELEMENT);
-			break;
-		case SysMLPackage.GENERALIZATION__OWNING_RELATED_ELEMENT:
-			notifyChanged(notification, eClass, SysMLPackage.Literals.RELATIONSHIP__RELATED_ELEMENT);
-			break;
-		case SysMLPackage.GENERALIZATION__OWNED_RELATED_ELEMENT:
-			notifyChanged(notification, eClass, SysMLPackage.Literals.RELATIONSHIP__RELATED_ELEMENT);
-			break;
-		case SysMLPackage.GENERALIZATION__OWNING_TYPE:
-			notifyChanged(notification, eClass, SysMLPackage.Literals.RELATIONSHIP__RELATED_ELEMENT);
-			break;
-=======
+		}
+	}
+
+	/**
+	 * Calls <code>notifyChanged</code> for each affected derived union.
+	 * <!-- begin-user-doc -->
+	 * <!-- end-user-doc -->
+	 * @param notification a description of the change.
+	 * @param eClass the Ecore class of the notifier.
+	 * @generated
+	 */
 	protected void notifyStructuredFeatureChanged(Notification notification, EClass eClass) {
 		switch (notification.getFeatureID(StructuredFeature.class)) {
 			case SysMLPackage.STRUCTURED_FEATURE__IMPORTED_MEMBERSHIP:
@@ -1689,34 +1286,17 @@
 			case SysMLPackage.STRUCTURED_FEATURE__INHERITED_MEMBERSHIP:
 				notifyChanged(notification, eClass, SysMLPackage.Literals.PACKAGE__MEMBERSHIP);
 				break;
->>>>>>> 6426563a
-		}
-	}
-
-	/**
-	 * Calls <code>notifyChanged</code> for each affected derived union. <!--
-	 * begin-user-doc --> <!-- end-user-doc -->
-	 * 
-	 * @param notification a description of the change.
-	 * @param eClass       the Ecore class of the notifier.
-	 * @generated
-	 */
-<<<<<<< HEAD
-	protected void notifyFeatureChanged(Notification notification, EClass eClass) {
-		switch (notification.getFeatureID(Feature.class)) {
-		case SysMLPackage.FEATURE__IMPORTED_MEMBERSHIP:
-			notifyChanged(notification, eClass, SysMLPackage.Literals.PACKAGE__MEMBERSHIP);
-			break;
-		case SysMLPackage.FEATURE__OWNED_MEMBERSHIP_COMP:
-			notifyChanged(notification, eClass, SysMLPackage.Literals.PACKAGE__MEMBERSHIP);
-			break;
-		case SysMLPackage.FEATURE__OWNED_FEATURE_MEMBERSHIP:
-			notifyChanged(notification, eClass, SysMLPackage.Literals.PACKAGE__MEMBERSHIP);
-			break;
-		case SysMLPackage.FEATURE__INHERITED_MEMBERSHIP:
-			notifyChanged(notification, eClass, SysMLPackage.Literals.PACKAGE__MEMBERSHIP);
-			break;
-=======
+		}
+	}
+
+	/**
+	 * Calls <code>notifyChanged</code> for each affected derived union.
+	 * <!-- begin-user-doc -->
+	 * <!-- end-user-doc -->
+	 * @param notification a description of the change.
+	 * @param eClass the Ecore class of the notifier.
+	 * @generated
+	 */
 	protected void notifyDataTypeChanged(Notification notification, EClass eClass) {
 		switch (notification.getFeatureID(DataType.class)) {
 			case SysMLPackage.DATA_TYPE__IMPORTED_MEMBERSHIP:
@@ -1728,37 +1308,17 @@
 			case SysMLPackage.DATA_TYPE__INHERITED_MEMBERSHIP:
 				notifyChanged(notification, eClass, SysMLPackage.Literals.PACKAGE__MEMBERSHIP);
 				break;
->>>>>>> 6426563a
-		}
-	}
-
-	/**
-	 * Calls <code>notifyChanged</code> for each affected derived union. <!--
-	 * begin-user-doc --> <!-- end-user-doc -->
-	 * 
-	 * @param notification a description of the change.
-	 * @param eClass       the Ecore class of the notifier.
-	 * @generated
-	 */
-<<<<<<< HEAD
-	protected void notifyRedefinitionChanged(Notification notification, EClass eClass) {
-		switch (notification.getFeatureID(Redefinition.class)) {
-		case SysMLPackage.REDEFINITION__TARGET:
-			notifyChanged(notification, eClass, SysMLPackage.Literals.RELATIONSHIP__RELATED_ELEMENT);
-			break;
-		case SysMLPackage.REDEFINITION__SOURCE:
-			notifyChanged(notification, eClass, SysMLPackage.Literals.RELATIONSHIP__RELATED_ELEMENT);
-			break;
-		case SysMLPackage.REDEFINITION__OWNING_RELATED_ELEMENT:
-			notifyChanged(notification, eClass, SysMLPackage.Literals.RELATIONSHIP__RELATED_ELEMENT);
-			break;
-		case SysMLPackage.REDEFINITION__OWNED_RELATED_ELEMENT:
-			notifyChanged(notification, eClass, SysMLPackage.Literals.RELATIONSHIP__RELATED_ELEMENT);
-			break;
-		case SysMLPackage.REDEFINITION__OWNING_TYPE:
-			notifyChanged(notification, eClass, SysMLPackage.Literals.RELATIONSHIP__RELATED_ELEMENT);
-			break;
-=======
+		}
+	}
+
+	/**
+	 * Calls <code>notifyChanged</code> for each affected derived union.
+	 * <!-- begin-user-doc -->
+	 * <!-- end-user-doc -->
+	 * @param notification a description of the change.
+	 * @param eClass the Ecore class of the notifier.
+	 * @generated
+	 */
 	protected void notifyPortUsageChanged(Notification notification, EClass eClass) {
 		switch (notification.getFeatureID(PortUsage.class)) {
 			case SysMLPackage.PORT_USAGE__IMPORTED_MEMBERSHIP:
@@ -1770,37 +1330,17 @@
 			case SysMLPackage.PORT_USAGE__INHERITED_MEMBERSHIP:
 				notifyChanged(notification, eClass, SysMLPackage.Literals.PACKAGE__MEMBERSHIP);
 				break;
->>>>>>> 6426563a
-		}
-	}
-
-	/**
-	 * Calls <code>notifyChanged</code> for each affected derived union. <!--
-	 * begin-user-doc --> <!-- end-user-doc -->
-	 * 
-	 * @param notification a description of the change.
-	 * @param eClass       the Ecore class of the notifier.
-	 * @generated
-	 */
-<<<<<<< HEAD
-	protected void notifySubsettingChanged(Notification notification, EClass eClass) {
-		switch (notification.getFeatureID(Subsetting.class)) {
-		case SysMLPackage.SUBSETTING__TARGET:
-			notifyChanged(notification, eClass, SysMLPackage.Literals.RELATIONSHIP__RELATED_ELEMENT);
-			break;
-		case SysMLPackage.SUBSETTING__SOURCE:
-			notifyChanged(notification, eClass, SysMLPackage.Literals.RELATIONSHIP__RELATED_ELEMENT);
-			break;
-		case SysMLPackage.SUBSETTING__OWNING_RELATED_ELEMENT:
-			notifyChanged(notification, eClass, SysMLPackage.Literals.RELATIONSHIP__RELATED_ELEMENT);
-			break;
-		case SysMLPackage.SUBSETTING__OWNED_RELATED_ELEMENT:
-			notifyChanged(notification, eClass, SysMLPackage.Literals.RELATIONSHIP__RELATED_ELEMENT);
-			break;
-		case SysMLPackage.SUBSETTING__OWNING_TYPE:
-			notifyChanged(notification, eClass, SysMLPackage.Literals.RELATIONSHIP__RELATED_ELEMENT);
-			break;
-=======
+		}
+	}
+
+	/**
+	 * Calls <code>notifyChanged</code> for each affected derived union.
+	 * <!-- begin-user-doc -->
+	 * <!-- end-user-doc -->
+	 * @param notification a description of the change.
+	 * @param eClass the Ecore class of the notifier.
+	 * @generated
+	 */
 	protected void notifyPortDefinitionChanged(Notification notification, EClass eClass) {
 		switch (notification.getFeatureID(PortDefinition.class)) {
 			case SysMLPackage.PORT_DEFINITION__IMPORTED_MEMBERSHIP:
@@ -1812,40 +1352,17 @@
 			case SysMLPackage.PORT_DEFINITION__INHERITED_MEMBERSHIP:
 				notifyChanged(notification, eClass, SysMLPackage.Literals.PACKAGE__MEMBERSHIP);
 				break;
->>>>>>> 6426563a
-		}
-	}
-
-	/**
-	 * Calls <code>notifyChanged</code> for each affected derived union. <!--
-	 * begin-user-doc --> <!-- end-user-doc -->
-	 * 
-	 * @param notification a description of the change.
-	 * @param eClass       the Ecore class of the notifier.
-	 * @generated
-	 */
-<<<<<<< HEAD
-	protected void notifyFeatureValueChanged(Notification notification, EClass eClass) {
-		switch (notification.getFeatureID(FeatureValue.class)) {
-		case SysMLPackage.FEATURE_VALUE__TARGET:
-			notifyChanged(notification, eClass, SysMLPackage.Literals.RELATIONSHIP__RELATED_ELEMENT);
-			break;
-		case SysMLPackage.FEATURE_VALUE__SOURCE:
-			notifyChanged(notification, eClass, SysMLPackage.Literals.RELATIONSHIP__RELATED_ELEMENT);
-			break;
-		case SysMLPackage.FEATURE_VALUE__OWNING_RELATED_ELEMENT:
-			notifyChanged(notification, eClass, SysMLPackage.Literals.RELATIONSHIP__RELATED_ELEMENT);
-			break;
-		case SysMLPackage.FEATURE_VALUE__OWNED_RELATED_ELEMENT:
-			notifyChanged(notification, eClass, SysMLPackage.Literals.RELATIONSHIP__RELATED_ELEMENT);
-			break;
-		case SysMLPackage.FEATURE_VALUE__VALUE:
-			notifyChanged(notification, eClass, SysMLPackage.Literals.RELATIONSHIP__RELATED_ELEMENT);
-			break;
-		case SysMLPackage.FEATURE_VALUE__FEATURE_WITH_VALUE:
-			notifyChanged(notification, eClass, SysMLPackage.Literals.RELATIONSHIP__RELATED_ELEMENT);
-			break;
-=======
+		}
+	}
+
+	/**
+	 * Calls <code>notifyChanged</code> for each affected derived union.
+	 * <!-- begin-user-doc -->
+	 * <!-- end-user-doc -->
+	 * @param notification a description of the change.
+	 * @param eClass the Ecore class of the notifier.
+	 * @generated
+	 */
 	protected void notifyActionUsageChanged(Notification notification, EClass eClass) {
 		switch (notification.getFeatureID(ActionUsage.class)) {
 			case SysMLPackage.ACTION_USAGE__IMPORTED_MEMBERSHIP:
@@ -1857,34 +1374,17 @@
 			case SysMLPackage.ACTION_USAGE__INHERITED_MEMBERSHIP:
 				notifyChanged(notification, eClass, SysMLPackage.Literals.PACKAGE__MEMBERSHIP);
 				break;
->>>>>>> 6426563a
-		}
-	}
-
-	/**
-	 * Calls <code>notifyChanged</code> for each affected derived union. <!--
-	 * begin-user-doc --> <!-- end-user-doc -->
-	 * 
-	 * @param notification a description of the change.
-	 * @param eClass       the Ecore class of the notifier.
-	 * @generated
-	 */
-<<<<<<< HEAD
-	protected void notifyExpressionChanged(Notification notification, EClass eClass) {
-		switch (notification.getFeatureID(Expression.class)) {
-		case SysMLPackage.EXPRESSION__IMPORTED_MEMBERSHIP:
-			notifyChanged(notification, eClass, SysMLPackage.Literals.PACKAGE__MEMBERSHIP);
-			break;
-		case SysMLPackage.EXPRESSION__OWNED_MEMBERSHIP_COMP:
-			notifyChanged(notification, eClass, SysMLPackage.Literals.PACKAGE__MEMBERSHIP);
-			break;
-		case SysMLPackage.EXPRESSION__OWNED_FEATURE_MEMBERSHIP:
-			notifyChanged(notification, eClass, SysMLPackage.Literals.PACKAGE__MEMBERSHIP);
-			break;
-		case SysMLPackage.EXPRESSION__INHERITED_MEMBERSHIP:
-			notifyChanged(notification, eClass, SysMLPackage.Literals.PACKAGE__MEMBERSHIP);
-			break;
-=======
+		}
+	}
+
+	/**
+	 * Calls <code>notifyChanged</code> for each affected derived union.
+	 * <!-- begin-user-doc -->
+	 * <!-- end-user-doc -->
+	 * @param notification a description of the change.
+	 * @param eClass the Ecore class of the notifier.
+	 * @generated
+	 */
 	protected void notifyActivityChanged(Notification notification, EClass eClass) {
 		switch (notification.getFeatureID(Activity.class)) {
 			case SysMLPackage.ACTIVITY__IMPORTED_MEMBERSHIP:
@@ -1896,34 +1396,17 @@
 			case SysMLPackage.ACTIVITY__INHERITED_MEMBERSHIP:
 				notifyChanged(notification, eClass, SysMLPackage.Literals.PACKAGE__MEMBERSHIP);
 				break;
->>>>>>> 6426563a
-		}
-	}
-
-	/**
-	 * Calls <code>notifyChanged</code> for each affected derived union. <!--
-	 * begin-user-doc --> <!-- end-user-doc -->
-	 * 
-	 * @param notification a description of the change.
-	 * @param eClass       the Ecore class of the notifier.
-	 * @generated
-	 */
-<<<<<<< HEAD
-	protected void notifyStepChanged(Notification notification, EClass eClass) {
-		switch (notification.getFeatureID(Step.class)) {
-		case SysMLPackage.STEP__IMPORTED_MEMBERSHIP:
-			notifyChanged(notification, eClass, SysMLPackage.Literals.PACKAGE__MEMBERSHIP);
-			break;
-		case SysMLPackage.STEP__OWNED_MEMBERSHIP_COMP:
-			notifyChanged(notification, eClass, SysMLPackage.Literals.PACKAGE__MEMBERSHIP);
-			break;
-		case SysMLPackage.STEP__OWNED_FEATURE_MEMBERSHIP:
-			notifyChanged(notification, eClass, SysMLPackage.Literals.PACKAGE__MEMBERSHIP);
-			break;
-		case SysMLPackage.STEP__INHERITED_MEMBERSHIP:
-			notifyChanged(notification, eClass, SysMLPackage.Literals.PACKAGE__MEMBERSHIP);
-			break;
-=======
+		}
+	}
+
+	/**
+	 * Calls <code>notifyChanged</code> for each affected derived union.
+	 * <!-- begin-user-doc -->
+	 * <!-- end-user-doc -->
+	 * @param notification a description of the change.
+	 * @param eClass the Ecore class of the notifier.
+	 * @generated
+	 */
 	protected void notifyValueTypeChanged(Notification notification, EClass eClass) {
 		switch (notification.getFeatureID(ValueType.class)) {
 			case SysMLPackage.VALUE_TYPE__IMPORTED_MEMBERSHIP:
@@ -1935,43 +1418,17 @@
 			case SysMLPackage.VALUE_TYPE__INHERITED_MEMBERSHIP:
 				notifyChanged(notification, eClass, SysMLPackage.Literals.PACKAGE__MEMBERSHIP);
 				break;
->>>>>>> 6426563a
-		}
-	}
-
-	/**
-	 * Calls <code>notifyChanged</code> for each affected derived union. <!--
-	 * begin-user-doc --> <!-- end-user-doc -->
-	 * 
-	 * @param notification a description of the change.
-	 * @param eClass       the Ecore class of the notifier.
-	 * @generated
-	 */
-<<<<<<< HEAD
-	protected void notifyMultiplicityChanged(Notification notification, EClass eClass) {
-		switch (notification.getFeatureID(Multiplicity.class)) {
-		case SysMLPackage.MULTIPLICITY__TARGET:
-			notifyChanged(notification, eClass, SysMLPackage.Literals.RELATIONSHIP__RELATED_ELEMENT);
-			break;
-		case SysMLPackage.MULTIPLICITY__SOURCE:
-			notifyChanged(notification, eClass, SysMLPackage.Literals.RELATIONSHIP__RELATED_ELEMENT);
-			break;
-		case SysMLPackage.MULTIPLICITY__OWNING_RELATED_ELEMENT:
-			notifyChanged(notification, eClass, SysMLPackage.Literals.RELATIONSHIP__RELATED_ELEMENT);
-			break;
-		case SysMLPackage.MULTIPLICITY__OWNED_RELATED_ELEMENT:
-			notifyChanged(notification, eClass, SysMLPackage.Literals.RELATIONSHIP__RELATED_ELEMENT);
-			break;
-		case SysMLPackage.MULTIPLICITY__LOWER:
-			notifyChanged(notification, eClass, SysMLPackage.Literals.RELATIONSHIP__RELATED_ELEMENT);
-			break;
-		case SysMLPackage.MULTIPLICITY__UPPER:
-			notifyChanged(notification, eClass, SysMLPackage.Literals.RELATIONSHIP__RELATED_ELEMENT);
-			break;
-		case SysMLPackage.MULTIPLICITY__FEATURE_WITH_MULTIPLICITY:
-			notifyChanged(notification, eClass, SysMLPackage.Literals.RELATIONSHIP__RELATED_ELEMENT);
-			break;
-=======
+		}
+	}
+
+	/**
+	 * Calls <code>notifyChanged</code> for each affected derived union.
+	 * <!-- begin-user-doc -->
+	 * <!-- end-user-doc -->
+	 * @param notification a description of the change.
+	 * @param eClass the Ecore class of the notifier.
+	 * @generated
+	 */
 	protected void notifyInterfaceDefinitionChanged(Notification notification, EClass eClass) {
 		switch (notification.getFeatureID(InterfaceDefinition.class)) {
 			case SysMLPackage.INTERFACE_DEFINITION__IMPORTED_MEMBERSHIP:
@@ -1995,37 +1452,17 @@
 			case SysMLPackage.INTERFACE_DEFINITION__SOURCE:
 				notifyChanged(notification, eClass, SysMLPackage.Literals.RELATIONSHIP__RELATED_ELEMENT);
 				break;
->>>>>>> 6426563a
-		}
-	}
-
-	/**
-	 * Calls <code>notifyChanged</code> for each affected derived union. <!--
-	 * begin-user-doc --> <!-- end-user-doc -->
-	 * 
-	 * @param notification a description of the change.
-	 * @param eClass       the Ecore class of the notifier.
-	 * @generated
-	 */
-<<<<<<< HEAD
-	protected void notifyFeatureTypingChanged(Notification notification, EClass eClass) {
-		switch (notification.getFeatureID(FeatureTyping.class)) {
-		case SysMLPackage.FEATURE_TYPING__TARGET:
-			notifyChanged(notification, eClass, SysMLPackage.Literals.RELATIONSHIP__RELATED_ELEMENT);
-			break;
-		case SysMLPackage.FEATURE_TYPING__SOURCE:
-			notifyChanged(notification, eClass, SysMLPackage.Literals.RELATIONSHIP__RELATED_ELEMENT);
-			break;
-		case SysMLPackage.FEATURE_TYPING__OWNING_RELATED_ELEMENT:
-			notifyChanged(notification, eClass, SysMLPackage.Literals.RELATIONSHIP__RELATED_ELEMENT);
-			break;
-		case SysMLPackage.FEATURE_TYPING__OWNED_RELATED_ELEMENT:
-			notifyChanged(notification, eClass, SysMLPackage.Literals.RELATIONSHIP__RELATED_ELEMENT);
-			break;
-		case SysMLPackage.FEATURE_TYPING__OWNING_TYPE:
-			notifyChanged(notification, eClass, SysMLPackage.Literals.RELATIONSHIP__RELATED_ELEMENT);
-			break;
-=======
+		}
+	}
+
+	/**
+	 * Calls <code>notifyChanged</code> for each affected derived union.
+	 * <!-- begin-user-doc -->
+	 * <!-- end-user-doc -->
+	 * @param notification a description of the change.
+	 * @param eClass the Ecore class of the notifier.
+	 * @generated
+	 */
 	protected void notifyBlockChanged(Notification notification, EClass eClass) {
 		switch (notification.getFeatureID(Block.class)) {
 			case SysMLPackage.BLOCK__IMPORTED_MEMBERSHIP:
@@ -2037,37 +1474,17 @@
 			case SysMLPackage.BLOCK__INHERITED_MEMBERSHIP:
 				notifyChanged(notification, eClass, SysMLPackage.Literals.PACKAGE__MEMBERSHIP);
 				break;
->>>>>>> 6426563a
-		}
-	}
-
-	/**
-	 * Calls <code>notifyChanged</code> for each affected derived union. <!--
-	 * begin-user-doc --> <!-- end-user-doc -->
-	 * 
-	 * @param notification a description of the change.
-	 * @param eClass       the Ecore class of the notifier.
-	 * @generated
-	 */
-<<<<<<< HEAD
-	protected void notifySuperclassingChanged(Notification notification, EClass eClass) {
-		switch (notification.getFeatureID(Superclassing.class)) {
-		case SysMLPackage.SUPERCLASSING__TARGET:
-			notifyChanged(notification, eClass, SysMLPackage.Literals.RELATIONSHIP__RELATED_ELEMENT);
-			break;
-		case SysMLPackage.SUPERCLASSING__SOURCE:
-			notifyChanged(notification, eClass, SysMLPackage.Literals.RELATIONSHIP__RELATED_ELEMENT);
-			break;
-		case SysMLPackage.SUPERCLASSING__OWNING_RELATED_ELEMENT:
-			notifyChanged(notification, eClass, SysMLPackage.Literals.RELATIONSHIP__RELATED_ELEMENT);
-			break;
-		case SysMLPackage.SUPERCLASSING__OWNED_RELATED_ELEMENT:
-			notifyChanged(notification, eClass, SysMLPackage.Literals.RELATIONSHIP__RELATED_ELEMENT);
-			break;
-		case SysMLPackage.SUPERCLASSING__OWNING_TYPE:
-			notifyChanged(notification, eClass, SysMLPackage.Literals.RELATIONSHIP__RELATED_ELEMENT);
-			break;
-=======
+		}
+	}
+
+	/**
+	 * Calls <code>notifyChanged</code> for each affected derived union.
+	 * <!-- begin-user-doc -->
+	 * <!-- end-user-doc -->
+	 * @param notification a description of the change.
+	 * @param eClass the Ecore class of the notifier.
+	 * @generated
+	 */
 	protected void notifyInterfaceUsageChanged(Notification notification, EClass eClass) {
 		switch (notification.getFeatureID(InterfaceUsage.class)) {
 			case SysMLPackage.INTERFACE_USAGE__IMPORTED_MEMBERSHIP:
@@ -2094,71 +1511,17 @@
 			case SysMLPackage.INTERFACE_USAGE__RELATED_FEATURE:
 				notifyChanged(notification, eClass, SysMLPackage.Literals.RELATIONSHIP__RELATED_ELEMENT);
 				break;
->>>>>>> 6426563a
-		}
-	}
-
-	/**
-	 * Calls <code>notifyChanged</code> for each affected derived union. <!--
-	 * begin-user-doc --> <!-- end-user-doc -->
-	 * 
-	 * @param notification a description of the change.
-	 * @param eClass       the Ecore class of the notifier.
-	 * @generated
-	 */
-<<<<<<< HEAD
-	protected void notifyParameterChanged(Notification notification, EClass eClass) {
-		switch (notification.getFeatureID(Parameter.class)) {
-		case SysMLPackage.PARAMETER__IMPORTED_MEMBERSHIP:
-			notifyChanged(notification, eClass, SysMLPackage.Literals.PACKAGE__MEMBERSHIP);
-			break;
-		case SysMLPackage.PARAMETER__OWNED_MEMBERSHIP_COMP:
-			notifyChanged(notification, eClass, SysMLPackage.Literals.PACKAGE__MEMBERSHIP);
-			break;
-		case SysMLPackage.PARAMETER__OWNED_FEATURE_MEMBERSHIP:
-			notifyChanged(notification, eClass, SysMLPackage.Literals.PACKAGE__MEMBERSHIP);
-			break;
-		case SysMLPackage.PARAMETER__INHERITED_MEMBERSHIP:
-			notifyChanged(notification, eClass, SysMLPackage.Literals.PACKAGE__MEMBERSHIP);
-			break;
-		}
-	}
-
-	/**
-	 * Calls <code>notifyChanged</code> for each affected derived union. <!--
-	 * begin-user-doc --> <!-- end-user-doc -->
-	 * 
-	 * @param notification a description of the change.
-	 * @param eClass       the Ecore class of the notifier.
-	 * @generated
-	 */
-	protected void notifyAssociationChanged(Notification notification, EClass eClass) {
-		switch (notification.getFeatureID(Association.class)) {
-		case SysMLPackage.ASSOCIATION__IMPORTED_MEMBERSHIP:
-			notifyChanged(notification, eClass, SysMLPackage.Literals.PACKAGE__MEMBERSHIP);
-			break;
-		case SysMLPackage.ASSOCIATION__OWNED_MEMBERSHIP_COMP:
-			notifyChanged(notification, eClass, SysMLPackage.Literals.PACKAGE__MEMBERSHIP);
-			break;
-		case SysMLPackage.ASSOCIATION__OWNED_FEATURE_MEMBERSHIP:
-			notifyChanged(notification, eClass, SysMLPackage.Literals.PACKAGE__MEMBERSHIP);
-			break;
-		case SysMLPackage.ASSOCIATION__INHERITED_MEMBERSHIP:
-			notifyChanged(notification, eClass, SysMLPackage.Literals.PACKAGE__MEMBERSHIP);
-			break;
-		case SysMLPackage.ASSOCIATION__TARGET:
-			notifyChanged(notification, eClass, SysMLPackage.Literals.RELATIONSHIP__RELATED_ELEMENT);
-			break;
-		case SysMLPackage.ASSOCIATION__SOURCE:
-			notifyChanged(notification, eClass, SysMLPackage.Literals.RELATIONSHIP__RELATED_ELEMENT);
-			break;
-		case SysMLPackage.ASSOCIATION__OWNING_RELATED_ELEMENT:
-			notifyChanged(notification, eClass, SysMLPackage.Literals.RELATIONSHIP__RELATED_ELEMENT);
-			break;
-		case SysMLPackage.ASSOCIATION__OWNED_RELATED_ELEMENT:
-			notifyChanged(notification, eClass, SysMLPackage.Literals.RELATIONSHIP__RELATED_ELEMENT);
-			break;
-=======
+		}
+	}
+
+	/**
+	 * Calls <code>notifyChanged</code> for each affected derived union.
+	 * <!-- begin-user-doc -->
+	 * <!-- end-user-doc -->
+	 * @param notification a description of the change.
+	 * @param eClass the Ecore class of the notifier.
+	 * @generated
+	 */
 	protected void notifyConnectionUsageChanged(Notification notification, EClass eClass) {
 		switch (notification.getFeatureID(ConnectionUsage.class)) {
 			case SysMLPackage.CONNECTION_USAGE__IMPORTED_MEMBERSHIP:
@@ -2185,49 +1548,17 @@
 			case SysMLPackage.CONNECTION_USAGE__RELATED_FEATURE:
 				notifyChanged(notification, eClass, SysMLPackage.Literals.RELATIONSHIP__RELATED_ELEMENT);
 				break;
->>>>>>> 6426563a
-		}
-	}
-
-	/**
-	 * Calls <code>notifyChanged</code> for each affected derived union. <!--
-	 * begin-user-doc --> <!-- end-user-doc -->
-	 * 
-	 * @param notification a description of the change.
-	 * @param eClass       the Ecore class of the notifier.
-	 * @generated
-	 */
-<<<<<<< HEAD
-	protected void notifyConnectorChanged(Notification notification, EClass eClass) {
-		switch (notification.getFeatureID(Connector.class)) {
-		case SysMLPackage.CONNECTOR__IMPORTED_MEMBERSHIP:
-			notifyChanged(notification, eClass, SysMLPackage.Literals.PACKAGE__MEMBERSHIP);
-			break;
-		case SysMLPackage.CONNECTOR__OWNED_MEMBERSHIP_COMP:
-			notifyChanged(notification, eClass, SysMLPackage.Literals.PACKAGE__MEMBERSHIP);
-			break;
-		case SysMLPackage.CONNECTOR__OWNED_FEATURE_MEMBERSHIP:
-			notifyChanged(notification, eClass, SysMLPackage.Literals.PACKAGE__MEMBERSHIP);
-			break;
-		case SysMLPackage.CONNECTOR__INHERITED_MEMBERSHIP:
-			notifyChanged(notification, eClass, SysMLPackage.Literals.PACKAGE__MEMBERSHIP);
-			break;
-		case SysMLPackage.CONNECTOR__TARGET:
-			notifyChanged(notification, eClass, SysMLPackage.Literals.RELATIONSHIP__RELATED_ELEMENT);
-			break;
-		case SysMLPackage.CONNECTOR__SOURCE:
-			notifyChanged(notification, eClass, SysMLPackage.Literals.RELATIONSHIP__RELATED_ELEMENT);
-			break;
-		case SysMLPackage.CONNECTOR__OWNING_RELATED_ELEMENT:
-			notifyChanged(notification, eClass, SysMLPackage.Literals.RELATIONSHIP__RELATED_ELEMENT);
-			break;
-		case SysMLPackage.CONNECTOR__OWNED_RELATED_ELEMENT:
-			notifyChanged(notification, eClass, SysMLPackage.Literals.RELATIONSHIP__RELATED_ELEMENT);
-			break;
-		case SysMLPackage.CONNECTOR__RELATED_FEATURE:
-			notifyChanged(notification, eClass, SysMLPackage.Literals.RELATIONSHIP__RELATED_ELEMENT);
-			break;
-=======
+		}
+	}
+
+	/**
+	 * Calls <code>notifyChanged</code> for each affected derived union.
+	 * <!-- begin-user-doc -->
+	 * <!-- end-user-doc -->
+	 * @param notification a description of the change.
+	 * @param eClass the Ecore class of the notifier.
+	 * @generated
+	 */
 	protected void notifyAssociationBlockChanged(Notification notification, EClass eClass) {
 		switch (notification.getFeatureID(AssociationBlock.class)) {
 			case SysMLPackage.ASSOCIATION_BLOCK__IMPORTED_MEMBERSHIP:
@@ -2251,34 +1582,17 @@
 			case SysMLPackage.ASSOCIATION_BLOCK__SOURCE:
 				notifyChanged(notification, eClass, SysMLPackage.Literals.RELATIONSHIP__RELATED_ELEMENT);
 				break;
->>>>>>> 6426563a
-		}
-	}
-
-	/**
-	 * Calls <code>notifyChanged</code> for each affected derived union. <!--
-	 * begin-user-doc --> <!-- end-user-doc -->
-	 * 
-	 * @param notification a description of the change.
-	 * @param eClass       the Ecore class of the notifier.
-	 * @generated
-	 */
-<<<<<<< HEAD
-	protected void notifyOrderedFeatureChanged(Notification notification, EClass eClass) {
-		switch (notification.getFeatureID(OrderedFeature.class)) {
-		case SysMLPackage.ORDERED_FEATURE__IMPORTED_MEMBERSHIP:
-			notifyChanged(notification, eClass, SysMLPackage.Literals.PACKAGE__MEMBERSHIP);
-			break;
-		case SysMLPackage.ORDERED_FEATURE__OWNED_MEMBERSHIP_COMP:
-			notifyChanged(notification, eClass, SysMLPackage.Literals.PACKAGE__MEMBERSHIP);
-			break;
-		case SysMLPackage.ORDERED_FEATURE__OWNED_FEATURE_MEMBERSHIP:
-			notifyChanged(notification, eClass, SysMLPackage.Literals.PACKAGE__MEMBERSHIP);
-			break;
-		case SysMLPackage.ORDERED_FEATURE__INHERITED_MEMBERSHIP:
-			notifyChanged(notification, eClass, SysMLPackage.Literals.PACKAGE__MEMBERSHIP);
-			break;
-=======
+		}
+	}
+
+	/**
+	 * Calls <code>notifyChanged</code> for each affected derived union.
+	 * <!-- begin-user-doc -->
+	 * <!-- end-user-doc -->
+	 * @param notification a description of the change.
+	 * @param eClass the Ecore class of the notifier.
+	 * @generated
+	 */
 	protected void notifyReferencePropertyChanged(Notification notification, EClass eClass) {
 		switch (notification.getFeatureID(ReferenceProperty.class)) {
 			case SysMLPackage.REFERENCE_PROPERTY__IMPORTED_MEMBERSHIP:
@@ -2290,34 +1604,17 @@
 			case SysMLPackage.REFERENCE_PROPERTY__INHERITED_MEMBERSHIP:
 				notifyChanged(notification, eClass, SysMLPackage.Literals.PACKAGE__MEMBERSHIP);
 				break;
->>>>>>> 6426563a
-		}
-	}
-
-	/**
-	 * Calls <code>notifyChanged</code> for each affected derived union. <!--
-	 * begin-user-doc --> <!-- end-user-doc -->
-	 * 
-	 * @param notification a description of the change.
-	 * @param eClass       the Ecore class of the notifier.
-	 * @generated
-	 */
-<<<<<<< HEAD
-	protected void notifyStructuredFeatureChanged(Notification notification, EClass eClass) {
-		switch (notification.getFeatureID(StructuredFeature.class)) {
-		case SysMLPackage.STRUCTURED_FEATURE__IMPORTED_MEMBERSHIP:
-			notifyChanged(notification, eClass, SysMLPackage.Literals.PACKAGE__MEMBERSHIP);
-			break;
-		case SysMLPackage.STRUCTURED_FEATURE__OWNED_MEMBERSHIP_COMP:
-			notifyChanged(notification, eClass, SysMLPackage.Literals.PACKAGE__MEMBERSHIP);
-			break;
-		case SysMLPackage.STRUCTURED_FEATURE__OWNED_FEATURE_MEMBERSHIP:
-			notifyChanged(notification, eClass, SysMLPackage.Literals.PACKAGE__MEMBERSHIP);
-			break;
-		case SysMLPackage.STRUCTURED_FEATURE__INHERITED_MEMBERSHIP:
-			notifyChanged(notification, eClass, SysMLPackage.Literals.PACKAGE__MEMBERSHIP);
-			break;
-=======
+		}
+	}
+
+	/**
+	 * Calls <code>notifyChanged</code> for each affected derived union.
+	 * <!-- begin-user-doc -->
+	 * <!-- end-user-doc -->
+	 * @param notification a description of the change.
+	 * @param eClass the Ecore class of the notifier.
+	 * @generated
+	 */
 	protected void notifyPartPropertyChanged(Notification notification, EClass eClass) {
 		switch (notification.getFeatureID(PartProperty.class)) {
 			case SysMLPackage.PART_PROPERTY__IMPORTED_MEMBERSHIP:
@@ -2329,34 +1626,17 @@
 			case SysMLPackage.PART_PROPERTY__INHERITED_MEMBERSHIP:
 				notifyChanged(notification, eClass, SysMLPackage.Literals.PACKAGE__MEMBERSHIP);
 				break;
->>>>>>> 6426563a
-		}
-	}
-
-	/**
-	 * Calls <code>notifyChanged</code> for each affected derived union. <!--
-	 * begin-user-doc --> <!-- end-user-doc -->
-	 * 
-	 * @param notification a description of the change.
-	 * @param eClass       the Ecore class of the notifier.
-	 * @generated
-	 */
-<<<<<<< HEAD
-	protected void notifyDataTypeChanged(Notification notification, EClass eClass) {
-		switch (notification.getFeatureID(DataType.class)) {
-		case SysMLPackage.DATA_TYPE__IMPORTED_MEMBERSHIP:
-			notifyChanged(notification, eClass, SysMLPackage.Literals.PACKAGE__MEMBERSHIP);
-			break;
-		case SysMLPackage.DATA_TYPE__OWNED_MEMBERSHIP_COMP:
-			notifyChanged(notification, eClass, SysMLPackage.Literals.PACKAGE__MEMBERSHIP);
-			break;
-		case SysMLPackage.DATA_TYPE__OWNED_FEATURE_MEMBERSHIP:
-			notifyChanged(notification, eClass, SysMLPackage.Literals.PACKAGE__MEMBERSHIP);
-			break;
-		case SysMLPackage.DATA_TYPE__INHERITED_MEMBERSHIP:
-			notifyChanged(notification, eClass, SysMLPackage.Literals.PACKAGE__MEMBERSHIP);
-			break;
-=======
+		}
+	}
+
+	/**
+	 * Calls <code>notifyChanged</code> for each affected derived union.
+	 * <!-- begin-user-doc -->
+	 * <!-- end-user-doc -->
+	 * @param notification a description of the change.
+	 * @param eClass the Ecore class of the notifier.
+	 * @generated
+	 */
 	protected void notifyValuePropertyChanged(Notification notification, EClass eClass) {
 		switch (notification.getFeatureID(ValueProperty.class)) {
 			case SysMLPackage.VALUE_PROPERTY__IMPORTED_MEMBERSHIP:
@@ -2368,176 +1648,152 @@
 			case SysMLPackage.VALUE_PROPERTY__INHERITED_MEMBERSHIP:
 				notifyChanged(notification, eClass, SysMLPackage.Literals.PACKAGE__MEMBERSHIP);
 				break;
->>>>>>> 6426563a
-		}
-	}
-
-	/**
-	 * Calls <code>notifyChanged</code> for each affected derived union. <!--
-	 * begin-user-doc --> <!-- end-user-doc -->
-	 * 
-	 * @param notification a description of the change.
-	 * @param eClass       the Ecore class of the notifier.
+		}
+	}
+
+	/**
+	 * Calls <code>notifyChanged</code> for each affected derived union.
+	 * <!-- begin-user-doc -->
+	 * <!-- end-user-doc -->
+	 * @param notification a description of the change.
+	 * @param eClass the Ecore class of the notifier.
 	 * @generated
 	 */
 	protected void notifyBindingConnectorChanged(Notification notification, EClass eClass) {
 		switch (notification.getFeatureID(BindingConnector.class)) {
-		case SysMLPackage.BINDING_CONNECTOR__IMPORTED_MEMBERSHIP:
-			notifyChanged(notification, eClass, SysMLPackage.Literals.PACKAGE__MEMBERSHIP);
-			break;
-		case SysMLPackage.BINDING_CONNECTOR__OWNED_MEMBERSHIP_COMP:
-			notifyChanged(notification, eClass, SysMLPackage.Literals.PACKAGE__MEMBERSHIP);
-			break;
-		case SysMLPackage.BINDING_CONNECTOR__OWNED_FEATURE_MEMBERSHIP:
-			notifyChanged(notification, eClass, SysMLPackage.Literals.PACKAGE__MEMBERSHIP);
-			break;
-		case SysMLPackage.BINDING_CONNECTOR__INHERITED_MEMBERSHIP:
-			notifyChanged(notification, eClass, SysMLPackage.Literals.PACKAGE__MEMBERSHIP);
-			break;
-		case SysMLPackage.BINDING_CONNECTOR__TARGET:
-			notifyChanged(notification, eClass, SysMLPackage.Literals.RELATIONSHIP__RELATED_ELEMENT);
-			break;
-		case SysMLPackage.BINDING_CONNECTOR__SOURCE:
-			notifyChanged(notification, eClass, SysMLPackage.Literals.RELATIONSHIP__RELATED_ELEMENT);
-			break;
-		case SysMLPackage.BINDING_CONNECTOR__OWNING_RELATED_ELEMENT:
-			notifyChanged(notification, eClass, SysMLPackage.Literals.RELATIONSHIP__RELATED_ELEMENT);
-			break;
-		case SysMLPackage.BINDING_CONNECTOR__OWNED_RELATED_ELEMENT:
-			notifyChanged(notification, eClass, SysMLPackage.Literals.RELATIONSHIP__RELATED_ELEMENT);
-			break;
-		case SysMLPackage.BINDING_CONNECTOR__RELATED_FEATURE:
-			notifyChanged(notification, eClass, SysMLPackage.Literals.RELATIONSHIP__RELATED_ELEMENT);
-			break;
-		}
-	}
-
-	/**
-	 * Calls <code>notifyChanged</code> for each affected derived union. <!--
-	 * begin-user-doc --> <!-- end-user-doc -->
-	 * 
-	 * @param notification a description of the change.
-	 * @param eClass       the Ecore class of the notifier.
+			case SysMLPackage.BINDING_CONNECTOR__IMPORTED_MEMBERSHIP:
+				notifyChanged(notification, eClass, SysMLPackage.Literals.PACKAGE__MEMBERSHIP);
+				break;
+			case SysMLPackage.BINDING_CONNECTOR__OWNED_MEMBERSHIP:
+				notifyChanged(notification, eClass, SysMLPackage.Literals.PACKAGE__MEMBERSHIP);
+				break;
+			case SysMLPackage.BINDING_CONNECTOR__INHERITED_MEMBERSHIP:
+				notifyChanged(notification, eClass, SysMLPackage.Literals.PACKAGE__MEMBERSHIP);
+				break;
+			case SysMLPackage.BINDING_CONNECTOR__OWNED_RELATED_ELEMENT:
+				notifyChanged(notification, eClass, SysMLPackage.Literals.RELATIONSHIP__RELATED_ELEMENT);
+				break;
+			case SysMLPackage.BINDING_CONNECTOR__OWNING_RELATED_ELEMENT:
+				notifyChanged(notification, eClass, SysMLPackage.Literals.RELATIONSHIP__RELATED_ELEMENT);
+				break;
+			case SysMLPackage.BINDING_CONNECTOR__TARGET:
+				notifyChanged(notification, eClass, SysMLPackage.Literals.RELATIONSHIP__RELATED_ELEMENT);
+				break;
+			case SysMLPackage.BINDING_CONNECTOR__SOURCE:
+				notifyChanged(notification, eClass, SysMLPackage.Literals.RELATIONSHIP__RELATED_ELEMENT);
+				break;
+			case SysMLPackage.BINDING_CONNECTOR__RELATED_FEATURE:
+				notifyChanged(notification, eClass, SysMLPackage.Literals.RELATIONSHIP__RELATED_ELEMENT);
+				break;
+		}
+	}
+
+	/**
+	 * Calls <code>notifyChanged</code> for each affected derived union.
+	 * <!-- begin-user-doc -->
+	 * <!-- end-user-doc -->
+	 * @param notification a description of the change.
+	 * @param eClass the Ecore class of the notifier.
 	 * @generated
 	 */
 	protected void notifySuccessionChanged(Notification notification, EClass eClass) {
 		switch (notification.getFeatureID(Succession.class)) {
-		case SysMLPackage.SUCCESSION__IMPORTED_MEMBERSHIP:
-			notifyChanged(notification, eClass, SysMLPackage.Literals.PACKAGE__MEMBERSHIP);
-			break;
-		case SysMLPackage.SUCCESSION__OWNED_MEMBERSHIP_COMP:
-			notifyChanged(notification, eClass, SysMLPackage.Literals.PACKAGE__MEMBERSHIP);
-			break;
-		case SysMLPackage.SUCCESSION__OWNED_FEATURE_MEMBERSHIP:
-			notifyChanged(notification, eClass, SysMLPackage.Literals.PACKAGE__MEMBERSHIP);
-			break;
-		case SysMLPackage.SUCCESSION__INHERITED_MEMBERSHIP:
-			notifyChanged(notification, eClass, SysMLPackage.Literals.PACKAGE__MEMBERSHIP);
-			break;
-		case SysMLPackage.SUCCESSION__TARGET:
-			notifyChanged(notification, eClass, SysMLPackage.Literals.RELATIONSHIP__RELATED_ELEMENT);
-			break;
-		case SysMLPackage.SUCCESSION__SOURCE:
-			notifyChanged(notification, eClass, SysMLPackage.Literals.RELATIONSHIP__RELATED_ELEMENT);
-			break;
-		case SysMLPackage.SUCCESSION__OWNING_RELATED_ELEMENT:
-			notifyChanged(notification, eClass, SysMLPackage.Literals.RELATIONSHIP__RELATED_ELEMENT);
-			break;
-		case SysMLPackage.SUCCESSION__OWNED_RELATED_ELEMENT:
-			notifyChanged(notification, eClass, SysMLPackage.Literals.RELATIONSHIP__RELATED_ELEMENT);
-			break;
-		case SysMLPackage.SUCCESSION__RELATED_FEATURE:
-			notifyChanged(notification, eClass, SysMLPackage.Literals.RELATIONSHIP__RELATED_ELEMENT);
-			break;
-		}
-	}
-
-	/**
-	 * Calls <code>notifyChanged</code> for each affected derived union. <!--
-	 * begin-user-doc --> <!-- end-user-doc -->
-	 * 
-	 * @param notification a description of the change.
-	 * @param eClass       the Ecore class of the notifier.
+			case SysMLPackage.SUCCESSION__IMPORTED_MEMBERSHIP:
+				notifyChanged(notification, eClass, SysMLPackage.Literals.PACKAGE__MEMBERSHIP);
+				break;
+			case SysMLPackage.SUCCESSION__OWNED_MEMBERSHIP:
+				notifyChanged(notification, eClass, SysMLPackage.Literals.PACKAGE__MEMBERSHIP);
+				break;
+			case SysMLPackage.SUCCESSION__INHERITED_MEMBERSHIP:
+				notifyChanged(notification, eClass, SysMLPackage.Literals.PACKAGE__MEMBERSHIP);
+				break;
+			case SysMLPackage.SUCCESSION__OWNED_RELATED_ELEMENT:
+				notifyChanged(notification, eClass, SysMLPackage.Literals.RELATIONSHIP__RELATED_ELEMENT);
+				break;
+			case SysMLPackage.SUCCESSION__OWNING_RELATED_ELEMENT:
+				notifyChanged(notification, eClass, SysMLPackage.Literals.RELATIONSHIP__RELATED_ELEMENT);
+				break;
+			case SysMLPackage.SUCCESSION__TARGET:
+				notifyChanged(notification, eClass, SysMLPackage.Literals.RELATIONSHIP__RELATED_ELEMENT);
+				break;
+			case SysMLPackage.SUCCESSION__SOURCE:
+				notifyChanged(notification, eClass, SysMLPackage.Literals.RELATIONSHIP__RELATED_ELEMENT);
+				break;
+			case SysMLPackage.SUCCESSION__RELATED_FEATURE:
+				notifyChanged(notification, eClass, SysMLPackage.Literals.RELATIONSHIP__RELATED_ELEMENT);
+				break;
+		}
+	}
+
+	/**
+	 * Calls <code>notifyChanged</code> for each affected derived union.
+	 * <!-- begin-user-doc -->
+	 * <!-- end-user-doc -->
+	 * @param notification a description of the change.
+	 * @param eClass the Ecore class of the notifier.
 	 * @generated
 	 */
 	protected void notifyAnnotationChanged(Notification notification, EClass eClass) {
 		switch (notification.getFeatureID(Annotation.class)) {
-		case SysMLPackage.ANNOTATION__TARGET:
-			notifyChanged(notification, eClass, SysMLPackage.Literals.RELATIONSHIP__RELATED_ELEMENT);
-			break;
-		case SysMLPackage.ANNOTATION__SOURCE:
-			notifyChanged(notification, eClass, SysMLPackage.Literals.RELATIONSHIP__RELATED_ELEMENT);
-			break;
-		case SysMLPackage.ANNOTATION__OWNING_RELATED_ELEMENT:
-			notifyChanged(notification, eClass, SysMLPackage.Literals.RELATIONSHIP__RELATED_ELEMENT);
-			break;
-		case SysMLPackage.ANNOTATION__OWNED_RELATED_ELEMENT:
-			notifyChanged(notification, eClass, SysMLPackage.Literals.RELATIONSHIP__RELATED_ELEMENT);
-			break;
-		}
-	}
-
-	/**
-	 * Calls <code>notifyChanged</code> for each affected derived union. <!--
-	 * begin-user-doc --> <!-- end-user-doc -->
-	 * 
-	 * @param notification a description of the change.
-	 * @param eClass       the Ecore class of the notifier.
+			case SysMLPackage.ANNOTATION__OWNED_RELATED_ELEMENT:
+				notifyChanged(notification, eClass, SysMLPackage.Literals.RELATIONSHIP__RELATED_ELEMENT);
+				break;
+			case SysMLPackage.ANNOTATION__OWNING_RELATED_ELEMENT:
+				notifyChanged(notification, eClass, SysMLPackage.Literals.RELATIONSHIP__RELATED_ELEMENT);
+				break;
+			case SysMLPackage.ANNOTATION__TARGET:
+				notifyChanged(notification, eClass, SysMLPackage.Literals.RELATIONSHIP__RELATED_ELEMENT);
+				break;
+			case SysMLPackage.ANNOTATION__SOURCE:
+				notifyChanged(notification, eClass, SysMLPackage.Literals.RELATIONSHIP__RELATED_ELEMENT);
+				break;
+		}
+	}
+
+	/**
+	 * Calls <code>notifyChanged</code> for each affected derived union.
+	 * <!-- begin-user-doc -->
+	 * <!-- end-user-doc -->
+	 * @param notification a description of the change.
+	 * @param eClass the Ecore class of the notifier.
 	 * @generated
 	 */
 	protected void notifyInteractionChanged(Notification notification, EClass eClass) {
 		switch (notification.getFeatureID(Interaction.class)) {
-		case SysMLPackage.INTERACTION__IMPORTED_MEMBERSHIP:
-			notifyChanged(notification, eClass, SysMLPackage.Literals.PACKAGE__MEMBERSHIP);
-			break;
-		case SysMLPackage.INTERACTION__OWNED_MEMBERSHIP_COMP:
-			notifyChanged(notification, eClass, SysMLPackage.Literals.PACKAGE__MEMBERSHIP);
-			break;
-		case SysMLPackage.INTERACTION__OWNED_FEATURE_MEMBERSHIP:
-			notifyChanged(notification, eClass, SysMLPackage.Literals.PACKAGE__MEMBERSHIP);
-			break;
-		case SysMLPackage.INTERACTION__INHERITED_MEMBERSHIP:
-			notifyChanged(notification, eClass, SysMLPackage.Literals.PACKAGE__MEMBERSHIP);
-			break;
-		case SysMLPackage.INTERACTION__TARGET:
-			notifyChanged(notification, eClass, SysMLPackage.Literals.RELATIONSHIP__RELATED_ELEMENT);
-			break;
-		case SysMLPackage.INTERACTION__SOURCE:
-			notifyChanged(notification, eClass, SysMLPackage.Literals.RELATIONSHIP__RELATED_ELEMENT);
-			break;
-		case SysMLPackage.INTERACTION__OWNING_RELATED_ELEMENT:
-			notifyChanged(notification, eClass, SysMLPackage.Literals.RELATIONSHIP__RELATED_ELEMENT);
-			break;
-		case SysMLPackage.INTERACTION__OWNED_RELATED_ELEMENT:
-			notifyChanged(notification, eClass, SysMLPackage.Literals.RELATIONSHIP__RELATED_ELEMENT);
-			break;
-		}
-	}
-
-	/**
-	 * Calls <code>notifyChanged</code> for each affected derived union. <!--
-	 * begin-user-doc --> <!-- end-user-doc -->
-	 * 
-	 * @param notification a description of the change.
-	 * @param eClass       the Ecore class of the notifier.
+			case SysMLPackage.INTERACTION__IMPORTED_MEMBERSHIP:
+				notifyChanged(notification, eClass, SysMLPackage.Literals.PACKAGE__MEMBERSHIP);
+				break;
+			case SysMLPackage.INTERACTION__OWNED_MEMBERSHIP:
+				notifyChanged(notification, eClass, SysMLPackage.Literals.PACKAGE__MEMBERSHIP);
+				break;
+			case SysMLPackage.INTERACTION__INHERITED_MEMBERSHIP:
+				notifyChanged(notification, eClass, SysMLPackage.Literals.PACKAGE__MEMBERSHIP);
+				break;
+			case SysMLPackage.INTERACTION__OWNED_RELATED_ELEMENT:
+				notifyChanged(notification, eClass, SysMLPackage.Literals.RELATIONSHIP__RELATED_ELEMENT);
+				break;
+			case SysMLPackage.INTERACTION__OWNING_RELATED_ELEMENT:
+				notifyChanged(notification, eClass, SysMLPackage.Literals.RELATIONSHIP__RELATED_ELEMENT);
+				break;
+			case SysMLPackage.INTERACTION__TARGET:
+				notifyChanged(notification, eClass, SysMLPackage.Literals.RELATIONSHIP__RELATED_ELEMENT);
+				break;
+			case SysMLPackage.INTERACTION__SOURCE:
+				notifyChanged(notification, eClass, SysMLPackage.Literals.RELATIONSHIP__RELATED_ELEMENT);
+				break;
+		}
+	}
+
+	/**
+	 * Calls <code>notifyChanged</code> for each affected derived union.
+	 * <!-- begin-user-doc -->
+	 * <!-- end-user-doc -->
+	 * @param notification a description of the change.
+	 * @param eClass the Ecore class of the notifier.
 	 * @generated
 	 */
 	protected void notifyOwnershipChanged(Notification notification, EClass eClass) {
 		switch (notification.getFeatureID(Ownership.class)) {
-<<<<<<< HEAD
-		case SysMLPackage.OWNERSHIP__TARGET:
-			notifyChanged(notification, eClass, SysMLPackage.Literals.RELATIONSHIP__RELATED_ELEMENT);
-			break;
-		case SysMLPackage.OWNERSHIP__SOURCE:
-			notifyChanged(notification, eClass, SysMLPackage.Literals.RELATIONSHIP__RELATED_ELEMENT);
-			break;
-		case SysMLPackage.OWNERSHIP__OWNING_RELATED_ELEMENT:
-			notifyChanged(notification, eClass, SysMLPackage.Literals.RELATIONSHIP__RELATED_ELEMENT);
-			break;
-		case SysMLPackage.OWNERSHIP__OWNED_RELATED_ELEMENT:
-			notifyChanged(notification, eClass, SysMLPackage.Literals.RELATIONSHIP__RELATED_ELEMENT);
-			break;
-=======
 			case SysMLPackage.OWNERSHIP__OWNED_RELATED_ELEMENT:
 				notifyChanged(notification, eClass, SysMLPackage.Literals.RELATIONSHIP__RELATED_ELEMENT);
 				break;
@@ -2590,675 +1846,593 @@
 			case SysMLPackage.CONDITIONAL_SUCCESSION__RELATED_FEATURE:
 				notifyChanged(notification, eClass, SysMLPackage.Literals.RELATIONSHIP__RELATED_ELEMENT);
 				break;
->>>>>>> 6426563a
-		}
-	}
-
-	/**
-	 * Calls <code>notifyChanged</code> for each affected derived union. <!--
-	 * begin-user-doc --> <!-- end-user-doc -->
-	 * 
-	 * @param notification a description of the change.
-	 * @param eClass       the Ecore class of the notifier.
+		}
+	}
+
+	/**
+	 * Calls <code>notifyChanged</code> for each affected derived union.
+	 * <!-- begin-user-doc -->
+	 * <!-- end-user-doc -->
+	 * @param notification a description of the change.
+	 * @param eClass the Ecore class of the notifier.
 	 * @generated
 	 */
 	protected void notifyLiteralBooleanChanged(Notification notification, EClass eClass) {
 		switch (notification.getFeatureID(LiteralBoolean.class)) {
-		case SysMLPackage.LITERAL_BOOLEAN__IMPORTED_MEMBERSHIP:
-			notifyChanged(notification, eClass, SysMLPackage.Literals.PACKAGE__MEMBERSHIP);
-			break;
-		case SysMLPackage.LITERAL_BOOLEAN__OWNED_MEMBERSHIP_COMP:
-			notifyChanged(notification, eClass, SysMLPackage.Literals.PACKAGE__MEMBERSHIP);
-			break;
-		case SysMLPackage.LITERAL_BOOLEAN__OWNED_FEATURE_MEMBERSHIP:
-			notifyChanged(notification, eClass, SysMLPackage.Literals.PACKAGE__MEMBERSHIP);
-			break;
-		case SysMLPackage.LITERAL_BOOLEAN__INHERITED_MEMBERSHIP:
-			notifyChanged(notification, eClass, SysMLPackage.Literals.PACKAGE__MEMBERSHIP);
-			break;
-		}
-	}
-
-	/**
-	 * Calls <code>notifyChanged</code> for each affected derived union. <!--
-	 * begin-user-doc --> <!-- end-user-doc -->
-	 * 
-	 * @param notification a description of the change.
-	 * @param eClass       the Ecore class of the notifier.
+			case SysMLPackage.LITERAL_BOOLEAN__IMPORTED_MEMBERSHIP:
+				notifyChanged(notification, eClass, SysMLPackage.Literals.PACKAGE__MEMBERSHIP);
+				break;
+			case SysMLPackage.LITERAL_BOOLEAN__OWNED_MEMBERSHIP:
+				notifyChanged(notification, eClass, SysMLPackage.Literals.PACKAGE__MEMBERSHIP);
+				break;
+			case SysMLPackage.LITERAL_BOOLEAN__INHERITED_MEMBERSHIP:
+				notifyChanged(notification, eClass, SysMLPackage.Literals.PACKAGE__MEMBERSHIP);
+				break;
+		}
+	}
+
+	/**
+	 * Calls <code>notifyChanged</code> for each affected derived union.
+	 * <!-- begin-user-doc -->
+	 * <!-- end-user-doc -->
+	 * @param notification a description of the change.
+	 * @param eClass the Ecore class of the notifier.
 	 * @generated
 	 */
 	protected void notifyInvocationExpressionChanged(Notification notification, EClass eClass) {
 		switch (notification.getFeatureID(InvocationExpression.class)) {
-		case SysMLPackage.INVOCATION_EXPRESSION__IMPORTED_MEMBERSHIP:
-			notifyChanged(notification, eClass, SysMLPackage.Literals.PACKAGE__MEMBERSHIP);
-			break;
-		case SysMLPackage.INVOCATION_EXPRESSION__OWNED_MEMBERSHIP_COMP:
-			notifyChanged(notification, eClass, SysMLPackage.Literals.PACKAGE__MEMBERSHIP);
-			break;
-		case SysMLPackage.INVOCATION_EXPRESSION__OWNED_FEATURE_MEMBERSHIP:
-			notifyChanged(notification, eClass, SysMLPackage.Literals.PACKAGE__MEMBERSHIP);
-			break;
-		case SysMLPackage.INVOCATION_EXPRESSION__INHERITED_MEMBERSHIP:
-			notifyChanged(notification, eClass, SysMLPackage.Literals.PACKAGE__MEMBERSHIP);
-			break;
-		}
-	}
-
-	/**
-	 * Calls <code>notifyChanged</code> for each affected derived union. <!--
-	 * begin-user-doc --> <!-- end-user-doc -->
-	 * 
-	 * @param notification a description of the change.
-	 * @param eClass       the Ecore class of the notifier.
+			case SysMLPackage.INVOCATION_EXPRESSION__IMPORTED_MEMBERSHIP:
+				notifyChanged(notification, eClass, SysMLPackage.Literals.PACKAGE__MEMBERSHIP);
+				break;
+			case SysMLPackage.INVOCATION_EXPRESSION__OWNED_MEMBERSHIP:
+				notifyChanged(notification, eClass, SysMLPackage.Literals.PACKAGE__MEMBERSHIP);
+				break;
+			case SysMLPackage.INVOCATION_EXPRESSION__INHERITED_MEMBERSHIP:
+				notifyChanged(notification, eClass, SysMLPackage.Literals.PACKAGE__MEMBERSHIP);
+				break;
+		}
+	}
+
+	/**
+	 * Calls <code>notifyChanged</code> for each affected derived union.
+	 * <!-- begin-user-doc -->
+	 * <!-- end-user-doc -->
+	 * @param notification a description of the change.
+	 * @param eClass the Ecore class of the notifier.
 	 * @generated
 	 */
 	protected void notifyBlockExpressionChanged(Notification notification, EClass eClass) {
 		switch (notification.getFeatureID(BlockExpression.class)) {
-		case SysMLPackage.BLOCK_EXPRESSION__IMPORTED_MEMBERSHIP:
-			notifyChanged(notification, eClass, SysMLPackage.Literals.PACKAGE__MEMBERSHIP);
-			break;
-		case SysMLPackage.BLOCK_EXPRESSION__OWNED_MEMBERSHIP_COMP:
-			notifyChanged(notification, eClass, SysMLPackage.Literals.PACKAGE__MEMBERSHIP);
-			break;
-		case SysMLPackage.BLOCK_EXPRESSION__OWNED_FEATURE_MEMBERSHIP:
-			notifyChanged(notification, eClass, SysMLPackage.Literals.PACKAGE__MEMBERSHIP);
-			break;
-		case SysMLPackage.BLOCK_EXPRESSION__INHERITED_MEMBERSHIP:
-			notifyChanged(notification, eClass, SysMLPackage.Literals.PACKAGE__MEMBERSHIP);
-			break;
-		}
-	}
-
-	/**
-	 * Calls <code>notifyChanged</code> for each affected derived union. <!--
-	 * begin-user-doc --> <!-- end-user-doc -->
-	 * 
-	 * @param notification a description of the change.
-	 * @param eClass       the Ecore class of the notifier.
+			case SysMLPackage.BLOCK_EXPRESSION__IMPORTED_MEMBERSHIP:
+				notifyChanged(notification, eClass, SysMLPackage.Literals.PACKAGE__MEMBERSHIP);
+				break;
+			case SysMLPackage.BLOCK_EXPRESSION__OWNED_MEMBERSHIP:
+				notifyChanged(notification, eClass, SysMLPackage.Literals.PACKAGE__MEMBERSHIP);
+				break;
+			case SysMLPackage.BLOCK_EXPRESSION__INHERITED_MEMBERSHIP:
+				notifyChanged(notification, eClass, SysMLPackage.Literals.PACKAGE__MEMBERSHIP);
+				break;
+		}
+	}
+
+	/**
+	 * Calls <code>notifyChanged</code> for each affected derived union.
+	 * <!-- begin-user-doc -->
+	 * <!-- end-user-doc -->
+	 * @param notification a description of the change.
+	 * @param eClass the Ecore class of the notifier.
 	 * @generated
 	 */
 	protected void notifyParameterMembershipChanged(Notification notification, EClass eClass) {
 		switch (notification.getFeatureID(ParameterMembership.class)) {
-		case SysMLPackage.PARAMETER_MEMBERSHIP__TARGET:
-			notifyChanged(notification, eClass, SysMLPackage.Literals.RELATIONSHIP__RELATED_ELEMENT);
-			break;
-		case SysMLPackage.PARAMETER_MEMBERSHIP__SOURCE:
-			notifyChanged(notification, eClass, SysMLPackage.Literals.RELATIONSHIP__RELATED_ELEMENT);
-			break;
-		case SysMLPackage.PARAMETER_MEMBERSHIP__OWNING_RELATED_ELEMENT:
-			notifyChanged(notification, eClass, SysMLPackage.Literals.RELATIONSHIP__RELATED_ELEMENT);
-			break;
-		case SysMLPackage.PARAMETER_MEMBERSHIP__OWNED_RELATED_ELEMENT:
-			notifyChanged(notification, eClass, SysMLPackage.Literals.RELATIONSHIP__RELATED_ELEMENT);
-			break;
-		case SysMLPackage.PARAMETER_MEMBERSHIP__MEMBERSHIP_OWNING_PACKAGE:
-			notifyChanged(notification, eClass, SysMLPackage.Literals.RELATIONSHIP__RELATED_ELEMENT);
-			break;
-		case SysMLPackage.PARAMETER_MEMBERSHIP__OWNED_MEMBER_ELEMENT:
-			notifyChanged(notification, eClass, SysMLPackage.Literals.RELATIONSHIP__RELATED_ELEMENT);
-			break;
-		}
-	}
-
-	/**
-	 * Calls <code>notifyChanged</code> for each affected derived union. <!--
-	 * begin-user-doc --> <!-- end-user-doc -->
-	 * 
-	 * @param notification a description of the change.
-	 * @param eClass       the Ecore class of the notifier.
+			case SysMLPackage.PARAMETER_MEMBERSHIP__OWNED_RELATED_ELEMENT:
+				notifyChanged(notification, eClass, SysMLPackage.Literals.RELATIONSHIP__RELATED_ELEMENT);
+				break;
+			case SysMLPackage.PARAMETER_MEMBERSHIP__OWNING_RELATED_ELEMENT:
+				notifyChanged(notification, eClass, SysMLPackage.Literals.RELATIONSHIP__RELATED_ELEMENT);
+				break;
+			case SysMLPackage.PARAMETER_MEMBERSHIP__TARGET:
+				notifyChanged(notification, eClass, SysMLPackage.Literals.RELATIONSHIP__RELATED_ELEMENT);
+				break;
+			case SysMLPackage.PARAMETER_MEMBERSHIP__SOURCE:
+				notifyChanged(notification, eClass, SysMLPackage.Literals.RELATIONSHIP__RELATED_ELEMENT);
+				break;
+		}
+	}
+
+	/**
+	 * Calls <code>notifyChanged</code> for each affected derived union.
+	 * <!-- begin-user-doc -->
+	 * <!-- end-user-doc -->
+	 * @param notification a description of the change.
+	 * @param eClass the Ecore class of the notifier.
 	 * @generated
 	 */
 	protected void notifyReturnParameterMembershipChanged(Notification notification, EClass eClass) {
 		switch (notification.getFeatureID(ReturnParameterMembership.class)) {
-		case SysMLPackage.RETURN_PARAMETER_MEMBERSHIP__TARGET:
-			notifyChanged(notification, eClass, SysMLPackage.Literals.RELATIONSHIP__RELATED_ELEMENT);
-			break;
-		case SysMLPackage.RETURN_PARAMETER_MEMBERSHIP__SOURCE:
-			notifyChanged(notification, eClass, SysMLPackage.Literals.RELATIONSHIP__RELATED_ELEMENT);
-			break;
-		case SysMLPackage.RETURN_PARAMETER_MEMBERSHIP__OWNING_RELATED_ELEMENT:
-			notifyChanged(notification, eClass, SysMLPackage.Literals.RELATIONSHIP__RELATED_ELEMENT);
-			break;
-		case SysMLPackage.RETURN_PARAMETER_MEMBERSHIP__OWNED_RELATED_ELEMENT:
-			notifyChanged(notification, eClass, SysMLPackage.Literals.RELATIONSHIP__RELATED_ELEMENT);
-			break;
-		case SysMLPackage.RETURN_PARAMETER_MEMBERSHIP__MEMBERSHIP_OWNING_PACKAGE:
-			notifyChanged(notification, eClass, SysMLPackage.Literals.RELATIONSHIP__RELATED_ELEMENT);
-			break;
-		case SysMLPackage.RETURN_PARAMETER_MEMBERSHIP__OWNED_MEMBER_ELEMENT:
-			notifyChanged(notification, eClass, SysMLPackage.Literals.RELATIONSHIP__RELATED_ELEMENT);
-			break;
-		}
-	}
-
-	/**
-	 * Calls <code>notifyChanged</code> for each affected derived union. <!--
-	 * begin-user-doc --> <!-- end-user-doc -->
-	 * 
-	 * @param notification a description of the change.
-	 * @param eClass       the Ecore class of the notifier.
+			case SysMLPackage.RETURN_PARAMETER_MEMBERSHIP__OWNED_RELATED_ELEMENT:
+				notifyChanged(notification, eClass, SysMLPackage.Literals.RELATIONSHIP__RELATED_ELEMENT);
+				break;
+			case SysMLPackage.RETURN_PARAMETER_MEMBERSHIP__OWNING_RELATED_ELEMENT:
+				notifyChanged(notification, eClass, SysMLPackage.Literals.RELATIONSHIP__RELATED_ELEMENT);
+				break;
+			case SysMLPackage.RETURN_PARAMETER_MEMBERSHIP__TARGET:
+				notifyChanged(notification, eClass, SysMLPackage.Literals.RELATIONSHIP__RELATED_ELEMENT);
+				break;
+			case SysMLPackage.RETURN_PARAMETER_MEMBERSHIP__SOURCE:
+				notifyChanged(notification, eClass, SysMLPackage.Literals.RELATIONSHIP__RELATED_ELEMENT);
+				break;
+		}
+	}
+
+	/**
+	 * Calls <code>notifyChanged</code> for each affected derived union.
+	 * <!-- begin-user-doc -->
+	 * <!-- end-user-doc -->
+	 * @param notification a description of the change.
+	 * @param eClass the Ecore class of the notifier.
 	 * @generated
 	 */
 	protected void notifyQueryPathStepExpressionChanged(Notification notification, EClass eClass) {
 		switch (notification.getFeatureID(QueryPathStepExpression.class)) {
-		case SysMLPackage.QUERY_PATH_STEP_EXPRESSION__IMPORTED_MEMBERSHIP:
-			notifyChanged(notification, eClass, SysMLPackage.Literals.PACKAGE__MEMBERSHIP);
-			break;
-		case SysMLPackage.QUERY_PATH_STEP_EXPRESSION__OWNED_MEMBERSHIP_COMP:
-			notifyChanged(notification, eClass, SysMLPackage.Literals.PACKAGE__MEMBERSHIP);
-			break;
-		case SysMLPackage.QUERY_PATH_STEP_EXPRESSION__OWNED_FEATURE_MEMBERSHIP:
-			notifyChanged(notification, eClass, SysMLPackage.Literals.PACKAGE__MEMBERSHIP);
-			break;
-		case SysMLPackage.QUERY_PATH_STEP_EXPRESSION__INHERITED_MEMBERSHIP:
-			notifyChanged(notification, eClass, SysMLPackage.Literals.PACKAGE__MEMBERSHIP);
-			break;
-		}
-	}
-
-	/**
-	 * Calls <code>notifyChanged</code> for each affected derived union. <!--
-	 * begin-user-doc --> <!-- end-user-doc -->
-	 * 
-	 * @param notification a description of the change.
-	 * @param eClass       the Ecore class of the notifier.
+			case SysMLPackage.QUERY_PATH_STEP_EXPRESSION__IMPORTED_MEMBERSHIP:
+				notifyChanged(notification, eClass, SysMLPackage.Literals.PACKAGE__MEMBERSHIP);
+				break;
+			case SysMLPackage.QUERY_PATH_STEP_EXPRESSION__OWNED_MEMBERSHIP:
+				notifyChanged(notification, eClass, SysMLPackage.Literals.PACKAGE__MEMBERSHIP);
+				break;
+			case SysMLPackage.QUERY_PATH_STEP_EXPRESSION__INHERITED_MEMBERSHIP:
+				notifyChanged(notification, eClass, SysMLPackage.Literals.PACKAGE__MEMBERSHIP);
+				break;
+		}
+	}
+
+	/**
+	 * Calls <code>notifyChanged</code> for each affected derived union.
+	 * <!-- begin-user-doc -->
+	 * <!-- end-user-doc -->
+	 * @param notification a description of the change.
+	 * @param eClass the Ecore class of the notifier.
 	 * @generated
 	 */
 	protected void notifyQueryQualifierExpressionChanged(Notification notification, EClass eClass) {
 		switch (notification.getFeatureID(QueryQualifierExpression.class)) {
-		case SysMLPackage.QUERY_QUALIFIER_EXPRESSION__IMPORTED_MEMBERSHIP:
-			notifyChanged(notification, eClass, SysMLPackage.Literals.PACKAGE__MEMBERSHIP);
-			break;
-		case SysMLPackage.QUERY_QUALIFIER_EXPRESSION__OWNED_MEMBERSHIP_COMP:
-			notifyChanged(notification, eClass, SysMLPackage.Literals.PACKAGE__MEMBERSHIP);
-			break;
-		case SysMLPackage.QUERY_QUALIFIER_EXPRESSION__OWNED_FEATURE_MEMBERSHIP:
-			notifyChanged(notification, eClass, SysMLPackage.Literals.PACKAGE__MEMBERSHIP);
-			break;
-		case SysMLPackage.QUERY_QUALIFIER_EXPRESSION__INHERITED_MEMBERSHIP:
-			notifyChanged(notification, eClass, SysMLPackage.Literals.PACKAGE__MEMBERSHIP);
-			break;
-		}
-	}
-
-	/**
-	 * Calls <code>notifyChanged</code> for each affected derived union. <!--
-	 * begin-user-doc --> <!-- end-user-doc -->
-	 * 
-	 * @param notification a description of the change.
-	 * @param eClass       the Ecore class of the notifier.
+			case SysMLPackage.QUERY_QUALIFIER_EXPRESSION__IMPORTED_MEMBERSHIP:
+				notifyChanged(notification, eClass, SysMLPackage.Literals.PACKAGE__MEMBERSHIP);
+				break;
+			case SysMLPackage.QUERY_QUALIFIER_EXPRESSION__OWNED_MEMBERSHIP:
+				notifyChanged(notification, eClass, SysMLPackage.Literals.PACKAGE__MEMBERSHIP);
+				break;
+			case SysMLPackage.QUERY_QUALIFIER_EXPRESSION__INHERITED_MEMBERSHIP:
+				notifyChanged(notification, eClass, SysMLPackage.Literals.PACKAGE__MEMBERSHIP);
+				break;
+		}
+	}
+
+	/**
+	 * Calls <code>notifyChanged</code> for each affected derived union.
+	 * <!-- begin-user-doc -->
+	 * <!-- end-user-doc -->
+	 * @param notification a description of the change.
+	 * @param eClass the Ecore class of the notifier.
 	 * @generated
 	 */
 	protected void notifyQueryPathExpressionChanged(Notification notification, EClass eClass) {
 		switch (notification.getFeatureID(QueryPathExpression.class)) {
-		case SysMLPackage.QUERY_PATH_EXPRESSION__IMPORTED_MEMBERSHIP:
-			notifyChanged(notification, eClass, SysMLPackage.Literals.PACKAGE__MEMBERSHIP);
-			break;
-		case SysMLPackage.QUERY_PATH_EXPRESSION__OWNED_MEMBERSHIP_COMP:
-			notifyChanged(notification, eClass, SysMLPackage.Literals.PACKAGE__MEMBERSHIP);
-			break;
-		case SysMLPackage.QUERY_PATH_EXPRESSION__OWNED_FEATURE_MEMBERSHIP:
-			notifyChanged(notification, eClass, SysMLPackage.Literals.PACKAGE__MEMBERSHIP);
-			break;
-		case SysMLPackage.QUERY_PATH_EXPRESSION__INHERITED_MEMBERSHIP:
-			notifyChanged(notification, eClass, SysMLPackage.Literals.PACKAGE__MEMBERSHIP);
-			break;
-		}
-	}
-
-	/**
-	 * Calls <code>notifyChanged</code> for each affected derived union. <!--
-	 * begin-user-doc --> <!-- end-user-doc -->
-	 * 
-	 * @param notification a description of the change.
-	 * @param eClass       the Ecore class of the notifier.
+			case SysMLPackage.QUERY_PATH_EXPRESSION__IMPORTED_MEMBERSHIP:
+				notifyChanged(notification, eClass, SysMLPackage.Literals.PACKAGE__MEMBERSHIP);
+				break;
+			case SysMLPackage.QUERY_PATH_EXPRESSION__OWNED_MEMBERSHIP:
+				notifyChanged(notification, eClass, SysMLPackage.Literals.PACKAGE__MEMBERSHIP);
+				break;
+			case SysMLPackage.QUERY_PATH_EXPRESSION__INHERITED_MEMBERSHIP:
+				notifyChanged(notification, eClass, SysMLPackage.Literals.PACKAGE__MEMBERSHIP);
+				break;
+		}
+	}
+
+	/**
+	 * Calls <code>notifyChanged</code> for each affected derived union.
+	 * <!-- begin-user-doc -->
+	 * <!-- end-user-doc -->
+	 * @param notification a description of the change.
+	 * @param eClass the Ecore class of the notifier.
 	 * @generated
 	 */
 	protected void notifyLiteralExpressionChanged(Notification notification, EClass eClass) {
 		switch (notification.getFeatureID(LiteralExpression.class)) {
-		case SysMLPackage.LITERAL_EXPRESSION__IMPORTED_MEMBERSHIP:
-			notifyChanged(notification, eClass, SysMLPackage.Literals.PACKAGE__MEMBERSHIP);
-			break;
-		case SysMLPackage.LITERAL_EXPRESSION__OWNED_MEMBERSHIP_COMP:
-			notifyChanged(notification, eClass, SysMLPackage.Literals.PACKAGE__MEMBERSHIP);
-			break;
-		case SysMLPackage.LITERAL_EXPRESSION__OWNED_FEATURE_MEMBERSHIP:
-			notifyChanged(notification, eClass, SysMLPackage.Literals.PACKAGE__MEMBERSHIP);
-			break;
-		case SysMLPackage.LITERAL_EXPRESSION__INHERITED_MEMBERSHIP:
-			notifyChanged(notification, eClass, SysMLPackage.Literals.PACKAGE__MEMBERSHIP);
-			break;
-		}
-	}
-
-	/**
-	 * Calls <code>notifyChanged</code> for each affected derived union. <!--
-	 * begin-user-doc --> <!-- end-user-doc -->
-	 * 
-	 * @param notification a description of the change.
-	 * @param eClass       the Ecore class of the notifier.
+			case SysMLPackage.LITERAL_EXPRESSION__IMPORTED_MEMBERSHIP:
+				notifyChanged(notification, eClass, SysMLPackage.Literals.PACKAGE__MEMBERSHIP);
+				break;
+			case SysMLPackage.LITERAL_EXPRESSION__OWNED_MEMBERSHIP:
+				notifyChanged(notification, eClass, SysMLPackage.Literals.PACKAGE__MEMBERSHIP);
+				break;
+			case SysMLPackage.LITERAL_EXPRESSION__INHERITED_MEMBERSHIP:
+				notifyChanged(notification, eClass, SysMLPackage.Literals.PACKAGE__MEMBERSHIP);
+				break;
+		}
+	}
+
+	/**
+	 * Calls <code>notifyChanged</code> for each affected derived union.
+	 * <!-- begin-user-doc -->
+	 * <!-- end-user-doc -->
+	 * @param notification a description of the change.
+	 * @param eClass the Ecore class of the notifier.
 	 * @generated
 	 */
 	protected void notifyLiteralRealChanged(Notification notification, EClass eClass) {
 		switch (notification.getFeatureID(LiteralReal.class)) {
-		case SysMLPackage.LITERAL_REAL__IMPORTED_MEMBERSHIP:
-			notifyChanged(notification, eClass, SysMLPackage.Literals.PACKAGE__MEMBERSHIP);
-			break;
-		case SysMLPackage.LITERAL_REAL__OWNED_MEMBERSHIP_COMP:
-			notifyChanged(notification, eClass, SysMLPackage.Literals.PACKAGE__MEMBERSHIP);
-			break;
-		case SysMLPackage.LITERAL_REAL__OWNED_FEATURE_MEMBERSHIP:
-			notifyChanged(notification, eClass, SysMLPackage.Literals.PACKAGE__MEMBERSHIP);
-			break;
-		case SysMLPackage.LITERAL_REAL__INHERITED_MEMBERSHIP:
-			notifyChanged(notification, eClass, SysMLPackage.Literals.PACKAGE__MEMBERSHIP);
-			break;
-		}
-	}
-
-	/**
-	 * Calls <code>notifyChanged</code> for each affected derived union. <!--
-	 * begin-user-doc --> <!-- end-user-doc -->
-	 * 
-	 * @param notification a description of the change.
-	 * @param eClass       the Ecore class of the notifier.
+			case SysMLPackage.LITERAL_REAL__IMPORTED_MEMBERSHIP:
+				notifyChanged(notification, eClass, SysMLPackage.Literals.PACKAGE__MEMBERSHIP);
+				break;
+			case SysMLPackage.LITERAL_REAL__OWNED_MEMBERSHIP:
+				notifyChanged(notification, eClass, SysMLPackage.Literals.PACKAGE__MEMBERSHIP);
+				break;
+			case SysMLPackage.LITERAL_REAL__INHERITED_MEMBERSHIP:
+				notifyChanged(notification, eClass, SysMLPackage.Literals.PACKAGE__MEMBERSHIP);
+				break;
+		}
+	}
+
+	/**
+	 * Calls <code>notifyChanged</code> for each affected derived union.
+	 * <!-- begin-user-doc -->
+	 * <!-- end-user-doc -->
+	 * @param notification a description of the change.
+	 * @param eClass the Ecore class of the notifier.
 	 * @generated
 	 */
 	protected void notifyLiteralUnboundedChanged(Notification notification, EClass eClass) {
 		switch (notification.getFeatureID(LiteralUnbounded.class)) {
-		case SysMLPackage.LITERAL_UNBOUNDED__IMPORTED_MEMBERSHIP:
-			notifyChanged(notification, eClass, SysMLPackage.Literals.PACKAGE__MEMBERSHIP);
-			break;
-		case SysMLPackage.LITERAL_UNBOUNDED__OWNED_MEMBERSHIP_COMP:
-			notifyChanged(notification, eClass, SysMLPackage.Literals.PACKAGE__MEMBERSHIP);
-			break;
-		case SysMLPackage.LITERAL_UNBOUNDED__OWNED_FEATURE_MEMBERSHIP:
-			notifyChanged(notification, eClass, SysMLPackage.Literals.PACKAGE__MEMBERSHIP);
-			break;
-		case SysMLPackage.LITERAL_UNBOUNDED__INHERITED_MEMBERSHIP:
-			notifyChanged(notification, eClass, SysMLPackage.Literals.PACKAGE__MEMBERSHIP);
-			break;
-		}
-	}
-
-	/**
-	 * Calls <code>notifyChanged</code> for each affected derived union. <!--
-	 * begin-user-doc --> <!-- end-user-doc -->
-	 * 
-	 * @param notification a description of the change.
-	 * @param eClass       the Ecore class of the notifier.
+			case SysMLPackage.LITERAL_UNBOUNDED__IMPORTED_MEMBERSHIP:
+				notifyChanged(notification, eClass, SysMLPackage.Literals.PACKAGE__MEMBERSHIP);
+				break;
+			case SysMLPackage.LITERAL_UNBOUNDED__OWNED_MEMBERSHIP:
+				notifyChanged(notification, eClass, SysMLPackage.Literals.PACKAGE__MEMBERSHIP);
+				break;
+			case SysMLPackage.LITERAL_UNBOUNDED__INHERITED_MEMBERSHIP:
+				notifyChanged(notification, eClass, SysMLPackage.Literals.PACKAGE__MEMBERSHIP);
+				break;
+		}
+	}
+
+	/**
+	 * Calls <code>notifyChanged</code> for each affected derived union.
+	 * <!-- begin-user-doc -->
+	 * <!-- end-user-doc -->
+	 * @param notification a description of the change.
+	 * @param eClass the Ecore class of the notifier.
 	 * @generated
 	 */
 	protected void notifyLiteralIntegerChanged(Notification notification, EClass eClass) {
 		switch (notification.getFeatureID(LiteralInteger.class)) {
-		case SysMLPackage.LITERAL_INTEGER__IMPORTED_MEMBERSHIP:
-			notifyChanged(notification, eClass, SysMLPackage.Literals.PACKAGE__MEMBERSHIP);
-			break;
-		case SysMLPackage.LITERAL_INTEGER__OWNED_MEMBERSHIP_COMP:
-			notifyChanged(notification, eClass, SysMLPackage.Literals.PACKAGE__MEMBERSHIP);
-			break;
-		case SysMLPackage.LITERAL_INTEGER__OWNED_FEATURE_MEMBERSHIP:
-			notifyChanged(notification, eClass, SysMLPackage.Literals.PACKAGE__MEMBERSHIP);
-			break;
-		case SysMLPackage.LITERAL_INTEGER__INHERITED_MEMBERSHIP:
-			notifyChanged(notification, eClass, SysMLPackage.Literals.PACKAGE__MEMBERSHIP);
-			break;
-		}
-	}
-
-	/**
-	 * Calls <code>notifyChanged</code> for each affected derived union. <!--
-	 * begin-user-doc --> <!-- end-user-doc -->
-	 * 
-	 * @param notification a description of the change.
-	 * @param eClass       the Ecore class of the notifier.
+			case SysMLPackage.LITERAL_INTEGER__IMPORTED_MEMBERSHIP:
+				notifyChanged(notification, eClass, SysMLPackage.Literals.PACKAGE__MEMBERSHIP);
+				break;
+			case SysMLPackage.LITERAL_INTEGER__OWNED_MEMBERSHIP:
+				notifyChanged(notification, eClass, SysMLPackage.Literals.PACKAGE__MEMBERSHIP);
+				break;
+			case SysMLPackage.LITERAL_INTEGER__INHERITED_MEMBERSHIP:
+				notifyChanged(notification, eClass, SysMLPackage.Literals.PACKAGE__MEMBERSHIP);
+				break;
+		}
+	}
+
+	/**
+	 * Calls <code>notifyChanged</code> for each affected derived union.
+	 * <!-- begin-user-doc -->
+	 * <!-- end-user-doc -->
+	 * @param notification a description of the change.
+	 * @param eClass the Ecore class of the notifier.
 	 * @generated
 	 */
 	protected void notifyItemFlowEndChanged(Notification notification, EClass eClass) {
 		switch (notification.getFeatureID(ItemFlowEnd.class)) {
-		case SysMLPackage.ITEM_FLOW_END__IMPORTED_MEMBERSHIP:
-			notifyChanged(notification, eClass, SysMLPackage.Literals.PACKAGE__MEMBERSHIP);
-			break;
-		case SysMLPackage.ITEM_FLOW_END__OWNED_MEMBERSHIP_COMP:
-			notifyChanged(notification, eClass, SysMLPackage.Literals.PACKAGE__MEMBERSHIP);
-			break;
-		case SysMLPackage.ITEM_FLOW_END__OWNED_FEATURE_MEMBERSHIP:
-			notifyChanged(notification, eClass, SysMLPackage.Literals.PACKAGE__MEMBERSHIP);
-			break;
-		case SysMLPackage.ITEM_FLOW_END__INHERITED_MEMBERSHIP:
-			notifyChanged(notification, eClass, SysMLPackage.Literals.PACKAGE__MEMBERSHIP);
-			break;
-		}
-	}
-
-	/**
-	 * Calls <code>notifyChanged</code> for each affected derived union. <!--
-	 * begin-user-doc --> <!-- end-user-doc -->
-	 * 
-	 * @param notification a description of the change.
-	 * @param eClass       the Ecore class of the notifier.
+			case SysMLPackage.ITEM_FLOW_END__IMPORTED_MEMBERSHIP:
+				notifyChanged(notification, eClass, SysMLPackage.Literals.PACKAGE__MEMBERSHIP);
+				break;
+			case SysMLPackage.ITEM_FLOW_END__OWNED_MEMBERSHIP:
+				notifyChanged(notification, eClass, SysMLPackage.Literals.PACKAGE__MEMBERSHIP);
+				break;
+			case SysMLPackage.ITEM_FLOW_END__INHERITED_MEMBERSHIP:
+				notifyChanged(notification, eClass, SysMLPackage.Literals.PACKAGE__MEMBERSHIP);
+				break;
+		}
+	}
+
+	/**
+	 * Calls <code>notifyChanged</code> for each affected derived union.
+	 * <!-- begin-user-doc -->
+	 * <!-- end-user-doc -->
+	 * @param notification a description of the change.
+	 * @param eClass the Ecore class of the notifier.
 	 * @generated
 	 */
 	protected void notifyItemFlowFeatureChanged(Notification notification, EClass eClass) {
 		switch (notification.getFeatureID(ItemFlowFeature.class)) {
-		case SysMLPackage.ITEM_FLOW_FEATURE__IMPORTED_MEMBERSHIP:
-			notifyChanged(notification, eClass, SysMLPackage.Literals.PACKAGE__MEMBERSHIP);
-			break;
-		case SysMLPackage.ITEM_FLOW_FEATURE__OWNED_MEMBERSHIP_COMP:
-			notifyChanged(notification, eClass, SysMLPackage.Literals.PACKAGE__MEMBERSHIP);
-			break;
-		case SysMLPackage.ITEM_FLOW_FEATURE__OWNED_FEATURE_MEMBERSHIP:
-			notifyChanged(notification, eClass, SysMLPackage.Literals.PACKAGE__MEMBERSHIP);
-			break;
-		case SysMLPackage.ITEM_FLOW_FEATURE__INHERITED_MEMBERSHIP:
-			notifyChanged(notification, eClass, SysMLPackage.Literals.PACKAGE__MEMBERSHIP);
-			break;
-		}
-	}
-
-	/**
-	 * Calls <code>notifyChanged</code> for each affected derived union. <!--
-	 * begin-user-doc --> <!-- end-user-doc -->
-	 * 
-	 * @param notification a description of the change.
-	 * @param eClass       the Ecore class of the notifier.
+			case SysMLPackage.ITEM_FLOW_FEATURE__IMPORTED_MEMBERSHIP:
+				notifyChanged(notification, eClass, SysMLPackage.Literals.PACKAGE__MEMBERSHIP);
+				break;
+			case SysMLPackage.ITEM_FLOW_FEATURE__OWNED_MEMBERSHIP:
+				notifyChanged(notification, eClass, SysMLPackage.Literals.PACKAGE__MEMBERSHIP);
+				break;
+			case SysMLPackage.ITEM_FLOW_FEATURE__INHERITED_MEMBERSHIP:
+				notifyChanged(notification, eClass, SysMLPackage.Literals.PACKAGE__MEMBERSHIP);
+				break;
+		}
+	}
+
+	/**
+	 * Calls <code>notifyChanged</code> for each affected derived union.
+	 * <!-- begin-user-doc -->
+	 * <!-- end-user-doc -->
+	 * @param notification a description of the change.
+	 * @param eClass the Ecore class of the notifier.
 	 * @generated
 	 */
 	protected void notifyItemFeatureChanged(Notification notification, EClass eClass) {
 		switch (notification.getFeatureID(ItemFeature.class)) {
-		case SysMLPackage.ITEM_FEATURE__IMPORTED_MEMBERSHIP:
-			notifyChanged(notification, eClass, SysMLPackage.Literals.PACKAGE__MEMBERSHIP);
-			break;
-		case SysMLPackage.ITEM_FEATURE__OWNED_MEMBERSHIP_COMP:
-			notifyChanged(notification, eClass, SysMLPackage.Literals.PACKAGE__MEMBERSHIP);
-			break;
-		case SysMLPackage.ITEM_FEATURE__OWNED_FEATURE_MEMBERSHIP:
-			notifyChanged(notification, eClass, SysMLPackage.Literals.PACKAGE__MEMBERSHIP);
-			break;
-		case SysMLPackage.ITEM_FEATURE__INHERITED_MEMBERSHIP:
-			notifyChanged(notification, eClass, SysMLPackage.Literals.PACKAGE__MEMBERSHIP);
-			break;
-		}
-	}
-
-	/**
-	 * Calls <code>notifyChanged</code> for each affected derived union. <!--
-	 * begin-user-doc --> <!-- end-user-doc -->
-	 * 
-	 * @param notification a description of the change.
-	 * @param eClass       the Ecore class of the notifier.
+			case SysMLPackage.ITEM_FEATURE__IMPORTED_MEMBERSHIP:
+				notifyChanged(notification, eClass, SysMLPackage.Literals.PACKAGE__MEMBERSHIP);
+				break;
+			case SysMLPackage.ITEM_FEATURE__OWNED_MEMBERSHIP:
+				notifyChanged(notification, eClass, SysMLPackage.Literals.PACKAGE__MEMBERSHIP);
+				break;
+			case SysMLPackage.ITEM_FEATURE__INHERITED_MEMBERSHIP:
+				notifyChanged(notification, eClass, SysMLPackage.Literals.PACKAGE__MEMBERSHIP);
+				break;
+		}
+	}
+
+	/**
+	 * Calls <code>notifyChanged</code> for each affected derived union.
+	 * <!-- begin-user-doc -->
+	 * <!-- end-user-doc -->
+	 * @param notification a description of the change.
+	 * @param eClass the Ecore class of the notifier.
 	 * @generated
 	 */
 	protected void notifySourceEndChanged(Notification notification, EClass eClass) {
 		switch (notification.getFeatureID(SourceEnd.class)) {
-		case SysMLPackage.SOURCE_END__IMPORTED_MEMBERSHIP:
-			notifyChanged(notification, eClass, SysMLPackage.Literals.PACKAGE__MEMBERSHIP);
-			break;
-		case SysMLPackage.SOURCE_END__OWNED_MEMBERSHIP_COMP:
-			notifyChanged(notification, eClass, SysMLPackage.Literals.PACKAGE__MEMBERSHIP);
-			break;
-		case SysMLPackage.SOURCE_END__OWNED_FEATURE_MEMBERSHIP:
-			notifyChanged(notification, eClass, SysMLPackage.Literals.PACKAGE__MEMBERSHIP);
-			break;
-		case SysMLPackage.SOURCE_END__INHERITED_MEMBERSHIP:
-			notifyChanged(notification, eClass, SysMLPackage.Literals.PACKAGE__MEMBERSHIP);
-			break;
-		}
-	}
-
-	/**
-	 * Calls <code>notifyChanged</code> for each affected derived union. <!--
-	 * begin-user-doc --> <!-- end-user-doc -->
-	 * 
-	 * @param notification a description of the change.
-	 * @param eClass       the Ecore class of the notifier.
+			case SysMLPackage.SOURCE_END__IMPORTED_MEMBERSHIP:
+				notifyChanged(notification, eClass, SysMLPackage.Literals.PACKAGE__MEMBERSHIP);
+				break;
+			case SysMLPackage.SOURCE_END__OWNED_MEMBERSHIP:
+				notifyChanged(notification, eClass, SysMLPackage.Literals.PACKAGE__MEMBERSHIP);
+				break;
+			case SysMLPackage.SOURCE_END__INHERITED_MEMBERSHIP:
+				notifyChanged(notification, eClass, SysMLPackage.Literals.PACKAGE__MEMBERSHIP);
+				break;
+		}
+	}
+
+	/**
+	 * Calls <code>notifyChanged</code> for each affected derived union.
+	 * <!-- begin-user-doc -->
+	 * <!-- end-user-doc -->
+	 * @param notification a description of the change.
+	 * @param eClass the Ecore class of the notifier.
 	 * @generated
 	 */
 	protected void notifyTargetEndChanged(Notification notification, EClass eClass) {
 		switch (notification.getFeatureID(TargetEnd.class)) {
-		case SysMLPackage.TARGET_END__IMPORTED_MEMBERSHIP:
-			notifyChanged(notification, eClass, SysMLPackage.Literals.PACKAGE__MEMBERSHIP);
-			break;
-		case SysMLPackage.TARGET_END__OWNED_MEMBERSHIP_COMP:
-			notifyChanged(notification, eClass, SysMLPackage.Literals.PACKAGE__MEMBERSHIP);
-			break;
-		case SysMLPackage.TARGET_END__OWNED_FEATURE_MEMBERSHIP:
-			notifyChanged(notification, eClass, SysMLPackage.Literals.PACKAGE__MEMBERSHIP);
-			break;
-		case SysMLPackage.TARGET_END__INHERITED_MEMBERSHIP:
-			notifyChanged(notification, eClass, SysMLPackage.Literals.PACKAGE__MEMBERSHIP);
-			break;
-		}
-	}
-
-	/**
-	 * Calls <code>notifyChanged</code> for each affected derived union. <!--
-	 * begin-user-doc --> <!-- end-user-doc -->
-	 * 
-	 * @param notification a description of the change.
-	 * @param eClass       the Ecore class of the notifier.
+			case SysMLPackage.TARGET_END__IMPORTED_MEMBERSHIP:
+				notifyChanged(notification, eClass, SysMLPackage.Literals.PACKAGE__MEMBERSHIP);
+				break;
+			case SysMLPackage.TARGET_END__OWNED_MEMBERSHIP:
+				notifyChanged(notification, eClass, SysMLPackage.Literals.PACKAGE__MEMBERSHIP);
+				break;
+			case SysMLPackage.TARGET_END__INHERITED_MEMBERSHIP:
+				notifyChanged(notification, eClass, SysMLPackage.Literals.PACKAGE__MEMBERSHIP);
+				break;
+		}
+	}
+
+	/**
+	 * Calls <code>notifyChanged</code> for each affected derived union.
+	 * <!-- begin-user-doc -->
+	 * <!-- end-user-doc -->
+	 * @param notification a description of the change.
+	 * @param eClass the Ecore class of the notifier.
 	 * @generated
 	 */
 	protected void notifyOperatorExpressionChanged(Notification notification, EClass eClass) {
 		switch (notification.getFeatureID(OperatorExpression.class)) {
-		case SysMLPackage.OPERATOR_EXPRESSION__IMPORTED_MEMBERSHIP:
-			notifyChanged(notification, eClass, SysMLPackage.Literals.PACKAGE__MEMBERSHIP);
-			break;
-		case SysMLPackage.OPERATOR_EXPRESSION__OWNED_MEMBERSHIP_COMP:
-			notifyChanged(notification, eClass, SysMLPackage.Literals.PACKAGE__MEMBERSHIP);
-			break;
-		case SysMLPackage.OPERATOR_EXPRESSION__OWNED_FEATURE_MEMBERSHIP:
-			notifyChanged(notification, eClass, SysMLPackage.Literals.PACKAGE__MEMBERSHIP);
-			break;
-		case SysMLPackage.OPERATOR_EXPRESSION__INHERITED_MEMBERSHIP:
-			notifyChanged(notification, eClass, SysMLPackage.Literals.PACKAGE__MEMBERSHIP);
-			break;
-		}
-	}
-
-	/**
-	 * Calls <code>notifyChanged</code> for each affected derived union. <!--
-	 * begin-user-doc --> <!-- end-user-doc -->
-	 * 
-	 * @param notification a description of the change.
-	 * @param eClass       the Ecore class of the notifier.
+			case SysMLPackage.OPERATOR_EXPRESSION__IMPORTED_MEMBERSHIP:
+				notifyChanged(notification, eClass, SysMLPackage.Literals.PACKAGE__MEMBERSHIP);
+				break;
+			case SysMLPackage.OPERATOR_EXPRESSION__OWNED_MEMBERSHIP:
+				notifyChanged(notification, eClass, SysMLPackage.Literals.PACKAGE__MEMBERSHIP);
+				break;
+			case SysMLPackage.OPERATOR_EXPRESSION__INHERITED_MEMBERSHIP:
+				notifyChanged(notification, eClass, SysMLPackage.Literals.PACKAGE__MEMBERSHIP);
+				break;
+		}
+	}
+
+	/**
+	 * Calls <code>notifyChanged</code> for each affected derived union.
+	 * <!-- begin-user-doc -->
+	 * <!-- end-user-doc -->
+	 * @param notification a description of the change.
+	 * @param eClass the Ecore class of the notifier.
 	 * @generated
 	 */
 	protected void notifyLiteralStringChanged(Notification notification, EClass eClass) {
 		switch (notification.getFeatureID(LiteralString.class)) {
-		case SysMLPackage.LITERAL_STRING__IMPORTED_MEMBERSHIP:
-			notifyChanged(notification, eClass, SysMLPackage.Literals.PACKAGE__MEMBERSHIP);
-			break;
-		case SysMLPackage.LITERAL_STRING__OWNED_MEMBERSHIP_COMP:
-			notifyChanged(notification, eClass, SysMLPackage.Literals.PACKAGE__MEMBERSHIP);
-			break;
-		case SysMLPackage.LITERAL_STRING__OWNED_FEATURE_MEMBERSHIP:
-			notifyChanged(notification, eClass, SysMLPackage.Literals.PACKAGE__MEMBERSHIP);
-			break;
-		case SysMLPackage.LITERAL_STRING__INHERITED_MEMBERSHIP:
-			notifyChanged(notification, eClass, SysMLPackage.Literals.PACKAGE__MEMBERSHIP);
-			break;
-		}
-	}
-
-	/**
-	 * Calls <code>notifyChanged</code> for each affected derived union. <!--
-	 * begin-user-doc --> <!-- end-user-doc -->
-	 * 
-	 * @param notification a description of the change.
-	 * @param eClass       the Ecore class of the notifier.
+			case SysMLPackage.LITERAL_STRING__IMPORTED_MEMBERSHIP:
+				notifyChanged(notification, eClass, SysMLPackage.Literals.PACKAGE__MEMBERSHIP);
+				break;
+			case SysMLPackage.LITERAL_STRING__OWNED_MEMBERSHIP:
+				notifyChanged(notification, eClass, SysMLPackage.Literals.PACKAGE__MEMBERSHIP);
+				break;
+			case SysMLPackage.LITERAL_STRING__INHERITED_MEMBERSHIP:
+				notifyChanged(notification, eClass, SysMLPackage.Literals.PACKAGE__MEMBERSHIP);
+				break;
+		}
+	}
+
+	/**
+	 * Calls <code>notifyChanged</code> for each affected derived union.
+	 * <!-- begin-user-doc -->
+	 * <!-- end-user-doc -->
+	 * @param notification a description of the change.
+	 * @param eClass the Ecore class of the notifier.
 	 * @generated
 	 */
 	protected void notifyItemFlowChanged(Notification notification, EClass eClass) {
 		switch (notification.getFeatureID(ItemFlow.class)) {
-		case SysMLPackage.ITEM_FLOW__IMPORTED_MEMBERSHIP:
-			notifyChanged(notification, eClass, SysMLPackage.Literals.PACKAGE__MEMBERSHIP);
-			break;
-		case SysMLPackage.ITEM_FLOW__OWNED_MEMBERSHIP_COMP:
-			notifyChanged(notification, eClass, SysMLPackage.Literals.PACKAGE__MEMBERSHIP);
-			break;
-		case SysMLPackage.ITEM_FLOW__OWNED_FEATURE_MEMBERSHIP:
-			notifyChanged(notification, eClass, SysMLPackage.Literals.PACKAGE__MEMBERSHIP);
-			break;
-		case SysMLPackage.ITEM_FLOW__INHERITED_MEMBERSHIP:
-			notifyChanged(notification, eClass, SysMLPackage.Literals.PACKAGE__MEMBERSHIP);
-			break;
-		case SysMLPackage.ITEM_FLOW__TARGET:
-			notifyChanged(notification, eClass, SysMLPackage.Literals.RELATIONSHIP__RELATED_ELEMENT);
-			break;
-		case SysMLPackage.ITEM_FLOW__SOURCE:
-			notifyChanged(notification, eClass, SysMLPackage.Literals.RELATIONSHIP__RELATED_ELEMENT);
-			break;
-		case SysMLPackage.ITEM_FLOW__OWNING_RELATED_ELEMENT:
-			notifyChanged(notification, eClass, SysMLPackage.Literals.RELATIONSHIP__RELATED_ELEMENT);
-			break;
-		case SysMLPackage.ITEM_FLOW__OWNED_RELATED_ELEMENT:
-			notifyChanged(notification, eClass, SysMLPackage.Literals.RELATIONSHIP__RELATED_ELEMENT);
-			break;
-		case SysMLPackage.ITEM_FLOW__RELATED_FEATURE:
-			notifyChanged(notification, eClass, SysMLPackage.Literals.RELATIONSHIP__RELATED_ELEMENT);
-			break;
-		}
-	}
-
-	/**
-	 * Calls <code>notifyChanged</code> for each affected derived union. <!--
-	 * begin-user-doc --> <!-- end-user-doc -->
-	 * 
-	 * @param notification a description of the change.
-	 * @param eClass       the Ecore class of the notifier.
+			case SysMLPackage.ITEM_FLOW__IMPORTED_MEMBERSHIP:
+				notifyChanged(notification, eClass, SysMLPackage.Literals.PACKAGE__MEMBERSHIP);
+				break;
+			case SysMLPackage.ITEM_FLOW__OWNED_MEMBERSHIP:
+				notifyChanged(notification, eClass, SysMLPackage.Literals.PACKAGE__MEMBERSHIP);
+				break;
+			case SysMLPackage.ITEM_FLOW__INHERITED_MEMBERSHIP:
+				notifyChanged(notification, eClass, SysMLPackage.Literals.PACKAGE__MEMBERSHIP);
+				break;
+			case SysMLPackage.ITEM_FLOW__OWNED_RELATED_ELEMENT:
+				notifyChanged(notification, eClass, SysMLPackage.Literals.RELATIONSHIP__RELATED_ELEMENT);
+				break;
+			case SysMLPackage.ITEM_FLOW__OWNING_RELATED_ELEMENT:
+				notifyChanged(notification, eClass, SysMLPackage.Literals.RELATIONSHIP__RELATED_ELEMENT);
+				break;
+			case SysMLPackage.ITEM_FLOW__TARGET:
+				notifyChanged(notification, eClass, SysMLPackage.Literals.RELATIONSHIP__RELATED_ELEMENT);
+				break;
+			case SysMLPackage.ITEM_FLOW__SOURCE:
+				notifyChanged(notification, eClass, SysMLPackage.Literals.RELATIONSHIP__RELATED_ELEMENT);
+				break;
+			case SysMLPackage.ITEM_FLOW__RELATED_FEATURE:
+				notifyChanged(notification, eClass, SysMLPackage.Literals.RELATIONSHIP__RELATED_ELEMENT);
+				break;
+		}
+	}
+
+	/**
+	 * Calls <code>notifyChanged</code> for each affected derived union.
+	 * <!-- begin-user-doc -->
+	 * <!-- end-user-doc -->
+	 * @param notification a description of the change.
+	 * @param eClass the Ecore class of the notifier.
 	 * @generated
 	 */
 	protected void notifySuccessionItemFlowChanged(Notification notification, EClass eClass) {
 		switch (notification.getFeatureID(SuccessionItemFlow.class)) {
-		case SysMLPackage.SUCCESSION_ITEM_FLOW__IMPORTED_MEMBERSHIP:
-			notifyChanged(notification, eClass, SysMLPackage.Literals.PACKAGE__MEMBERSHIP);
-			break;
-		case SysMLPackage.SUCCESSION_ITEM_FLOW__OWNED_MEMBERSHIP_COMP:
-			notifyChanged(notification, eClass, SysMLPackage.Literals.PACKAGE__MEMBERSHIP);
-			break;
-		case SysMLPackage.SUCCESSION_ITEM_FLOW__OWNED_FEATURE_MEMBERSHIP:
-			notifyChanged(notification, eClass, SysMLPackage.Literals.PACKAGE__MEMBERSHIP);
-			break;
-		case SysMLPackage.SUCCESSION_ITEM_FLOW__INHERITED_MEMBERSHIP:
-			notifyChanged(notification, eClass, SysMLPackage.Literals.PACKAGE__MEMBERSHIP);
-			break;
-		case SysMLPackage.SUCCESSION_ITEM_FLOW__TARGET:
-			notifyChanged(notification, eClass, SysMLPackage.Literals.RELATIONSHIP__RELATED_ELEMENT);
-			break;
-		case SysMLPackage.SUCCESSION_ITEM_FLOW__SOURCE:
-			notifyChanged(notification, eClass, SysMLPackage.Literals.RELATIONSHIP__RELATED_ELEMENT);
-			break;
-		case SysMLPackage.SUCCESSION_ITEM_FLOW__OWNING_RELATED_ELEMENT:
-			notifyChanged(notification, eClass, SysMLPackage.Literals.RELATIONSHIP__RELATED_ELEMENT);
-			break;
-		case SysMLPackage.SUCCESSION_ITEM_FLOW__OWNED_RELATED_ELEMENT:
-			notifyChanged(notification, eClass, SysMLPackage.Literals.RELATIONSHIP__RELATED_ELEMENT);
-			break;
-		case SysMLPackage.SUCCESSION_ITEM_FLOW__RELATED_FEATURE:
-			notifyChanged(notification, eClass, SysMLPackage.Literals.RELATIONSHIP__RELATED_ELEMENT);
-			break;
-		}
-	}
-
-	/**
-	 * Calls <code>notifyChanged</code> for each affected derived union. <!--
-	 * begin-user-doc --> <!-- end-user-doc -->
-	 * 
-	 * @param notification a description of the change.
-	 * @param eClass       the Ecore class of the notifier.
+			case SysMLPackage.SUCCESSION_ITEM_FLOW__IMPORTED_MEMBERSHIP:
+				notifyChanged(notification, eClass, SysMLPackage.Literals.PACKAGE__MEMBERSHIP);
+				break;
+			case SysMLPackage.SUCCESSION_ITEM_FLOW__OWNED_MEMBERSHIP:
+				notifyChanged(notification, eClass, SysMLPackage.Literals.PACKAGE__MEMBERSHIP);
+				break;
+			case SysMLPackage.SUCCESSION_ITEM_FLOW__INHERITED_MEMBERSHIP:
+				notifyChanged(notification, eClass, SysMLPackage.Literals.PACKAGE__MEMBERSHIP);
+				break;
+			case SysMLPackage.SUCCESSION_ITEM_FLOW__OWNED_RELATED_ELEMENT:
+				notifyChanged(notification, eClass, SysMLPackage.Literals.RELATIONSHIP__RELATED_ELEMENT);
+				break;
+			case SysMLPackage.SUCCESSION_ITEM_FLOW__OWNING_RELATED_ELEMENT:
+				notifyChanged(notification, eClass, SysMLPackage.Literals.RELATIONSHIP__RELATED_ELEMENT);
+				break;
+			case SysMLPackage.SUCCESSION_ITEM_FLOW__TARGET:
+				notifyChanged(notification, eClass, SysMLPackage.Literals.RELATIONSHIP__RELATED_ELEMENT);
+				break;
+			case SysMLPackage.SUCCESSION_ITEM_FLOW__SOURCE:
+				notifyChanged(notification, eClass, SysMLPackage.Literals.RELATIONSHIP__RELATED_ELEMENT);
+				break;
+			case SysMLPackage.SUCCESSION_ITEM_FLOW__RELATED_FEATURE:
+				notifyChanged(notification, eClass, SysMLPackage.Literals.RELATIONSHIP__RELATED_ELEMENT);
+				break;
+		}
+	}
+
+	/**
+	 * Calls <code>notifyChanged</code> for each affected derived union.
+	 * <!-- begin-user-doc -->
+	 * <!-- end-user-doc -->
+	 * @param notification a description of the change.
+	 * @param eClass the Ecore class of the notifier.
 	 * @generated
 	 */
 	protected void notifyInstanceCreationExpressionChanged(Notification notification, EClass eClass) {
 		switch (notification.getFeatureID(InstanceCreationExpression.class)) {
-		case SysMLPackage.INSTANCE_CREATION_EXPRESSION__IMPORTED_MEMBERSHIP:
-			notifyChanged(notification, eClass, SysMLPackage.Literals.PACKAGE__MEMBERSHIP);
-			break;
-		case SysMLPackage.INSTANCE_CREATION_EXPRESSION__OWNED_MEMBERSHIP_COMP:
-			notifyChanged(notification, eClass, SysMLPackage.Literals.PACKAGE__MEMBERSHIP);
-			break;
-		case SysMLPackage.INSTANCE_CREATION_EXPRESSION__OWNED_FEATURE_MEMBERSHIP:
-			notifyChanged(notification, eClass, SysMLPackage.Literals.PACKAGE__MEMBERSHIP);
-			break;
-		case SysMLPackage.INSTANCE_CREATION_EXPRESSION__INHERITED_MEMBERSHIP:
-			notifyChanged(notification, eClass, SysMLPackage.Literals.PACKAGE__MEMBERSHIP);
-			break;
-		}
-	}
-
-	/**
-	 * Calls <code>notifyChanged</code> for each affected derived union. <!--
-	 * begin-user-doc --> <!-- end-user-doc -->
-	 * 
-	 * @param notification a description of the change.
-	 * @param eClass       the Ecore class of the notifier.
+			case SysMLPackage.INSTANCE_CREATION_EXPRESSION__IMPORTED_MEMBERSHIP:
+				notifyChanged(notification, eClass, SysMLPackage.Literals.PACKAGE__MEMBERSHIP);
+				break;
+			case SysMLPackage.INSTANCE_CREATION_EXPRESSION__OWNED_MEMBERSHIP:
+				notifyChanged(notification, eClass, SysMLPackage.Literals.PACKAGE__MEMBERSHIP);
+				break;
+			case SysMLPackage.INSTANCE_CREATION_EXPRESSION__INHERITED_MEMBERSHIP:
+				notifyChanged(notification, eClass, SysMLPackage.Literals.PACKAGE__MEMBERSHIP);
+				break;
+		}
+	}
+
+	/**
+	 * Calls <code>notifyChanged</code> for each affected derived union.
+	 * <!-- begin-user-doc -->
+	 * <!-- end-user-doc -->
+	 * @param notification a description of the change.
+	 * @param eClass the Ecore class of the notifier.
 	 * @generated
 	 */
 	protected void notifyNullExpressionChanged(Notification notification, EClass eClass) {
 		switch (notification.getFeatureID(NullExpression.class)) {
-		case SysMLPackage.NULL_EXPRESSION__IMPORTED_MEMBERSHIP:
-			notifyChanged(notification, eClass, SysMLPackage.Literals.PACKAGE__MEMBERSHIP);
-			break;
-		case SysMLPackage.NULL_EXPRESSION__OWNED_MEMBERSHIP_COMP:
-			notifyChanged(notification, eClass, SysMLPackage.Literals.PACKAGE__MEMBERSHIP);
-			break;
-		case SysMLPackage.NULL_EXPRESSION__OWNED_FEATURE_MEMBERSHIP:
-			notifyChanged(notification, eClass, SysMLPackage.Literals.PACKAGE__MEMBERSHIP);
-			break;
-		case SysMLPackage.NULL_EXPRESSION__INHERITED_MEMBERSHIP:
-			notifyChanged(notification, eClass, SysMLPackage.Literals.PACKAGE__MEMBERSHIP);
-			break;
-		}
-	}
-
-	/**
-	 * Calls <code>notifyChanged</code> for each affected derived union. <!--
-	 * begin-user-doc --> <!-- end-user-doc -->
-	 * 
-	 * @param notification a description of the change.
-	 * @param eClass       the Ecore class of the notifier.
+			case SysMLPackage.NULL_EXPRESSION__IMPORTED_MEMBERSHIP:
+				notifyChanged(notification, eClass, SysMLPackage.Literals.PACKAGE__MEMBERSHIP);
+				break;
+			case SysMLPackage.NULL_EXPRESSION__OWNED_MEMBERSHIP:
+				notifyChanged(notification, eClass, SysMLPackage.Literals.PACKAGE__MEMBERSHIP);
+				break;
+			case SysMLPackage.NULL_EXPRESSION__INHERITED_MEMBERSHIP:
+				notifyChanged(notification, eClass, SysMLPackage.Literals.PACKAGE__MEMBERSHIP);
+				break;
+		}
+	}
+
+	/**
+	 * Calls <code>notifyChanged</code> for each affected derived union.
+	 * <!-- begin-user-doc -->
+	 * <!-- end-user-doc -->
+	 * @param notification a description of the change.
+	 * @param eClass the Ecore class of the notifier.
 	 * @generated
 	 */
 	protected void notifySequenceConstructionExpressionChanged(Notification notification, EClass eClass) {
 		switch (notification.getFeatureID(SequenceConstructionExpression.class)) {
-		case SysMLPackage.SEQUENCE_CONSTRUCTION_EXPRESSION__IMPORTED_MEMBERSHIP:
-			notifyChanged(notification, eClass, SysMLPackage.Literals.PACKAGE__MEMBERSHIP);
-			break;
-		case SysMLPackage.SEQUENCE_CONSTRUCTION_EXPRESSION__OWNED_MEMBERSHIP_COMP:
-			notifyChanged(notification, eClass, SysMLPackage.Literals.PACKAGE__MEMBERSHIP);
-			break;
-		case SysMLPackage.SEQUENCE_CONSTRUCTION_EXPRESSION__OWNED_FEATURE_MEMBERSHIP:
-			notifyChanged(notification, eClass, SysMLPackage.Literals.PACKAGE__MEMBERSHIP);
-			break;
-		case SysMLPackage.SEQUENCE_CONSTRUCTION_EXPRESSION__INHERITED_MEMBERSHIP:
-			notifyChanged(notification, eClass, SysMLPackage.Literals.PACKAGE__MEMBERSHIP);
-			break;
-		}
-	}
-
-	/**
-	 * Calls <code>notifyChanged</code> for each affected derived union. <!--
-	 * begin-user-doc --> <!-- end-user-doc -->
-	 * 
-	 * @param notification a description of the change.
-	 * @param eClass       the Ecore class of the notifier.
+			case SysMLPackage.SEQUENCE_CONSTRUCTION_EXPRESSION__IMPORTED_MEMBERSHIP:
+				notifyChanged(notification, eClass, SysMLPackage.Literals.PACKAGE__MEMBERSHIP);
+				break;
+			case SysMLPackage.SEQUENCE_CONSTRUCTION_EXPRESSION__OWNED_MEMBERSHIP:
+				notifyChanged(notification, eClass, SysMLPackage.Literals.PACKAGE__MEMBERSHIP);
+				break;
+			case SysMLPackage.SEQUENCE_CONSTRUCTION_EXPRESSION__INHERITED_MEMBERSHIP:
+				notifyChanged(notification, eClass, SysMLPackage.Literals.PACKAGE__MEMBERSHIP);
+				break;
+		}
+	}
+
+	/**
+	 * Calls <code>notifyChanged</code> for each affected derived union.
+	 * <!-- begin-user-doc -->
+	 * <!-- end-user-doc -->
+	 * @param notification a description of the change.
+	 * @param eClass the Ecore class of the notifier.
 	 * @generated
 	 */
 	protected void notifyFeatureReferenceExpressionChanged(Notification notification, EClass eClass) {
 		switch (notification.getFeatureID(FeatureReferenceExpression.class)) {
-		case SysMLPackage.FEATURE_REFERENCE_EXPRESSION__IMPORTED_MEMBERSHIP:
-			notifyChanged(notification, eClass, SysMLPackage.Literals.PACKAGE__MEMBERSHIP);
-			break;
-		case SysMLPackage.FEATURE_REFERENCE_EXPRESSION__OWNED_MEMBERSHIP_COMP:
-			notifyChanged(notification, eClass, SysMLPackage.Literals.PACKAGE__MEMBERSHIP);
-			break;
-		case SysMLPackage.FEATURE_REFERENCE_EXPRESSION__OWNED_FEATURE_MEMBERSHIP:
-			notifyChanged(notification, eClass, SysMLPackage.Literals.PACKAGE__MEMBERSHIP);
-			break;
-		case SysMLPackage.FEATURE_REFERENCE_EXPRESSION__INHERITED_MEMBERSHIP:
-			notifyChanged(notification, eClass, SysMLPackage.Literals.PACKAGE__MEMBERSHIP);
-			break;
-		}
-	}
-
-} // SysMLDerivedUnionAdapter+			case SysMLPackage.FEATURE_REFERENCE_EXPRESSION__IMPORTED_MEMBERSHIP:
+				notifyChanged(notification, eClass, SysMLPackage.Literals.PACKAGE__MEMBERSHIP);
+				break;
+			case SysMLPackage.FEATURE_REFERENCE_EXPRESSION__OWNED_MEMBERSHIP:
+				notifyChanged(notification, eClass, SysMLPackage.Literals.PACKAGE__MEMBERSHIP);
+				break;
+			case SysMLPackage.FEATURE_REFERENCE_EXPRESSION__INHERITED_MEMBERSHIP:
+				notifyChanged(notification, eClass, SysMLPackage.Literals.PACKAGE__MEMBERSHIP);
+				break;
+		}
+	}
+
+} //SysMLDerivedUnionAdapter