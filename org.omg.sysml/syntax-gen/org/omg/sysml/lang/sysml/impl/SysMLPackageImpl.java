--- conflicted
+++ resolved
@@ -8972,44 +8972,14 @@
 		createResource(eNS_URI);
 
 		// Create annotations
-<<<<<<< HEAD
-		// http://www.eclipse.org/emf/2002/Ecore
-		createEcoreAnnotations();
-		// http://schema.omg.org/spec/MOF/2.0/emof.xml#Property.oppositeRoleName
-		createEmofAnnotations();
-		// redefines
-		createRedefinesAnnotations();
-=======
->>>>>>> 88375490
 		// subsets
 		createSubsetsAnnotations();
 		// http://schema.omg.org/spec/MOF/2.0/emof.xml#Property.oppositeRoleName
 		createEmofAnnotations();
 		// union
 		createUnionAnnotations();
-<<<<<<< HEAD
-		// http://www.omg.org/spec/SysML
-		createSysMLAnnotations();
-	}
-
-	/**
-	 * Initializes the annotations for <b>http://www.eclipse.org/emf/2002/Ecore</b>.
-	 * <!-- begin-user-doc -->
-	 * <!-- end-user-doc -->
-	 * @generated
-	 */
-	protected void createEcoreAnnotations() {
-		String source = "http://www.eclipse.org/emf/2002/Ecore";
-		addAnnotation
-		  (this,
-		   source,
-		   new String[] {
-			   "settingDelegates", "http://www.omg.org/spec/SysML"
-		   });
-=======
 		// redefines
 		createRedefinesAnnotations();
->>>>>>> 88375490
 	}
 
 	/**
@@ -10445,8 +10415,8 @@
 		   new String[] {
 		   },
 		   new URI[] {
-			 URI.createURI(eNS_URI).appendFragment("//Type/directedFeature"),
-			 URI.createURI(eNS_URI).appendFragment("//Definition/usage")
+			 URI.createURI(eNS_URI).appendFragment("//Definition/usage"),
+			 URI.createURI(eNS_URI).appendFragment("//Type/directedFeature")
 		   });
 		addAnnotation
 		  (getDefinition_Usage(),
@@ -12950,469 +12920,4 @@
 		   });
 	}
 
-	/**
-	 * Initializes the annotations for <b>http://www.omg.org/spec/SysML</b>.
-	 * <!-- begin-user-doc -->
-	 * <!-- end-user-doc -->
-	 * @generated
-	 */
-	protected void createSysMLAnnotations() {
-		String source = "http://www.omg.org/spec/SysML";
-		addAnnotation
-		  (getElement_OwningMembership(),
-		   source,
-		   new String[] {
-		   });
-		addAnnotation
-		  (getElement_OwningNamespace(),
-		   source,
-		   new String[] {
-		   });
-		addAnnotation
-		  (getElement_Name(),
-		   source,
-		   new String[] {
-		   });
-		addAnnotation
-		  (getElement_Owner(),
-		   source,
-		   new String[] {
-		   });
-		addAnnotation
-		  (getElement_OwnedElement(),
-		   source,
-		   new String[] {
-		   });
-		addAnnotation
-		  (getElement_Documentation(),
-		   source,
-		   new String[] {
-		   });
-		addAnnotation
-		  (getElement_OwnedAnnotation(),
-		   source,
-		   new String[] {
-		   });
-		addAnnotation
-		  (getElement_TextualRepresentation(),
-		   source,
-		   new String[] {
-		   });
-		addAnnotation
-		  (getElement_QualifiedName(),
-		   source,
-		   new String[] {
-		   });
-		addAnnotation
-		  (getElement_EffectiveName(),
-		   source,
-		   new String[] {
-		   });
-		addAnnotation
-		  (getNamespace_OwnedImport(),
-		   source,
-		   new String[] {
-		   });
-		addAnnotation
-		  (getType_OwnedFeatureMembership(),
-		   source,
-		   new String[] {
-		   });
-		addAnnotation
-		  (getFeature_OwnedRedefinition(),
-		   source,
-		   new String[] {
-		   });
-		addAnnotation
-		  (getFeature_OwnedSubsetting(),
-		   source,
-		   new String[] {
-		   });
-		addAnnotation
-		  (getFeature_OwnedTyping(),
-		   source,
-		   new String[] {
-		   });
-		addAnnotation
-		  (getFeature_OwnedFeatureChaining(),
-		   source,
-		   new String[] {
-		   });
-		addAnnotation
-		  (getClassifier_OwnedSubclassification(),
-		   source,
-		   new String[] {
-		   });
-		addAnnotation
-		  (getBehavior_Step(),
-		   source,
-		   new String[] {
-		   });
-		addAnnotation
-		  (getItemFlow_ItemFeature(),
-		   source,
-		   new String[] {
-		   });
-		addAnnotation
-		  (getInvocationExpression_Argument(),
-		   source,
-		   new String[] {
-		   });
-		addAnnotation
-		  (getDefinition_OwnedUsage(),
-		   source,
-		   new String[] {
-		   });
-		addAnnotation
-		  (getDefinition_OwnedPort(),
-		   source,
-		   new String[] {
-		   });
-		addAnnotation
-		  (getDefinition_DirectedUsage(),
-		   source,
-		   new String[] {
-		   });
-		addAnnotation
-		  (getDefinition_Usage(),
-		   source,
-		   new String[] {
-		   });
-		addAnnotation
-		  (getDefinition_OwnedState(),
-		   source,
-		   new String[] {
-		   });
-		addAnnotation
-		  (getDefinition_OwnedConstraint(),
-		   source,
-		   new String[] {
-		   });
-		addAnnotation
-		  (getDefinition_OwnedTransition(),
-		   source,
-		   new String[] {
-		   });
-		addAnnotation
-		  (getDefinition_OwnedRequirement(),
-		   source,
-		   new String[] {
-		   });
-		addAnnotation
-		  (getDefinition_OwnedCalculation(),
-		   source,
-		   new String[] {
-		   });
-		addAnnotation
-		  (getDefinition_VariantMembership(),
-		   source,
-		   new String[] {
-		   });
-		addAnnotation
-		  (getDefinition_OwnedAnalysisCase(),
-		   source,
-		   new String[] {
-		   });
-		addAnnotation
-		  (getDefinition_OwnedCase(),
-		   source,
-		   new String[] {
-		   });
-		addAnnotation
-		  (getDefinition_OwnedReference(),
-		   source,
-		   new String[] {
-		   });
-		addAnnotation
-		  (getDefinition_OwnedAction(),
-		   source,
-		   new String[] {
-		   });
-		addAnnotation
-		  (getDefinition_OwnedConnection(),
-		   source,
-		   new String[] {
-		   });
-		addAnnotation
-		  (getDefinition_OwnedItem(),
-		   source,
-		   new String[] {
-		   });
-		addAnnotation
-		  (getDefinition_OwnedPart(),
-		   source,
-		   new String[] {
-		   });
-		addAnnotation
-		  (getDefinition_OwnedInterface(),
-		   source,
-		   new String[] {
-		   });
-		addAnnotation
-		  (getDefinition_OwnedAttribute(),
-		   source,
-		   new String[] {
-		   });
-		addAnnotation
-		  (getDefinition_OwnedView(),
-		   source,
-		   new String[] {
-		   });
-		addAnnotation
-		  (getDefinition_OwnedViewpoint(),
-		   source,
-		   new String[] {
-		   });
-		addAnnotation
-		  (getDefinition_OwnedRendering(),
-		   source,
-		   new String[] {
-		   });
-		addAnnotation
-		  (getDefinition_OwnedVerificationCase(),
-		   source,
-		   new String[] {
-		   });
-		addAnnotation
-		  (getDefinition_OwnedEnumeration(),
-		   source,
-		   new String[] {
-		   });
-		addAnnotation
-		  (getDefinition_OwnedAllocation(),
-		   source,
-		   new String[] {
-		   });
-		addAnnotation
-		  (getDefinition_OwnedConcern(),
-		   source,
-		   new String[] {
-		   });
-		addAnnotation
-		  (getDefinition_OwnedOccurrence(),
-		   source,
-		   new String[] {
-		   });
-		addAnnotation
-		  (getDefinition_OwnedUseCase(),
-		   source,
-		   new String[] {
-		   });
-		addAnnotation
-		  (getDefinition_OwnedFlow(),
-		   source,
-		   new String[] {
-		   });
-		addAnnotation
-		  (getUsage_NestedUsage(),
-		   source,
-		   new String[] {
-		   });
-		addAnnotation
-		  (getUsage_NestedPort(),
-		   source,
-		   new String[] {
-		   });
-		addAnnotation
-		  (getUsage_NestedAction(),
-		   source,
-		   new String[] {
-		   });
-		addAnnotation
-		  (getUsage_NestedState(),
-		   source,
-		   new String[] {
-		   });
-		addAnnotation
-		  (getUsage_NestedConstraint(),
-		   source,
-		   new String[] {
-		   });
-		addAnnotation
-		  (getUsage_NestedTransition(),
-		   source,
-		   new String[] {
-		   });
-		addAnnotation
-		  (getUsage_NestedRequirement(),
-		   source,
-		   new String[] {
-		   });
-		addAnnotation
-		  (getUsage_NestedCalculation(),
-		   source,
-		   new String[] {
-		   });
-		addAnnotation
-		  (getUsage_NestedCase(),
-		   source,
-		   new String[] {
-		   });
-		addAnnotation
-		  (getUsage_NestedAnalysisCase(),
-		   source,
-		   new String[] {
-		   });
-		addAnnotation
-		  (getUsage_VariantMembership(),
-		   source,
-		   new String[] {
-		   });
-		addAnnotation
-		  (getUsage_Usage(),
-		   source,
-		   new String[] {
-		   });
-		addAnnotation
-		  (getUsage_NestedReference(),
-		   source,
-		   new String[] {
-		   });
-		addAnnotation
-		  (getUsage_NestedConnection(),
-		   source,
-		   new String[] {
-		   });
-		addAnnotation
-		  (getUsage_NestedItem(),
-		   source,
-		   new String[] {
-		   });
-		addAnnotation
-		  (getUsage_NestedPart(),
-		   source,
-		   new String[] {
-		   });
-		addAnnotation
-		  (getUsage_NestedInterface(),
-		   source,
-		   new String[] {
-		   });
-		addAnnotation
-		  (getUsage_NestedAttribute(),
-		   source,
-		   new String[] {
-		   });
-		addAnnotation
-		  (getUsage_NestedView(),
-		   source,
-		   new String[] {
-		   });
-		addAnnotation
-		  (getUsage_NestedViewpoint(),
-		   source,
-		   new String[] {
-		   });
-		addAnnotation
-		  (getUsage_NestedRendering(),
-		   source,
-		   new String[] {
-		   });
-		addAnnotation
-		  (getUsage_NestedVerificationCase(),
-		   source,
-		   new String[] {
-		   });
-		addAnnotation
-		  (getUsage_NestedEnumeration(),
-		   source,
-		   new String[] {
-		   });
-		addAnnotation
-		  (getUsage_NestedAllocation(),
-		   source,
-		   new String[] {
-		   });
-		addAnnotation
-		  (getUsage_NestedConcern(),
-		   source,
-		   new String[] {
-		   });
-		addAnnotation
-		  (getUsage_NestedOccurrence(),
-		   source,
-		   new String[] {
-		   });
-		addAnnotation
-		  (getUsage_NestedUseCase(),
-		   source,
-		   new String[] {
-		   });
-		addAnnotation
-		  (getUsage_NestedFlow(),
-		   source,
-		   new String[] {
-		   });
-		addAnnotation
-		  (getAcceptActionUsage_ReceiverArgument(),
-		   source,
-		   new String[] {
-		   });
-		addAnnotation
-		  (getAcceptActionUsage_PayloadParameter(),
-		   source,
-		   new String[] {
-		   });
-		addAnnotation
-		  (getAcceptActionUsage_PayloadArgument(),
-		   source,
-		   new String[] {
-		   });
-		addAnnotation
-		  (getPartUsage_PartDefinition(),
-		   source,
-		   new String[] {
-		   });
-		addAnnotation
-		  (getCalculationDefinition_Calculation(),
-		   source,
-		   new String[] {
-		   });
-		addAnnotation
-		  (getActionDefinition_Action(),
-		   source,
-		   new String[] {
-		   });
-		addAnnotation
-		  (getAnalysisCaseUsage_AnalysisAction(),
-		   source,
-		   new String[] {
-		   });
-		addAnnotation
-		  (getConnectionUsage_ConnectionDefinition(),
-		   source,
-		   new String[] {
-		   });
-		addAnnotation
-		  (getViewUsage_SatisfiedViewpoint(),
-		   source,
-		   new String[] {
-		   });
-		addAnnotation
-		  (getViewDefinition_View(),
-		   source,
-		   new String[] {
-		   });
-		addAnnotation
-		  (getViewDefinition_SatisfiedViewpoint(),
-		   source,
-		   new String[] {
-		   });
-		addAnnotation
-		  (getRenderingDefinition_Rendering(),
-		   source,
-		   new String[] {
-		   });
-		addAnnotation
-		  (getAllocationDefinition_Allocation(),
-		   source,
-		   new String[] {
-		   });
-		addAnnotation
-		  (getStateDefinition_State(),
-		   source,
-		   new String[] {
-		   });
-	}
-
 } //SysMLPackageImpl