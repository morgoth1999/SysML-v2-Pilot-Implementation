/**
 */
package org.omg.sysml.lang.sysml.impl;

import org.eclipse.emf.common.notify.Notification;
import org.eclipse.emf.common.notify.NotificationChain;
import org.eclipse.emf.common.util.EList;
import org.eclipse.emf.ecore.EClass;
import org.eclipse.emf.ecore.InternalEObject;
import org.eclipse.emf.ecore.impl.ENotificationImpl;
import org.eclipse.emf.ecore.resource.Resource;
import org.eclipse.emf.ecore.util.EObjectEList;
import org.eclipse.emf.ecore.util.EcoreUtil;
import org.omg.sysml.lang.sysml.Element;
import org.omg.sysml.lang.sysml.Ownership;
import org.omg.sysml.lang.sysml.SysMLPackage;

/**
<<<<<<< HEAD
 * <!-- begin-user-doc --> An implementation of the model object
 * '<em><b>Ownership</b></em>'. <!-- end-user-doc -->
=======
 * <!-- begin-user-doc -->
 * An implementation of the model object '<em><b>Ownership</b></em>'.
 * <!-- end-user-doc -->
 * <p>
 * The following features are implemented:
 * </p>
 * <ul>
 *   <li>{@link org.omg.sysml.lang.sysml.impl.OwnershipImpl#getOwningRelatedElement <em>Owning Related Element</em>}</li>
 *   <li>{@link org.omg.sysml.lang.sysml.impl.OwnershipImpl#getOwningSource <em>Owning Source</em>}</li>
 *   <li>{@link org.omg.sysml.lang.sysml.impl.OwnershipImpl#getOwnedTarget <em>Owned Target</em>}</li>
 * </ul>
>>>>>>> 6426563a
 *
 * @generated
 */
public class OwnershipImpl extends RelationshipImpl implements Ownership {
	/**
<<<<<<< HEAD
	 * <!-- begin-user-doc --> <!-- end-user-doc -->
	 * 
=======
	 * The cached value of the '{@link #getOwningSource() <em>Owning Source</em>}' reference.
	 * <!-- begin-user-doc -->
	 * <!-- end-user-doc -->
	 * @see #getOwningSource()
	 * @generated
	 * @ordered
	 */
	protected Element owningSource;

	/**
	 * <!-- begin-user-doc -->
	 * <!-- end-user-doc -->
>>>>>>> 6426563a
	 * @generated
	 */
	protected OwnershipImpl() {
		super();
	}

	// Additional redefinitions

	@Override
	public EList<Element> getSource() {
		EList<Element> source = new EObjectEList<Element>(Element.class, this, SysMLPackage.OWNERSHIP__SOURCE);
		source.add(getOwningRelatedElement());
		return source;
	}
<<<<<<< HEAD
=======
	
	/**
	 * <!-- begin-user-doc -->
	 * <!-- end-user-doc -->
	 * @generated
	 */
	public boolean isSetSource() {
  		return false;
	}
>>>>>>> 6426563a

	@Override
	public EList<Element> getTarget() {
		EList<Element> target = new EObjectEList<Element>(Element.class, this, SysMLPackage.OWNERSHIP__TARGET);
		target.addAll(getOwnedRelatedElement());
		return target;
	}

	/**
	 * <!-- begin-user-doc --> <!-- end-user-doc -->
	 * 
	 * @generated
	 */
	public boolean isSetTarget() {
  		return false;
	}

	/**
	 * <!-- begin-user-doc -->
	 * <!-- end-user-doc -->
	 * @generated
	 */
	@Override
	protected EClass eStaticClass() {
		return SysMLPackage.Literals.OWNERSHIP;
	}

<<<<<<< HEAD
} // OwnershipImpl
=======
	/**
	 * <!-- begin-user-doc -->
	 * <!-- end-user-doc -->
	 * @generated
	 */
	@Override
	public Element getOwningRelatedElement() {
		if (eContainerFeatureID() != SysMLPackage.OWNERSHIP__OWNING_RELATED_ELEMENT) return null;
		return (Element)eInternalContainer();
	}

	/**
	 * <!-- begin-user-doc -->
	 * <!-- end-user-doc -->
	 * @generated
	 */
	public NotificationChain basicSetOwningRelatedElement(Element newOwningRelatedElement, NotificationChain msgs) {
		msgs = eBasicSetContainer((InternalEObject)newOwningRelatedElement, SysMLPackage.OWNERSHIP__OWNING_RELATED_ELEMENT, msgs);
		Resource.Internal eInternalResource = eInternalResource();
		if (eInternalResource == null || !eInternalResource.isLoading()) {
			if (owningSource != null && owningSource != newOwningRelatedElement) {
				setOwningSource(null);
			}
		}
		return msgs;
	}

	/**
	 * <!-- begin-user-doc -->
	 * <!-- end-user-doc -->
	 * @generated
	 */
	@Override
	public void setOwningRelatedElement(Element newOwningRelatedElement) {
		if (newOwningRelatedElement != eInternalContainer() || (eContainerFeatureID() != SysMLPackage.OWNERSHIP__OWNING_RELATED_ELEMENT && newOwningRelatedElement != null)) {
			if (EcoreUtil.isAncestor(this, newOwningRelatedElement))
				throw new IllegalArgumentException("Recursive containment not allowed for " + toString());
			NotificationChain msgs = null;
			if (eInternalContainer() != null)
				msgs = eBasicRemoveFromContainer(msgs);
			if (newOwningRelatedElement != null)
				msgs = ((InternalEObject)newOwningRelatedElement).eInverseAdd(this, SysMLPackage.ELEMENT__OWNED_RELATIONSHIP, Element.class, msgs);
			msgs = basicSetOwningRelatedElement(newOwningRelatedElement, msgs);
			if (msgs != null) msgs.dispatch();
		}
		else if (eNotificationRequired())
			eNotify(new ENotificationImpl(this, Notification.SET, SysMLPackage.OWNERSHIP__OWNING_RELATED_ELEMENT, newOwningRelatedElement, newOwningRelatedElement));
	}

	/**
	 * <!-- begin-user-doc -->
	 * <!-- end-user-doc -->
	 * @generated
	 */
	@Override
	public Element getOwningSource() {
		if (owningSource != null && owningSource.eIsProxy()) {
			InternalEObject oldOwningSource = (InternalEObject)owningSource;
			owningSource = (Element)eResolveProxy(oldOwningSource);
			if (owningSource != oldOwningSource) {
				if (eNotificationRequired())
					eNotify(new ENotificationImpl(this, Notification.RESOLVE, SysMLPackage.OWNERSHIP__OWNING_SOURCE, oldOwningSource, owningSource));
			}
		}
		return owningSource;
	}

	/**
	 * <!-- begin-user-doc -->
	 * <!-- end-user-doc -->
	 * @generated
	 */
	public Element basicGetOwningSource() {
		return owningSource;
	}

	/**
	 * <!-- begin-user-doc -->
	 * <!-- end-user-doc -->
	 * @generated
	 */
	@Override
	public void setOwningSource(Element newOwningSource) {
		Element oldOwningSource = owningSource;
		owningSource = newOwningSource;
		if (eNotificationRequired())
			eNotify(new ENotificationImpl(this, Notification.SET, SysMLPackage.OWNERSHIP__OWNING_SOURCE, oldOwningSource, owningSource));
		Resource.Internal eInternalResource = eInternalResource();
		if (eInternalResource == null || !eInternalResource.isLoading()) {
			if (newOwningSource != null) {
				Element owningRelatedElement = getOwningRelatedElement();
				if (newOwningSource != owningRelatedElement) {
					setOwningRelatedElement(newOwningSource);
				}
			}
		}
	}

	/**
	 * <!-- begin-user-doc -->
	 * <!-- end-user-doc -->
	 * @generated
	 */
	public boolean isSetOwningSource() {
		return owningSource != null;
	}

	/**
	 * <!-- begin-user-doc -->
	 * <!-- end-user-doc -->
	 * @generated
	 */
	@Override
	public Element getOwnedTarget() {
		Element ownedTarget = basicGetOwnedTarget();
		return ownedTarget != null && ownedTarget.eIsProxy() ? (Element)eResolveProxy((InternalEObject)ownedTarget) : ownedTarget;
	}

	/**
	 * <!-- begin-user-doc -->
	 * <!-- end-user-doc -->
	 * @generated NOT
	 */
	public Element basicGetOwnedTarget() {
		EList<Element> target = super.getTarget();
		return target.isEmpty()? null: target.get(0);
	}

	/**
	 * <!-- begin-user-doc -->
	 * <!-- end-user-doc -->
	 * @generated NOT
	 */
	@Override
	public void setOwnedTarget(Element newOwnedTarget) {
		throw new UnsupportedOperationException();
	}

	/**
	 * <!-- begin-user-doc -->
	 * <!-- end-user-doc -->
	 * @generated
	 */
	public boolean isSetOwnedTarget() {
		return basicGetOwnedTarget() != null;
	}

	/**
	 * <!-- begin-user-doc -->
	 * <!-- end-user-doc -->
	 * @generated
	 */
	@Override
	public NotificationChain eInverseAdd(InternalEObject otherEnd, int featureID, NotificationChain msgs) {
		switch (featureID) {
			case SysMLPackage.OWNERSHIP__OWNING_RELATED_ELEMENT:
				if (eInternalContainer() != null)
					msgs = eBasicRemoveFromContainer(msgs);
				return basicSetOwningRelatedElement((Element)otherEnd, msgs);
		}
		return super.eInverseAdd(otherEnd, featureID, msgs);
	}

	/**
	 * <!-- begin-user-doc -->
	 * <!-- end-user-doc -->
	 * @generated
	 */
	@Override
	public NotificationChain eInverseRemove(InternalEObject otherEnd, int featureID, NotificationChain msgs) {
		switch (featureID) {
			case SysMLPackage.OWNERSHIP__OWNING_RELATED_ELEMENT:
				return basicSetOwningRelatedElement(null, msgs);
		}
		return super.eInverseRemove(otherEnd, featureID, msgs);
	}

	/**
	 * <!-- begin-user-doc -->
	 * <!-- end-user-doc -->
	 * @generated
	 */
	@Override
	public NotificationChain eBasicRemoveFromContainerFeature(NotificationChain msgs) {
		switch (eContainerFeatureID()) {
			case SysMLPackage.OWNERSHIP__OWNING_RELATED_ELEMENT:
				return eInternalContainer().eInverseRemove(this, SysMLPackage.ELEMENT__OWNED_RELATIONSHIP, Element.class, msgs);
		}
		return super.eBasicRemoveFromContainerFeature(msgs);
	}

	/**
	 * <!-- begin-user-doc -->
	 * <!-- end-user-doc -->
	 * @generated
	 */
	@Override
	public Object eGet(int featureID, boolean resolve, boolean coreType) {
		switch (featureID) {
			case SysMLPackage.OWNERSHIP__OWNING_SOURCE:
				if (resolve) return getOwningSource();
				return basicGetOwningSource();
			case SysMLPackage.OWNERSHIP__OWNED_TARGET:
				if (resolve) return getOwnedTarget();
				return basicGetOwnedTarget();
		}
		return super.eGet(featureID, resolve, coreType);
	}

	/**
	 * <!-- begin-user-doc -->
	 * <!-- end-user-doc -->
	 * @generated
	 */
	@Override
	public void eSet(int featureID, Object newValue) {
		switch (featureID) {
			case SysMLPackage.OWNERSHIP__OWNING_SOURCE:
				setOwningSource((Element)newValue);
				return;
			case SysMLPackage.OWNERSHIP__OWNED_TARGET:
				setOwnedTarget((Element)newValue);
				return;
		}
		super.eSet(featureID, newValue);
	}

	/**
	 * <!-- begin-user-doc -->
	 * <!-- end-user-doc -->
	 * @generated
	 */
	@Override
	public void eUnset(int featureID) {
		switch (featureID) {
			case SysMLPackage.OWNERSHIP__OWNING_SOURCE:
				setOwningSource((Element)null);
				return;
			case SysMLPackage.OWNERSHIP__OWNED_TARGET:
				setOwnedTarget((Element)null);
				return;
		}
		super.eUnset(featureID);
	}

	/**
	 * <!-- begin-user-doc -->
	 * <!-- end-user-doc -->
	 * @generated
	 */
	@Override
	public boolean eIsSet(int featureID) {
		switch (featureID) {
			case SysMLPackage.OWNERSHIP__OWNING_RELATED_ELEMENT:
				return getOwningRelatedElement() != null;
			case SysMLPackage.OWNERSHIP__SOURCE:
				return isSetSource();
			case SysMLPackage.OWNERSHIP__TARGET:
				return isSetTarget();
			case SysMLPackage.OWNERSHIP__OWNING_SOURCE:
				return isSetOwningSource();
			case SysMLPackage.OWNERSHIP__OWNED_TARGET:
				return isSetOwnedTarget();
		}
		return super.eIsSet(featureID);
	}

} //OwnershipImpl
>>>>>>> 6426563a
<|MERGE_RESOLUTION|>--- conflicted
+++ resolved
@@ -16,10 +16,6 @@
 import org.omg.sysml.lang.sysml.SysMLPackage;
 
 /**
-<<<<<<< HEAD
- * <!-- begin-user-doc --> An implementation of the model object
- * '<em><b>Ownership</b></em>'. <!-- end-user-doc -->
-=======
  * <!-- begin-user-doc -->
  * An implementation of the model object '<em><b>Ownership</b></em>'.
  * <!-- end-user-doc -->
@@ -31,16 +27,11 @@
  *   <li>{@link org.omg.sysml.lang.sysml.impl.OwnershipImpl#getOwningSource <em>Owning Source</em>}</li>
  *   <li>{@link org.omg.sysml.lang.sysml.impl.OwnershipImpl#getOwnedTarget <em>Owned Target</em>}</li>
  * </ul>
->>>>>>> 6426563a
  *
  * @generated
  */
 public class OwnershipImpl extends RelationshipImpl implements Ownership {
 	/**
-<<<<<<< HEAD
-	 * <!-- begin-user-doc --> <!-- end-user-doc -->
-	 * 
-=======
 	 * The cached value of the '{@link #getOwningSource() <em>Owning Source</em>}' reference.
 	 * <!-- begin-user-doc -->
 	 * <!-- end-user-doc -->
@@ -53,23 +44,20 @@
 	/**
 	 * <!-- begin-user-doc -->
 	 * <!-- end-user-doc -->
->>>>>>> 6426563a
 	 * @generated
 	 */
 	protected OwnershipImpl() {
 		super();
 	}
-
+	
 	// Additional redefinitions
-
+	
 	@Override
 	public EList<Element> getSource() {
 		EList<Element> source = new EObjectEList<Element>(Element.class, this, SysMLPackage.OWNERSHIP__SOURCE);
 		source.add(getOwningRelatedElement());
 		return source;
 	}
-<<<<<<< HEAD
-=======
 	
 	/**
 	 * <!-- begin-user-doc -->
@@ -79,7 +67,6 @@
 	public boolean isSetSource() {
   		return false;
 	}
->>>>>>> 6426563a
 
 	@Override
 	public EList<Element> getTarget() {
@@ -89,8 +76,8 @@
 	}
 
 	/**
-	 * <!-- begin-user-doc --> <!-- end-user-doc -->
-	 * 
+	 * <!-- begin-user-doc -->
+	 * <!-- end-user-doc -->
 	 * @generated
 	 */
 	public boolean isSetTarget() {
@@ -107,9 +94,6 @@
 		return SysMLPackage.Literals.OWNERSHIP;
 	}
 
-<<<<<<< HEAD
-} // OwnershipImpl
-=======
 	/**
 	 * <!-- begin-user-doc -->
 	 * <!-- end-user-doc -->
@@ -377,5 +361,4 @@
 		return super.eIsSet(featureID);
 	}
 
-} //OwnershipImpl
->>>>>>> 6426563a
+} //OwnershipImpl