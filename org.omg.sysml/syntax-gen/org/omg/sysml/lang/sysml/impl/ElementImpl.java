/*******************************************************************************
 * SysML 2 Pilot Implementation
 * Copyright (c) 2020-2022 Model Driven Solutions, Inc.
 *    
 * This program is free software: you can redistribute it and/or modify
 * it under the terms of the GNU Lesser General Public License as published by
 * the Free Software Foundation, either version 3 of the License, or
 * (at your option) any later version.
 *
 * This program is distributed in the hope that it will be useful,
 * but WITHOUT ANY WARRANTY; without even the implied warranty of
 * MERCHANTABILITY or FITNESS FOR A PARTICULAR PURPOSE.  See the
 * GNU Lesser General Public License for more details.
 *  
 * You should have received a copy of theGNU Lesser General Public License
 * along with this program.  If not, see <https://www.gnu.org/licenses/>.
 *  
 * @license LGPL-3.0-or-later <http://spdx.org/licenses/LGPL-3.0-or-later>
 *  
 *******************************************************************************/
package org.omg.sysml.lang.sysml.impl;

import java.lang.reflect.InvocationTargetException;
import java.util.Collection;
import java.util.UUID;
import org.eclipse.emf.common.notify.Notification;
import org.eclipse.emf.common.notify.NotificationChain;
import org.eclipse.emf.common.util.EList;
import org.eclipse.emf.ecore.EClass;
import org.eclipse.emf.ecore.EObject;
import org.eclipse.emf.ecore.EStructuralFeature;
import org.eclipse.emf.ecore.InternalEObject;

import org.eclipse.emf.ecore.impl.ENotificationImpl;
import org.eclipse.emf.ecore.impl.MinimalEObjectImpl;
import org.eclipse.emf.ecore.util.EDataTypeUniqueEList;
import org.eclipse.emf.ecore.util.EObjectContainmentWithInverseEList;
import org.eclipse.emf.ecore.util.EcoreUtil;
import org.eclipse.emf.ecore.util.InternalEList;
<<<<<<< HEAD
import org.eclipse.uml2.common.util.SubsetSupersetEDataTypeUniqueEList;
=======
import org.eclipse.uml2.common.util.DerivedEObjectEList;
>>>>>>> 88375490
import org.omg.sysml.lang.sysml.Annotation;
import org.omg.sysml.lang.sysml.Documentation;
import org.omg.sysml.lang.sysml.Element;
import org.omg.sysml.lang.sysml.Membership;
import org.omg.sysml.lang.sysml.Namespace;
import org.omg.sysml.lang.sysml.OwningMembership;
import org.omg.sysml.lang.sysml.Relationship;
import org.omg.sysml.lang.sysml.SysMLPackage;
import org.omg.sysml.lang.sysml.TextualRepresentation;
import org.omg.sysml.util.ElementUtil;

/**
 * <!-- begin-user-doc -->
 * An implementation of the model object '<em><b>Element</b></em>'.
 * <!-- end-user-doc -->
 * <p>
 * The following features are implemented:
 * </p>
 * <ul>
 *   <li>{@link org.omg.sysml.lang.sysml.impl.ElementImpl#getOwningRelationship <em>Owning Relationship</em>}</li>
 *   <li>{@link org.omg.sysml.lang.sysml.impl.ElementImpl#getOwnedRelationship <em>Owned Relationship</em>}</li>
 *   <li>{@link org.omg.sysml.lang.sysml.impl.ElementImpl#getOwningMembership <em>Owning Membership</em>}</li>
 *   <li>{@link org.omg.sysml.lang.sysml.impl.ElementImpl#getOwningNamespace <em>Owning Namespace</em>}</li>
 *   <li>{@link org.omg.sysml.lang.sysml.impl.ElementImpl#getElementId <em>Element Id</em>}</li>
 *   <li>{@link org.omg.sysml.lang.sysml.impl.ElementImpl#getOwner <em>Owner</em>}</li>
 *   <li>{@link org.omg.sysml.lang.sysml.impl.ElementImpl#getOwnedElement <em>Owned Element</em>}</li>
 *   <li>{@link org.omg.sysml.lang.sysml.impl.ElementImpl#getDocumentation <em>Documentation</em>}</li>
 *   <li>{@link org.omg.sysml.lang.sysml.impl.ElementImpl#getOwnedAnnotation <em>Owned Annotation</em>}</li>
 *   <li>{@link org.omg.sysml.lang.sysml.impl.ElementImpl#getTextualRepresentation <em>Textual Representation</em>}</li>
 *   <li>{@link org.omg.sysml.lang.sysml.impl.ElementImpl#getAliasIds <em>Alias Ids</em>}</li>
 *   <li>{@link org.omg.sysml.lang.sysml.impl.ElementImpl#getShortName <em>Short Name</em>}</li>
 *   <li>{@link org.omg.sysml.lang.sysml.impl.ElementImpl#getEffectiveName <em>Effective Name</em>}</li>
 *   <li>{@link org.omg.sysml.lang.sysml.impl.ElementImpl#getName <em>Name</em>}</li>
 *   <li>{@link org.omg.sysml.lang.sysml.impl.ElementImpl#getQualifiedName <em>Qualified Name</em>}</li>
 * </ul>
 *
 * @generated
 */
public class ElementImpl extends MinimalEObjectImpl.Container implements Element {
	/**
	 * The cached value of the '{@link #getOwnedRelationship() <em>Owned Relationship</em>}' containment reference list.
	 * <!-- begin-user-doc -->
	 * <!-- end-user-doc -->
	 * @see #getOwnedRelationship()
	 * @generated
	 * @ordered
	 */
	protected EList<Relationship> ownedRelationship;

	/**
	 * The default value of the '{@link #getElementId() <em>Element Id</em>}' attribute.
	 * <!-- begin-user-doc -->
	 * <!-- end-user-doc -->
	 * @see #getElementId()
	 * @generated
	 * @ordered
	 */
	protected static final String ELEMENT_ID_EDEFAULT = null;

	/**
<<<<<<< HEAD
	 * The cached setting delegate for the '{@link #getOwningMembership() <em>Owning Membership</em>}' reference.
	 * <!-- begin-user-doc -->
	 * <!-- end-user-doc -->
	 * @see #getOwningMembership()
	 * @generated
	 * @ordered
	 */
	protected EStructuralFeature.Internal.SettingDelegate OWNING_MEMBERSHIP__ESETTING_DELEGATE = 
			((EStructuralFeature.Internal)SysMLPackage.Literals.ELEMENT__OWNING_MEMBERSHIP).getSettingDelegate();

	/**
	 * The cached setting delegate for the '{@link #getOwningNamespace() <em>Owning Namespace</em>}' reference.
	 * <!-- begin-user-doc -->
	 * <!-- end-user-doc -->
	 * @see #getOwningNamespace()
	 * @generated
	 * @ordered
	 */
	protected EStructuralFeature.Internal.SettingDelegate OWNING_NAMESPACE__ESETTING_DELEGATE = ((EStructuralFeature.Internal)SysMLPackage.Literals.ELEMENT__OWNING_NAMESPACE).getSettingDelegate();

	/**
	 * The default value of the '{@link #getIdentifier() <em>Identifier</em>}' attribute.
=======
	 * The cached value of the '{@link #getElementId() <em>Element Id</em>}' attribute.
>>>>>>> 88375490
	 * <!-- begin-user-doc -->
	 * <!-- end-user-doc -->
	 * @see #getElementId()
	 * @generated
	 * @ordered
	 */
	protected String elementId = ELEMENT_ID_EDEFAULT;

	/**
	 * The cached value of the '{@link #getAliasIds() <em>Alias Ids</em>}' attribute list.
	 * <!-- begin-user-doc -->
	 * <!-- end-user-doc -->
	 * @see #getAliasIds()
	 * @generated
	 * @ordered
	 */
	protected EList<String> aliasIds;

	/**
<<<<<<< HEAD
	 * The cached setting delegate for the '{@link #getName() <em>Name</em>}' attribute.
=======
	 * The default value of the '{@link #getShortName() <em>Short Name</em>}' attribute.
>>>>>>> 88375490
	 * <!-- begin-user-doc -->
	 * <!-- end-user-doc -->
	 * @see #getShortName()
	 * @generated
	 * @ordered
	 */
<<<<<<< HEAD
	protected EStructuralFeature.Internal.SettingDelegate NAME__ESETTING_DELEGATE = ((EStructuralFeature.Internal)SysMLPackage.Literals.ELEMENT__NAME).getSettingDelegate();

	/**
	 * The cached setting delegate for the '{@link #getOwner() <em>Owner</em>}' reference.
	 * <!-- begin-user-doc -->
	 * <!-- end-user-doc -->
	 * @see #getOwner()
	 * @generated
	 * @ordered
	 */
	protected EStructuralFeature.Internal.SettingDelegate OWNER__ESETTING_DELEGATE = ((EStructuralFeature.Internal)SysMLPackage.Literals.ELEMENT__OWNER).getSettingDelegate();

	/**
	 * The cached setting delegate for the '{@link #getOwnedElement() <em>Owned Element</em>}' reference list.
	 * <!-- begin-user-doc -->
	 * <!-- end-user-doc -->
	 * @see #getOwnedElement()
	 * @generated
	 * @ordered
	 */
	protected EStructuralFeature.Internal.SettingDelegate OWNED_ELEMENT__ESETTING_DELEGATE = ((EStructuralFeature.Internal)SysMLPackage.Literals.ELEMENT__OWNED_ELEMENT).getSettingDelegate();

	/**
	 * The cached setting delegate for the '{@link #getDocumentation() <em>Documentation</em>}' reference list.
	 * <!-- begin-user-doc -->
	 * <!-- end-user-doc -->
	 * @see #getDocumentation()
	 * @generated
	 * @ordered
	 */
	protected EStructuralFeature.Internal.SettingDelegate DOCUMENTATION__ESETTING_DELEGATE = ((EStructuralFeature.Internal)SysMLPackage.Literals.ELEMENT__DOCUMENTATION).getSettingDelegate();

	/**
	 * The cached setting delegate for the '{@link #getOwnedAnnotation() <em>Owned Annotation</em>}' reference list.
	 * <!-- begin-user-doc -->
	 * <!-- end-user-doc -->
	 * @see #getOwnedAnnotation()
	 * @generated
	 * @ordered
	 */
	protected EStructuralFeature.Internal.SettingDelegate OWNED_ANNOTATION__ESETTING_DELEGATE = ((EStructuralFeature.Internal)SysMLPackage.Literals.ELEMENT__OWNED_ANNOTATION).getSettingDelegate();

	/**
	 * The cached setting delegate for the '{@link #getTextualRepresentation() <em>Textual Representation</em>}' reference list.
	 * <!-- begin-user-doc -->
	 * <!-- end-user-doc -->
	 * @see #getTextualRepresentation()
	 * @generated
	 * @ordered
	 */
	protected EStructuralFeature.Internal.SettingDelegate TEXTUAL_REPRESENTATION__ESETTING_DELEGATE = ((EStructuralFeature.Internal)SysMLPackage.Literals.ELEMENT__TEXTUAL_REPRESENTATION).getSettingDelegate();

	/**
	 * The cached setting delegate for the '{@link #getQualifiedName() <em>Qualified Name</em>}' attribute.
=======
	protected static final String SHORT_NAME_EDEFAULT = null;

	/**
	 * The cached value of the '{@link #getShortName() <em>Short Name</em>}' attribute.
>>>>>>> 88375490
	 * <!-- begin-user-doc -->
	 * <!-- end-user-doc -->
	 * @see #getShortName()
	 * @generated
	 * @ordered
	 */
<<<<<<< HEAD
	protected EStructuralFeature.Internal.SettingDelegate QUALIFIED_NAME__ESETTING_DELEGATE = ((EStructuralFeature.Internal)SysMLPackage.Literals.ELEMENT__QUALIFIED_NAME).getSettingDelegate();
=======
	protected String shortName = SHORT_NAME_EDEFAULT;
>>>>>>> 88375490

	/**
	 * The cached setting delegate for the '{@link #getEffectiveName() <em>Effective Name</em>}' attribute.
	 * <!-- begin-user-doc -->
	 * <!-- end-user-doc -->
	 * @see #getEffectiveName()
	 * @generated
	 * @ordered
	 */
	protected EStructuralFeature.Internal.SettingDelegate EFFECTIVE_NAME__ESETTING_DELEGATE = ((EStructuralFeature.Internal)SysMLPackage.Literals.ELEMENT__EFFECTIVE_NAME).getSettingDelegate();

	/**
	 * The default value of the '{@link #getName() <em>Name</em>}' attribute.
	 * <!-- begin-user-doc -->
	 * <!-- end-user-doc -->
	 * @see #getName()
	 * @generated
	 * @ordered
	 */
	protected static final String NAME_EDEFAULT = null;

	/**
	 * The cached value of the '{@link #getName() <em>Name</em>}' attribute.
	 * <!-- begin-user-doc -->
	 * <!-- end-user-doc -->
	 * @see #getName()
	 * @generated
	 * @ordered
	 */
	protected String name = NAME_EDEFAULT;

	/**
	 * The default value of the '{@link #getQualifiedName() <em>Qualified Name</em>}' attribute.
	 * <!-- begin-user-doc -->
	 * <!-- end-user-doc -->
	 * @see #getQualifiedName()
	 * @generated
	 * @ordered
	 */
	protected static final String QUALIFIED_NAME_EDEFAULT = null;

	/**
	 * <!-- begin-user-doc -->
	 * <!-- end-user-doc -->
	 * @generated
	 */
	protected ElementImpl() {
		super();
	}

	/**
	 * <!-- begin-user-doc -->
	 * <!-- end-user-doc -->
	 * @generated
	 */
	@Override
	protected EClass eStaticClass() {
		return SysMLPackage.Literals.ELEMENT;
	}
	
	/**
	 * <!-- begin-user-doc -->
	 * <!-- end-user-doc -->
	 * @generated NOT
	 */
	@Override
	public String getElementId() {
		if (elementId == null) {
			elementId = UUID.randomUUID().toString();
		}
		return elementId;
	}

	/**
	 * <!-- begin-user-doc -->
	 * <!-- end-user-doc -->
	 * @generated
	 */
	@Override
	public void setElementId(String newElementId) {
		String oldElementId = elementId;
		elementId = newElementId;
		if (eNotificationRequired())
			eNotify(new ENotificationImpl(this, Notification.SET, SysMLPackage.ELEMENT__ELEMENT_ID, oldElementId, elementId));
	}

	/**
	 * <!-- begin-user-doc -->
	 * <!-- end-user-doc -->
	 * @generated NOT
	 */
	public Relationship getOwningRelationship() {
		EObject container = eInternalContainer();
		return container instanceof Relationship && ((Relationship)container).getOwnedRelatedElement().contains(this)? (Relationship)container: null;
	}

	/**
	 * <!-- begin-user-doc -->
	 * <!-- end-user-doc -->
	 * @generated
	 */
	public NotificationChain basicSetOwningRelationship(Relationship newOwningRelationship, NotificationChain msgs) {
		msgs = eBasicSetContainer((InternalEObject)newOwningRelationship, SysMLPackage.ELEMENT__OWNING_RELATIONSHIP, msgs);
		return msgs;
	}

	/**
	 * <!-- begin-user-doc -->
	 * <!-- end-user-doc -->
	 * @generated
	 */
	@Override
	public void setOwningRelationship(Relationship newOwningRelationship) {
		if (newOwningRelationship != eInternalContainer() || (eContainerFeatureID() != SysMLPackage.ELEMENT__OWNING_RELATIONSHIP && newOwningRelationship != null)) {
			if (EcoreUtil.isAncestor(this, newOwningRelationship))
				throw new IllegalArgumentException("Recursive containment not allowed for " + toString());
			NotificationChain msgs = null;
			if (eInternalContainer() != null)
				msgs = eBasicRemoveFromContainer(msgs);
			if (newOwningRelationship != null)
				msgs = ((InternalEObject)newOwningRelationship).eInverseAdd(this, SysMLPackage.RELATIONSHIP__OWNED_RELATED_ELEMENT, Relationship.class, msgs);
			msgs = basicSetOwningRelationship(newOwningRelationship, msgs);
			if (msgs != null) msgs.dispatch();
		}
		else if (eNotificationRequired())
			eNotify(new ENotificationImpl(this, Notification.SET, SysMLPackage.ELEMENT__OWNING_RELATIONSHIP, newOwningRelationship, newOwningRelationship));
	}

	/**
	 * <!-- begin-user-doc -->
	 * <!-- end-user-doc -->
	 * @generated
	 */
	@Override
	public Element getOwner() {
		return (Element)OWNER__ESETTING_DELEGATE.dynamicGet(this, null, 0, true, false);
	}

	/**
	 * <!-- begin-user-doc -->
	 * <!-- end-user-doc -->
	 * @generated
	 */
	public Element basicGetOwner() {
		return (Element)OWNER__ESETTING_DELEGATE.dynamicGet(this, null, 0, false, false);
	}

	/**
	 * <!-- begin-user-doc -->
	 * <!-- end-user-doc -->
	 * @generated
	 */
	@Override
	public void setOwner(Element newOwner) {
		OWNER__ESETTING_DELEGATE.dynamicSet(this, null, 0, newOwner);
	}

	/**
	 * <!-- begin-user-doc -->
	 * <!-- end-user-doc -->
	 * @generated
	 */
	@Override
<<<<<<< HEAD
	public Membership getOwningMembership() {
		return (Membership)OWNING_MEMBERSHIP__ESETTING_DELEGATE.dynamicGet(this, null, 0, true, false);
=======
	public OwningMembership getOwningMembership() {
		OwningMembership owningMembership = basicGetOwningMembership();
		return owningMembership != null && owningMembership.eIsProxy() ? (OwningMembership)eResolveProxy((InternalEObject)owningMembership) : owningMembership;
>>>>>>> 88375490
	}

	/**
	 * <!-- begin-user-doc -->
	 * <!-- end-user-doc -->
	 * @generated
	 */
<<<<<<< HEAD
	public Membership basicGetOwningMembership() {
		return (Membership)OWNING_MEMBERSHIP__ESETTING_DELEGATE.dynamicGet(this, null, 0, false, false);
=======
	public OwningMembership basicGetOwningMembership() {
		Relationship owningRelationship = getOwningRelationship();
		return owningRelationship instanceof OwningMembership? (OwningMembership)owningRelationship: null;
>>>>>>> 88375490
	}

	/**
	 * <!-- begin-user-doc -->
	 * <!-- end-user-doc -->
	 * @generate
	 */
	@Override
	public void setOwningMembership(OwningMembership newOwningMembership) {
		setOwningRelationship(newOwningMembership);
	}

	/**
	 * <!-- begin-user-doc -->
	 * <!-- end-user-doc -->
	 * @generated
	 */
	@Override
	public Namespace getOwningNamespace() {
		return (Namespace)OWNING_NAMESPACE__ESETTING_DELEGATE.dynamicGet(this, null, 0, true, false);
	}

	/**
	 * <!-- begin-user-doc -->
	 * <!-- end-user-doc -->
	 * @generated
	 */
	public Namespace basicGetOwningNamespace() {
		return (Namespace)OWNING_NAMESPACE__ESETTING_DELEGATE.dynamicGet(this, null, 0, false, false);
	}

	/**
	 * <!-- begin-user-doc -->
	 * <!-- end-user-doc -->
	 * @generated
	 */
	@Override
	public void setOwningNamespace(Namespace newOwningNamespace) {
		OWNING_NAMESPACE__ESETTING_DELEGATE.dynamicSet(this, null, 0, newOwningNamespace);
	}

	/**
	 * <!-- begin-user-doc -->
	 * <!-- end-user-doc -->
	 * @generated
	 */
	@SuppressWarnings("unchecked")
		@Override
	public EList<Element> getOwnedElement() {
		return (EList<Element>)OWNED_ELEMENT__ESETTING_DELEGATE.dynamicGet(this, null, 0, true, false);
	}

	/**
	 * <!-- begin-user-doc -->
	 * <!-- end-user-doc -->
	 * @generated
	 */
	@Override
	public String getName() {
		return name;
	}
	
	@Override
	public void setName(String newName) {
		setNameGen(ElementUtil.unescapeString(newName));
	}

	/**
	 * <!-- begin-user-doc -->
	 * <!-- end-user-doc -->
	 * @generated
	 */
	public void setNameGen(String newName) {
		String oldName = name;
		name = newName;
		if (eNotificationRequired())
<<<<<<< HEAD
			eNotify(new ENotificationImpl(this, Notification.SET, SysMLPackage.ELEMENT__IDENTIFIER, oldIdentifier, identifier));
	}

	/**
	 * <!-- begin-user-doc -->
	 * <!-- end-user-doc -->
	 * @generated
	 */
	@Override
	public String getName() {
		return (String)NAME__ESETTING_DELEGATE.dynamicGet(this, null, 0, true, false);
	}

	/**
	 * <!-- begin-user-doc -->
	 * <!-- end-user-doc -->
	 * @generated
	 */
	@Override
	public void setName(String newName) {
		NAME__ESETTING_DELEGATE.dynamicSet(this, null, 0, newName);
=======
			eNotify(new ENotificationImpl(this, Notification.SET, SysMLPackage.ELEMENT__NAME, oldName, name));
>>>>>>> 88375490
	}
	
	/**
	 * <!-- begin-user-doc -->
	 * <!-- end-user-doc -->
	 * @generated
	 */
	@Override
	public EList<Relationship> getOwnedRelationship() {
		if (ownedRelationship == null) {
			ownedRelationship = new EObjectContainmentWithInverseEList<Relationship>(Relationship.class, this, SysMLPackage.ELEMENT__OWNED_RELATIONSHIP, SysMLPackage.RELATIONSHIP__OWNING_RELATED_ELEMENT);
		}
		return ownedRelationship;
	}

	/**
	 * <!-- begin-user-doc -->
	 * <!-- end-user-doc -->
	 * @generated
	 */
	@SuppressWarnings("unchecked")
	@Override
	public EList<Documentation> getDocumentation() {
		return (EList<Documentation>)DOCUMENTATION__ESETTING_DELEGATE.dynamicGet(this, null, 0, true, false);
	}

	/**
	 * <!-- begin-user-doc -->
	 * <!-- end-user-doc -->
	 * @generated
	 */
	@SuppressWarnings("unchecked")
	@Override
	public EList<Annotation> getOwnedAnnotation() {
		return (EList<Annotation>)OWNED_ANNOTATION__ESETTING_DELEGATE.dynamicGet(this, null, 0, true, false);
	}

	/**
	 * The array of superset feature identifiers for the '{@link #getOwnedAnnotation() <em>Owned Annotation</em>}' reference list.
	 * <!-- begin-user-doc -->
	 * <!-- end-user-doc -->
	 * @see #getOwnedAnnotation()
	 * @generated
	 * @ordered
	 */
	protected static final int[] OWNED_ANNOTATION_ESUPERSETS = new int[] {SysMLPackage.ELEMENT__OWNED_RELATIONSHIP};


	/**
	 * <!-- begin-user-doc -->
	 * <!-- end-user-doc -->
	 * @generated
	 */
	@SuppressWarnings("unchecked")
	@Override
	public EList<TextualRepresentation> getTextualRepresentation() {
		return (EList<TextualRepresentation>)TEXTUAL_REPRESENTATION__ESETTING_DELEGATE.dynamicGet(this, null, 0, true, false);
	}

	/**
	 * <!-- begin-user-doc -->
	 * <!-- end-user-doc -->
	 * @generated
<<<<<<< HEAD
	 */
	@Override
	public String getQualifiedName() {
		return (String)QUALIFIED_NAME__ESETTING_DELEGATE.dynamicGet(this, null, 0, true, false);
=======
	 */
	@Override
	public EList<String> getAliasIds() {
		if (aliasIds == null) {
			aliasIds = new EDataTypeUniqueEList<String>(String.class, this, SysMLPackage.ELEMENT__ALIAS_IDS);
		}
		return aliasIds;
	}

	/**
	 * <!-- begin-user-doc -->
	 * <!-- end-user-doc -->
	 * @generated
	 */
	@Override
	public String getShortName() {
		return shortName;
	}

	@Override
	public void setShortName(String shortName) {
		setShortNameGen(ElementUtil.unescapeString(shortName));
	}

	/**
	 * <!-- begin-user-doc -->
	 * <!-- end-user-doc -->
	 * @generated
	 */
	public void setShortNameGen(String newShortName) {
		String oldShortName = shortName;
		shortName = newShortName;
		if (eNotificationRequired())
			eNotify(new ENotificationImpl(this, Notification.SET, SysMLPackage.ELEMENT__SHORT_NAME, oldShortName, shortName));
	}

	/**
	 * <!-- begin-user-doc -->
	 * <!-- end-user-doc -->
	 * @generated NOT
	 */
	@Override
	public String getQualifiedName() {
		Namespace owningNamespace = getOwningNamespace();
		if (owningNamespace == null) {
			return null;
		} else if (owningNamespace.getOwner() == null) {
			return escapedName();
		} else {
			String qualification = owningNamespace.getQualifiedName();
			return qualification == null? null: qualification + "::" + escapedName();
		}
>>>>>>> 88375490
	}
	
	/**
	 * <!-- begin-user-doc -->
	 * <!-- end-user-doc -->
	 * @generated
	 */
	@Override
	public void setQualifiedName(String newQualifiedName) {
		QUALIFIED_NAME__ESETTING_DELEGATE.dynamicSet(this, null, 0, newQualifiedName);
	}

	/**
	 * <!-- begin-user-doc -->
	 * Get the effective name for this element, which by default is just its regular name.
	 * <!-- end-user-doc -->
	 * @generated
	 */
	@Override
	public String getEffectiveName() {
		return (String)EFFECTIVE_NAME__ESETTING_DELEGATE.dynamicGet(this, null, 0, true, false);
	}
	
	/**
	 * <!-- begin-user-doc -->
	 * <!-- end-user-doc -->
	 * @generated
	 */
	@Override
	public void setEffectiveName(String newEffectiveName) {
		EFFECTIVE_NAME__ESETTING_DELEGATE.dynamicSet(this, null, 0, newEffectiveName);
	}

	/**
	 * <!-- begin-user-doc -->
	 * <!-- end-user-doc -->
	 * @generated NOT
	 */
	public String escapedName() {
		String effectiveName = getEffectiveName();
		String shortName = getShortName();
		String elementName = 
				effectiveName != null? effectiveName:
				shortName != null? shortName:
				null;
		return ElementUtil.escapeName(elementName);
	}	

	/**
	 * <!-- begin-user-doc -->
	 * <!-- end-user-doc -->
	 * @generated NOT
	 */
	public String effectiveName() {
		return getName();
	}

	/**
	 * <!-- begin-user-doc -->
	 * <!-- end-user-doc -->
	 * @generated
	 */
	@SuppressWarnings("unchecked")
	@Override
	public NotificationChain eInverseAdd(InternalEObject otherEnd, int featureID, NotificationChain msgs) {
		switch (featureID) {
			case SysMLPackage.ELEMENT__OWNING_RELATIONSHIP:
				if (eInternalContainer() != null)
					msgs = eBasicRemoveFromContainer(msgs);
				return basicSetOwningRelationship((Relationship)otherEnd, msgs);
			case SysMLPackage.ELEMENT__OWNED_RELATIONSHIP:
				return ((InternalEList<InternalEObject>)(InternalEList<?>)getOwnedRelationship()).basicAdd(otherEnd, msgs);
		}
		return super.eInverseAdd(otherEnd, featureID, msgs);
	}

	/**
	 * <!-- begin-user-doc -->
	 * <!-- end-user-doc -->
	 * @generated
	 */
	@Override
	public NotificationChain eInverseRemove(InternalEObject otherEnd, int featureID, NotificationChain msgs) {
		switch (featureID) {
			case SysMLPackage.ELEMENT__OWNING_RELATIONSHIP:
				return basicSetOwningRelationship(null, msgs);
			case SysMLPackage.ELEMENT__OWNED_RELATIONSHIP:
				return ((InternalEList<?>)getOwnedRelationship()).basicRemove(otherEnd, msgs);
		}
		return super.eInverseRemove(otherEnd, featureID, msgs);
	}

	/**
	 * <!-- begin-user-doc -->
	 * <!-- end-user-doc -->
	 * @generated
	 */
	@Override
	public NotificationChain eBasicRemoveFromContainerFeature(NotificationChain msgs) {
		switch (eContainerFeatureID()) {
			case SysMLPackage.ELEMENT__OWNING_RELATIONSHIP:
				return eInternalContainer().eInverseRemove(this, SysMLPackage.RELATIONSHIP__OWNED_RELATED_ELEMENT, Relationship.class, msgs);
		}
		return super.eBasicRemoveFromContainerFeature(msgs);
	}

	/**
	 * <!-- begin-user-doc -->
	 * <!-- end-user-doc -->
	 * @generated
	 */
	@Override
	public Object eGet(int featureID, boolean resolve, boolean coreType) {
		switch (featureID) {
			case SysMLPackage.ELEMENT__OWNING_RELATIONSHIP:
				return getOwningRelationship();
			case SysMLPackage.ELEMENT__OWNED_RELATIONSHIP:
				return getOwnedRelationship();
			case SysMLPackage.ELEMENT__OWNING_MEMBERSHIP:
				if (resolve) return getOwningMembership();
				return basicGetOwningMembership();
			case SysMLPackage.ELEMENT__OWNING_NAMESPACE:
				if (resolve) return getOwningNamespace();
				return basicGetOwningNamespace();
			case SysMLPackage.ELEMENT__ELEMENT_ID:
				return getElementId();
			case SysMLPackage.ELEMENT__OWNER:
				if (resolve) return getOwner();
				return basicGetOwner();
			case SysMLPackage.ELEMENT__OWNED_ELEMENT:
				return getOwnedElement();
			case SysMLPackage.ELEMENT__DOCUMENTATION:
				return getDocumentation();
			case SysMLPackage.ELEMENT__OWNED_ANNOTATION:
				return getOwnedAnnotation();
			case SysMLPackage.ELEMENT__TEXTUAL_REPRESENTATION:
				return getTextualRepresentation();
			case SysMLPackage.ELEMENT__ALIAS_IDS:
				return getAliasIds();
			case SysMLPackage.ELEMENT__SHORT_NAME:
				return getShortName();
			case SysMLPackage.ELEMENT__EFFECTIVE_NAME:
				return getEffectiveName();
			case SysMLPackage.ELEMENT__NAME:
				return getName();
			case SysMLPackage.ELEMENT__QUALIFIED_NAME:
				return getQualifiedName();
		}
		return super.eGet(featureID, resolve, coreType);
	}

	/**
	 * <!-- begin-user-doc -->
	 * <!-- end-user-doc -->
	 * @generated
	 */
	@SuppressWarnings("unchecked")
	@Override
	public void eSet(int featureID, Object newValue) {
		switch (featureID) {
			case SysMLPackage.ELEMENT__OWNING_RELATIONSHIP:
				setOwningRelationship((Relationship)newValue);
				return;
			case SysMLPackage.ELEMENT__OWNED_RELATIONSHIP:
				getOwnedRelationship().clear();
				getOwnedRelationship().addAll((Collection<? extends Relationship>)newValue);
				return;
			case SysMLPackage.ELEMENT__OWNING_MEMBERSHIP:
				setOwningMembership((OwningMembership)newValue);
				return;
			case SysMLPackage.ELEMENT__OWNING_NAMESPACE:
				setOwningNamespace((Namespace)newValue);
				return;
			case SysMLPackage.ELEMENT__ELEMENT_ID:
				setElementId((String)newValue);
				return;
			case SysMLPackage.ELEMENT__OWNER:
				setOwner((Element)newValue);
				return;
			case SysMLPackage.ELEMENT__OWNED_ELEMENT:
				getOwnedElement().clear();
				getOwnedElement().addAll((Collection<? extends Element>)newValue);
				return;
			case SysMLPackage.ELEMENT__DOCUMENTATION:
				getDocumentation().clear();
				getDocumentation().addAll((Collection<? extends Documentation>)newValue);
				return;
			case SysMLPackage.ELEMENT__OWNED_ANNOTATION:
				getOwnedAnnotation().clear();
				getOwnedAnnotation().addAll((Collection<? extends Annotation>)newValue);
				return;
			case SysMLPackage.ELEMENT__TEXTUAL_REPRESENTATION:
				getTextualRepresentation().clear();
				getTextualRepresentation().addAll((Collection<? extends TextualRepresentation>)newValue);
				return;
			case SysMLPackage.ELEMENT__ALIAS_IDS:
				getAliasIds().clear();
				getAliasIds().addAll((Collection<? extends String>)newValue);
				return;
			case SysMLPackage.ELEMENT__SHORT_NAME:
				setShortName((String)newValue);
				return;
			case SysMLPackage.ELEMENT__EFFECTIVE_NAME:
				setEffectiveName((String)newValue);
				return;
			case SysMLPackage.ELEMENT__NAME:
				setName((String)newValue);
				return;
			case SysMLPackage.ELEMENT__QUALIFIED_NAME:
				setQualifiedName((String)newValue);
				return;
		}
		super.eSet(featureID, newValue);
	}

	/**
	 * <!-- begin-user-doc -->
	 * <!-- end-user-doc -->
	 * @generated
	 */
	@Override
	public void eUnset(int featureID) {
		switch (featureID) {
			case SysMLPackage.ELEMENT__OWNING_RELATIONSHIP:
				setOwningRelationship((Relationship)null);
				return;
			case SysMLPackage.ELEMENT__OWNED_RELATIONSHIP:
				getOwnedRelationship().clear();
				return;
			case SysMLPackage.ELEMENT__OWNING_MEMBERSHIP:
				setOwningMembership((OwningMembership)null);
				return;
			case SysMLPackage.ELEMENT__OWNING_NAMESPACE:
				setOwningNamespace((Namespace)null);
				return;
<<<<<<< HEAD
			case SysMLPackage.ELEMENT__IDENTIFIER:
				setIdentifier(IDENTIFIER_EDEFAULT);
				return;
			case SysMLPackage.ELEMENT__NAME:
				NAME__ESETTING_DELEGATE.dynamicUnset(this, null, 0);
=======
			case SysMLPackage.ELEMENT__ELEMENT_ID:
				setElementId(ELEMENT_ID_EDEFAULT);
>>>>>>> 88375490
				return;
			case SysMLPackage.ELEMENT__OWNER:
				setOwner((Element)null);
				return;
			case SysMLPackage.ELEMENT__OWNED_ELEMENT:
				getOwnedElement().clear();
				return;
			case SysMLPackage.ELEMENT__DOCUMENTATION:
				getDocumentation().clear();
				return;
			case SysMLPackage.ELEMENT__OWNED_ANNOTATION:
				getOwnedAnnotation().clear();
				return;
			case SysMLPackage.ELEMENT__TEXTUAL_REPRESENTATION:
				getTextualRepresentation().clear();
				return;
<<<<<<< HEAD
			case SysMLPackage.ELEMENT__QUALIFIED_NAME:
				QUALIFIED_NAME__ESETTING_DELEGATE.dynamicUnset(this, null, 0);
=======
			case SysMLPackage.ELEMENT__ALIAS_IDS:
				getAliasIds().clear();
				return;
			case SysMLPackage.ELEMENT__SHORT_NAME:
				setShortName(SHORT_NAME_EDEFAULT);
>>>>>>> 88375490
				return;
			case SysMLPackage.ELEMENT__EFFECTIVE_NAME:
				EFFECTIVE_NAME__ESETTING_DELEGATE.dynamicUnset(this, null, 0);
				return;
			case SysMLPackage.ELEMENT__NAME:
				setName(NAME_EDEFAULT);
				return;
			case SysMLPackage.ELEMENT__QUALIFIED_NAME:
				setQualifiedName(QUALIFIED_NAME_EDEFAULT);
				return;
		}
		super.eUnset(featureID);
	}

	/**
	 * <!-- begin-user-doc -->
	 * <!-- end-user-doc -->
	 * @generated
	 */
	@Override
	public boolean eIsSet(int featureID) {
		switch (featureID) {
			case SysMLPackage.ELEMENT__OWNING_RELATIONSHIP:
				return getOwningRelationship() != null;
			case SysMLPackage.ELEMENT__OWNED_RELATIONSHIP:
				return ownedRelationship != null && !ownedRelationship.isEmpty();
			case SysMLPackage.ELEMENT__OWNING_MEMBERSHIP:
				return OWNING_MEMBERSHIP__ESETTING_DELEGATE.dynamicIsSet(this, null, 0);
			case SysMLPackage.ELEMENT__OWNING_NAMESPACE:
<<<<<<< HEAD
				return OWNING_NAMESPACE__ESETTING_DELEGATE.dynamicIsSet(this, null, 0);
			case SysMLPackage.ELEMENT__IDENTIFIER:
				return IDENTIFIER_EDEFAULT == null ? identifier != null : !IDENTIFIER_EDEFAULT.equals(identifier);
			case SysMLPackage.ELEMENT__NAME:
				return NAME__ESETTING_DELEGATE.dynamicIsSet(this, null, 0);
=======
				return basicGetOwningNamespace() != null;
			case SysMLPackage.ELEMENT__ELEMENT_ID:
				return ELEMENT_ID_EDEFAULT == null ? elementId != null : !ELEMENT_ID_EDEFAULT.equals(elementId);
>>>>>>> 88375490
			case SysMLPackage.ELEMENT__OWNER:
				return OWNER__ESETTING_DELEGATE.dynamicIsSet(this, null, 0);
			case SysMLPackage.ELEMENT__OWNED_ELEMENT:
				return OWNED_ELEMENT__ESETTING_DELEGATE.dynamicIsSet(this, null, 0);
			case SysMLPackage.ELEMENT__DOCUMENTATION:
				return DOCUMENTATION__ESETTING_DELEGATE.dynamicIsSet(this, null, 0);
			case SysMLPackage.ELEMENT__OWNED_ANNOTATION:
				return OWNED_ANNOTATION__ESETTING_DELEGATE.dynamicIsSet(this, null, 0);
			case SysMLPackage.ELEMENT__TEXTUAL_REPRESENTATION:
<<<<<<< HEAD
				return TEXTUAL_REPRESENTATION__ESETTING_DELEGATE.dynamicIsSet(this, null, 0);
			case SysMLPackage.ELEMENT__QUALIFIED_NAME:
				return QUALIFIED_NAME__ESETTING_DELEGATE.dynamicIsSet(this, null, 0);
			case SysMLPackage.ELEMENT__EFFECTIVE_NAME:
				return EFFECTIVE_NAME__ESETTING_DELEGATE.dynamicIsSet(this, null, 0);
			case SysMLPackage.ELEMENT__HUMAN_ID:
				return HUMAN_ID_EDEFAULT == null ? humanId != null : !HUMAN_ID_EDEFAULT.equals(humanId);
=======
				return !getTextualRepresentation().isEmpty();
			case SysMLPackage.ELEMENT__ALIAS_IDS:
				return aliasIds != null && !aliasIds.isEmpty();
			case SysMLPackage.ELEMENT__SHORT_NAME:
				return SHORT_NAME_EDEFAULT == null ? shortName != null : !SHORT_NAME_EDEFAULT.equals(shortName);
			case SysMLPackage.ELEMENT__EFFECTIVE_NAME:
				return EFFECTIVE_NAME_EDEFAULT == null ? getEffectiveName() != null : !EFFECTIVE_NAME_EDEFAULT.equals(getEffectiveName());
			case SysMLPackage.ELEMENT__NAME:
				return NAME_EDEFAULT == null ? name != null : !NAME_EDEFAULT.equals(name);
			case SysMLPackage.ELEMENT__QUALIFIED_NAME:
				return QUALIFIED_NAME_EDEFAULT == null ? getQualifiedName() != null : !QUALIFIED_NAME_EDEFAULT.equals(getQualifiedName());
>>>>>>> 88375490
		}
		return super.eIsSet(featureID);
	}

	/**
	 * <!-- begin-user-doc -->
	 * <!-- end-user-doc -->
	 * @generated
	 */
	@Override
	public Object eInvoke(int operationID, EList<?> arguments) throws InvocationTargetException {
		switch (operationID) {
			case SysMLPackage.ELEMENT___ESCAPED_NAME:
				return escapedName();
			case SysMLPackage.ELEMENT___EFFECTIVE_NAME:
				return effectiveName();
		}
		return super.eInvoke(operationID, arguments);
	}

	/**
	 * <!-- begin-user-doc -->
	 * <!-- end-user-doc -->
	 * @generated
	 */
	@Override
	public String toString() {
		if (eIsProxy()) return super.toString();

		StringBuilder result = new StringBuilder(super.toString());
		result.append(" (elementId: ");
		result.append(elementId);
		result.append(", aliasIds: ");
		result.append(aliasIds);
		result.append(", shortName: ");
		result.append(shortName);
		result.append(", name: ");
		result.append(name);
		result.append(')');
		return result.toString();
	}

} //ElementImpl<|MERGE_RESOLUTION|>--- conflicted
+++ resolved
@@ -23,12 +23,14 @@
 import java.lang.reflect.InvocationTargetException;
 import java.util.Collection;
 import java.util.UUID;
+import java.util.stream.Collectors;
+
 import org.eclipse.emf.common.notify.Notification;
 import org.eclipse.emf.common.notify.NotificationChain;
+import org.eclipse.emf.common.util.BasicEList;
 import org.eclipse.emf.common.util.EList;
 import org.eclipse.emf.ecore.EClass;
 import org.eclipse.emf.ecore.EObject;
-import org.eclipse.emf.ecore.EStructuralFeature;
 import org.eclipse.emf.ecore.InternalEObject;
 
 import org.eclipse.emf.ecore.impl.ENotificationImpl;
@@ -37,11 +39,7 @@
 import org.eclipse.emf.ecore.util.EObjectContainmentWithInverseEList;
 import org.eclipse.emf.ecore.util.EcoreUtil;
 import org.eclipse.emf.ecore.util.InternalEList;
-<<<<<<< HEAD
-import org.eclipse.uml2.common.util.SubsetSupersetEDataTypeUniqueEList;
-=======
 import org.eclipse.uml2.common.util.DerivedEObjectEList;
->>>>>>> 88375490
 import org.omg.sysml.lang.sysml.Annotation;
 import org.omg.sysml.lang.sysml.Documentation;
 import org.omg.sysml.lang.sysml.Element;
@@ -52,6 +50,7 @@
 import org.omg.sysml.lang.sysml.SysMLPackage;
 import org.omg.sysml.lang.sysml.TextualRepresentation;
 import org.omg.sysml.util.ElementUtil;
+import org.omg.sysml.util.NonNotifyingEObjectEList;
 
 /**
  * <!-- begin-user-doc -->
@@ -102,32 +101,7 @@
 	protected static final String ELEMENT_ID_EDEFAULT = null;
 
 	/**
-<<<<<<< HEAD
-	 * The cached setting delegate for the '{@link #getOwningMembership() <em>Owning Membership</em>}' reference.
-	 * <!-- begin-user-doc -->
-	 * <!-- end-user-doc -->
-	 * @see #getOwningMembership()
-	 * @generated
-	 * @ordered
-	 */
-	protected EStructuralFeature.Internal.SettingDelegate OWNING_MEMBERSHIP__ESETTING_DELEGATE = 
-			((EStructuralFeature.Internal)SysMLPackage.Literals.ELEMENT__OWNING_MEMBERSHIP).getSettingDelegate();
-
-	/**
-	 * The cached setting delegate for the '{@link #getOwningNamespace() <em>Owning Namespace</em>}' reference.
-	 * <!-- begin-user-doc -->
-	 * <!-- end-user-doc -->
-	 * @see #getOwningNamespace()
-	 * @generated
-	 * @ordered
-	 */
-	protected EStructuralFeature.Internal.SettingDelegate OWNING_NAMESPACE__ESETTING_DELEGATE = ((EStructuralFeature.Internal)SysMLPackage.Literals.ELEMENT__OWNING_NAMESPACE).getSettingDelegate();
-
-	/**
-	 * The default value of the '{@link #getIdentifier() <em>Identifier</em>}' attribute.
-=======
 	 * The cached value of the '{@link #getElementId() <em>Element Id</em>}' attribute.
->>>>>>> 88375490
 	 * <!-- begin-user-doc -->
 	 * <!-- end-user-doc -->
 	 * @see #getElementId()
@@ -147,99 +121,34 @@
 	protected EList<String> aliasIds;
 
 	/**
-<<<<<<< HEAD
-	 * The cached setting delegate for the '{@link #getName() <em>Name</em>}' attribute.
-=======
 	 * The default value of the '{@link #getShortName() <em>Short Name</em>}' attribute.
->>>>>>> 88375490
 	 * <!-- begin-user-doc -->
 	 * <!-- end-user-doc -->
 	 * @see #getShortName()
 	 * @generated
 	 * @ordered
 	 */
-<<<<<<< HEAD
-	protected EStructuralFeature.Internal.SettingDelegate NAME__ESETTING_DELEGATE = ((EStructuralFeature.Internal)SysMLPackage.Literals.ELEMENT__NAME).getSettingDelegate();
-
-	/**
-	 * The cached setting delegate for the '{@link #getOwner() <em>Owner</em>}' reference.
-	 * <!-- begin-user-doc -->
-	 * <!-- end-user-doc -->
-	 * @see #getOwner()
-	 * @generated
-	 * @ordered
-	 */
-	protected EStructuralFeature.Internal.SettingDelegate OWNER__ESETTING_DELEGATE = ((EStructuralFeature.Internal)SysMLPackage.Literals.ELEMENT__OWNER).getSettingDelegate();
-
-	/**
-	 * The cached setting delegate for the '{@link #getOwnedElement() <em>Owned Element</em>}' reference list.
-	 * <!-- begin-user-doc -->
-	 * <!-- end-user-doc -->
-	 * @see #getOwnedElement()
-	 * @generated
-	 * @ordered
-	 */
-	protected EStructuralFeature.Internal.SettingDelegate OWNED_ELEMENT__ESETTING_DELEGATE = ((EStructuralFeature.Internal)SysMLPackage.Literals.ELEMENT__OWNED_ELEMENT).getSettingDelegate();
-
-	/**
-	 * The cached setting delegate for the '{@link #getDocumentation() <em>Documentation</em>}' reference list.
-	 * <!-- begin-user-doc -->
-	 * <!-- end-user-doc -->
-	 * @see #getDocumentation()
-	 * @generated
-	 * @ordered
-	 */
-	protected EStructuralFeature.Internal.SettingDelegate DOCUMENTATION__ESETTING_DELEGATE = ((EStructuralFeature.Internal)SysMLPackage.Literals.ELEMENT__DOCUMENTATION).getSettingDelegate();
-
-	/**
-	 * The cached setting delegate for the '{@link #getOwnedAnnotation() <em>Owned Annotation</em>}' reference list.
-	 * <!-- begin-user-doc -->
-	 * <!-- end-user-doc -->
-	 * @see #getOwnedAnnotation()
-	 * @generated
-	 * @ordered
-	 */
-	protected EStructuralFeature.Internal.SettingDelegate OWNED_ANNOTATION__ESETTING_DELEGATE = ((EStructuralFeature.Internal)SysMLPackage.Literals.ELEMENT__OWNED_ANNOTATION).getSettingDelegate();
-
-	/**
-	 * The cached setting delegate for the '{@link #getTextualRepresentation() <em>Textual Representation</em>}' reference list.
-	 * <!-- begin-user-doc -->
-	 * <!-- end-user-doc -->
-	 * @see #getTextualRepresentation()
-	 * @generated
-	 * @ordered
-	 */
-	protected EStructuralFeature.Internal.SettingDelegate TEXTUAL_REPRESENTATION__ESETTING_DELEGATE = ((EStructuralFeature.Internal)SysMLPackage.Literals.ELEMENT__TEXTUAL_REPRESENTATION).getSettingDelegate();
-
-	/**
-	 * The cached setting delegate for the '{@link #getQualifiedName() <em>Qualified Name</em>}' attribute.
-=======
 	protected static final String SHORT_NAME_EDEFAULT = null;
 
 	/**
 	 * The cached value of the '{@link #getShortName() <em>Short Name</em>}' attribute.
->>>>>>> 88375490
 	 * <!-- begin-user-doc -->
 	 * <!-- end-user-doc -->
 	 * @see #getShortName()
 	 * @generated
 	 * @ordered
 	 */
-<<<<<<< HEAD
-	protected EStructuralFeature.Internal.SettingDelegate QUALIFIED_NAME__ESETTING_DELEGATE = ((EStructuralFeature.Internal)SysMLPackage.Literals.ELEMENT__QUALIFIED_NAME).getSettingDelegate();
-=======
 	protected String shortName = SHORT_NAME_EDEFAULT;
->>>>>>> 88375490
-
-	/**
-	 * The cached setting delegate for the '{@link #getEffectiveName() <em>Effective Name</em>}' attribute.
+
+	/**
+	 * The default value of the '{@link #getEffectiveName() <em>Effective Name</em>}' attribute.
 	 * <!-- begin-user-doc -->
 	 * <!-- end-user-doc -->
 	 * @see #getEffectiveName()
 	 * @generated
 	 * @ordered
 	 */
-	protected EStructuralFeature.Internal.SettingDelegate EFFECTIVE_NAME__ESETTING_DELEGATE = ((EStructuralFeature.Internal)SysMLPackage.Literals.ELEMENT__EFFECTIVE_NAME).getSettingDelegate();
+	protected static final String EFFECTIVE_NAME_EDEFAULT = null;
 
 	/**
 	 * The default value of the '{@link #getName() <em>Name</em>}' attribute.
@@ -365,63 +274,56 @@
 	 */
 	@Override
 	public Element getOwner() {
-		return (Element)OWNER__ESETTING_DELEGATE.dynamicGet(this, null, 0, true, false);
-	}
-
-	/**
-	 * <!-- begin-user-doc -->
-	 * <!-- end-user-doc -->
-	 * @generated
+		Element owner = basicGetOwner();
+		return owner != null && owner.eIsProxy() ? (Element)eResolveProxy((InternalEObject)owner) : owner;
+	}
+
+	/**
+	 * <!-- begin-user-doc -->
+	 * <!-- end-user-doc -->
+	 * @generated NOT
 	 */
 	public Element basicGetOwner() {
-		return (Element)OWNER__ESETTING_DELEGATE.dynamicGet(this, null, 0, false, false);
-	}
-
-	/**
-	 * <!-- begin-user-doc -->
-	 * <!-- end-user-doc -->
-	 * @generated
+		Relationship owningRelationship = getOwningRelationship();
+		return owningRelationship != null && owningRelationship.getOwnedRelatedElement().contains(this)? 
+						owningRelationship.getOwningRelatedElement(): null;
+	}
+
+	/**
+	 * <!-- begin-user-doc -->
+	 * <!-- end-user-doc -->
+	 * @generated NOT
 	 */
 	@Override
 	public void setOwner(Element newOwner) {
-		OWNER__ESETTING_DELEGATE.dynamicSet(this, null, 0, newOwner);
-	}
-
-	/**
-	 * <!-- begin-user-doc -->
-	 * <!-- end-user-doc -->
-	 * @generated
-	 */
-	@Override
-<<<<<<< HEAD
-	public Membership getOwningMembership() {
-		return (Membership)OWNING_MEMBERSHIP__ESETTING_DELEGATE.dynamicGet(this, null, 0, true, false);
-=======
+		throw new UnsupportedOperationException();
+	}
+
+	/**
+	 * <!-- begin-user-doc -->
+	 * <!-- end-user-doc -->
+	 * @generated
+	 */
+	@Override
 	public OwningMembership getOwningMembership() {
 		OwningMembership owningMembership = basicGetOwningMembership();
 		return owningMembership != null && owningMembership.eIsProxy() ? (OwningMembership)eResolveProxy((InternalEObject)owningMembership) : owningMembership;
->>>>>>> 88375490
-	}
-
-	/**
-	 * <!-- begin-user-doc -->
-	 * <!-- end-user-doc -->
-	 * @generated
-	 */
-<<<<<<< HEAD
-	public Membership basicGetOwningMembership() {
-		return (Membership)OWNING_MEMBERSHIP__ESETTING_DELEGATE.dynamicGet(this, null, 0, false, false);
-=======
+	}
+
+	/**
+	 * <!-- begin-user-doc -->
+	 * <!-- end-user-doc -->
+	 * @generated NOT
+	 */
 	public OwningMembership basicGetOwningMembership() {
 		Relationship owningRelationship = getOwningRelationship();
 		return owningRelationship instanceof OwningMembership? (OwningMembership)owningRelationship: null;
->>>>>>> 88375490
-	}
-
-	/**
-	 * <!-- begin-user-doc -->
-	 * <!-- end-user-doc -->
-	 * @generate
+	}
+
+	/**
+	 * <!-- begin-user-doc -->
+	 * <!-- end-user-doc -->
+	 * @generated NOT
 	 */
 	@Override
 	public void setOwningMembership(OwningMembership newOwningMembership) {
@@ -435,37 +337,39 @@
 	 */
 	@Override
 	public Namespace getOwningNamespace() {
-		return (Namespace)OWNING_NAMESPACE__ESETTING_DELEGATE.dynamicGet(this, null, 0, true, false);
-	}
-
-	/**
-	 * <!-- begin-user-doc -->
-	 * <!-- end-user-doc -->
-	 * @generated
+		Namespace owningNamespace = basicGetOwningNamespace();
+		return owningNamespace != null && owningNamespace.eIsProxy() ? (Namespace)eResolveProxy((InternalEObject)owningNamespace) : owningNamespace;
+	}
+
+	/**
+	 * <!-- begin-user-doc -->
+	 * <!-- end-user-doc -->
+	 * @generated NOT
 	 */
 	public Namespace basicGetOwningNamespace() {
-		return (Namespace)OWNING_NAMESPACE__ESETTING_DELEGATE.dynamicGet(this, null, 0, false, false);
-	}
-
-	/**
-	 * <!-- begin-user-doc -->
-	 * <!-- end-user-doc -->
-	 * @generated
-	 */
-	@Override
+		Membership membership = getOwningMembership();
+		return membership == null? null: membership.getMembershipOwningNamespace();
+	}
+
+	/**
+	 * <!-- begin-user-doc -->
+	 * <!-- end-user-doc -->
+	 * @generated NOT
+	 */
 	public void setOwningNamespace(Namespace newOwningNamespace) {
-		OWNING_NAMESPACE__ESETTING_DELEGATE.dynamicSet(this, null, 0, newOwningNamespace);
-	}
-
-	/**
-	 * <!-- begin-user-doc -->
-	 * <!-- end-user-doc -->
-	 * @generated
-	 */
-	@SuppressWarnings("unchecked")
-		@Override
-	public EList<Element> getOwnedElement() {
-		return (EList<Element>)OWNED_ELEMENT__ESETTING_DELEGATE.dynamicGet(this, null, 0, true, false);
+		throw new UnsupportedOperationException();
+	}
+
+	/**
+	 * <!-- begin-user-doc -->
+	 * <!-- end-user-doc -->
+	 * @generated NOT
+	 */
+	public BasicEList<Element> getOwnedElement() {
+		BasicEList<Element> ownedElements = new NonNotifyingEObjectEList<>(Element.class, this, SysMLPackage.ELEMENT__OWNED_ELEMENT);
+		ownedElements.addAllUnique(getOwnedRelationship().stream().
+				flatMap(relationship->relationship.getOwnedRelatedElement().stream()).collect(Collectors.toList()));
+		return ownedElements;
 	}
 
 	/**
@@ -492,31 +396,7 @@
 		String oldName = name;
 		name = newName;
 		if (eNotificationRequired())
-<<<<<<< HEAD
-			eNotify(new ENotificationImpl(this, Notification.SET, SysMLPackage.ELEMENT__IDENTIFIER, oldIdentifier, identifier));
-	}
-
-	/**
-	 * <!-- begin-user-doc -->
-	 * <!-- end-user-doc -->
-	 * @generated
-	 */
-	@Override
-	public String getName() {
-		return (String)NAME__ESETTING_DELEGATE.dynamicGet(this, null, 0, true, false);
-	}
-
-	/**
-	 * <!-- begin-user-doc -->
-	 * <!-- end-user-doc -->
-	 * @generated
-	 */
-	@Override
-	public void setName(String newName) {
-		NAME__ESETTING_DELEGATE.dynamicSet(this, null, 0, newName);
-=======
 			eNotify(new ENotificationImpl(this, Notification.SET, SysMLPackage.ELEMENT__NAME, oldName, name));
->>>>>>> 88375490
 	}
 	
 	/**
@@ -535,23 +415,27 @@
 	/**
 	 * <!-- begin-user-doc -->
 	 * <!-- end-user-doc -->
-	 * @generated
-	 */
-	@SuppressWarnings("unchecked")
+	 * @generated NOT
+	 */
 	@Override
 	public EList<Documentation> getDocumentation() {
-		return (EList<Documentation>)DOCUMENTATION__ESETTING_DELEGATE.dynamicGet(this, null, 0, true, false);
-	}
-
-	/**
-	 * <!-- begin-user-doc -->
-	 * <!-- end-user-doc -->
-	 * @generated
-	 */
-	@SuppressWarnings("unchecked")
+		return new DerivedEObjectEList<Documentation>(Documentation.class, this, SysMLPackage.ELEMENT__DOCUMENTATION, new int[] {SysMLPackage.ELEMENT__OWNED_RELATIONSHIP});
+	}
+
+	/**
+	 * <!-- begin-user-doc -->
+	 * <!-- end-user-doc -->
+	 * @generated NOT
+	 */
 	@Override
 	public EList<Annotation> getOwnedAnnotation() {
-		return (EList<Annotation>)OWNED_ANNOTATION__ESETTING_DELEGATE.dynamicGet(this, null, 0, true, false);
+		EList<Annotation> annotations = new NonNotifyingEObjectEList<>(Element.class, this, SysMLPackage.ELEMENT__OWNED_ANNOTATION);
+		getOwnedRelationship().stream().
+			filter(Annotation.class::isInstance).
+			map(Annotation.class::cast).
+			filter(ann->ann.getAnnotatedElement() == this).
+			forEachOrdered(annotations::add);
+		return annotations;
 	}
 
 	/**
@@ -568,24 +452,17 @@
 	/**
 	 * <!-- begin-user-doc -->
 	 * <!-- end-user-doc -->
-	 * @generated
-	 */
-	@SuppressWarnings("unchecked")
+	 * @generated NOT
+	 */
 	@Override
 	public EList<TextualRepresentation> getTextualRepresentation() {
-		return (EList<TextualRepresentation>)TEXTUAL_REPRESENTATION__ESETTING_DELEGATE.dynamicGet(this, null, 0, true, false);
-	}
-
-	/**
-	 * <!-- begin-user-doc -->
-	 * <!-- end-user-doc -->
-	 * @generated
-<<<<<<< HEAD
-	 */
-	@Override
-	public String getQualifiedName() {
-		return (String)QUALIFIED_NAME__ESETTING_DELEGATE.dynamicGet(this, null, 0, true, false);
-=======
+		return new DerivedEObjectEList<TextualRepresentation>(TextualRepresentation.class, this, SysMLPackage.ELEMENT__TEXTUAL_REPRESENTATION, new int[] {SysMLPackage.ELEMENT__OWNED_RELATIONSHIP});
+	}
+
+	/**
+	 * <!-- begin-user-doc -->
+	 * <!-- end-user-doc -->
+	 * @generated
 	 */
 	@Override
 	public EList<String> getAliasIds() {
@@ -638,38 +515,36 @@
 			String qualification = owningNamespace.getQualifiedName();
 			return qualification == null? null: qualification + "::" + escapedName();
 		}
->>>>>>> 88375490
 	}
 	
 	/**
 	 * <!-- begin-user-doc -->
 	 * <!-- end-user-doc -->
-	 * @generated
+	 * @generated NOT
 	 */
 	@Override
 	public void setQualifiedName(String newQualifiedName) {
-		QUALIFIED_NAME__ESETTING_DELEGATE.dynamicSet(this, null, 0, newQualifiedName);
+		throw new UnsupportedOperationException();
 	}
 
 	/**
 	 * <!-- begin-user-doc -->
 	 * Get the effective name for this element, which by default is just its regular name.
 	 * <!-- end-user-doc -->
-	 * @generated
-	 */
-	@Override
+	 * @generated NOT
+	 */
 	public String getEffectiveName() {
-		return (String)EFFECTIVE_NAME__ESETTING_DELEGATE.dynamicGet(this, null, 0, true, false);
+		return effectiveName();
 	}
 	
 	/**
 	 * <!-- begin-user-doc -->
 	 * <!-- end-user-doc -->
-	 * @generated
+	 * @generated NOT
 	 */
 	@Override
 	public void setEffectiveName(String newEffectiveName) {
-		EFFECTIVE_NAME__ESETTING_DELEGATE.dynamicSet(this, null, 0, newEffectiveName);
+		throw new UnsupportedOperationException();
 	}
 
 	/**
@@ -874,16 +749,8 @@
 			case SysMLPackage.ELEMENT__OWNING_NAMESPACE:
 				setOwningNamespace((Namespace)null);
 				return;
-<<<<<<< HEAD
-			case SysMLPackage.ELEMENT__IDENTIFIER:
-				setIdentifier(IDENTIFIER_EDEFAULT);
-				return;
-			case SysMLPackage.ELEMENT__NAME:
-				NAME__ESETTING_DELEGATE.dynamicUnset(this, null, 0);
-=======
 			case SysMLPackage.ELEMENT__ELEMENT_ID:
 				setElementId(ELEMENT_ID_EDEFAULT);
->>>>>>> 88375490
 				return;
 			case SysMLPackage.ELEMENT__OWNER:
 				setOwner((Element)null);
@@ -900,19 +767,14 @@
 			case SysMLPackage.ELEMENT__TEXTUAL_REPRESENTATION:
 				getTextualRepresentation().clear();
 				return;
-<<<<<<< HEAD
-			case SysMLPackage.ELEMENT__QUALIFIED_NAME:
-				QUALIFIED_NAME__ESETTING_DELEGATE.dynamicUnset(this, null, 0);
-=======
 			case SysMLPackage.ELEMENT__ALIAS_IDS:
 				getAliasIds().clear();
 				return;
 			case SysMLPackage.ELEMENT__SHORT_NAME:
 				setShortName(SHORT_NAME_EDEFAULT);
->>>>>>> 88375490
 				return;
 			case SysMLPackage.ELEMENT__EFFECTIVE_NAME:
-				EFFECTIVE_NAME__ESETTING_DELEGATE.dynamicUnset(this, null, 0);
+				setEffectiveName(EFFECTIVE_NAME_EDEFAULT);
 				return;
 			case SysMLPackage.ELEMENT__NAME:
 				setName(NAME_EDEFAULT);
@@ -937,37 +799,20 @@
 			case SysMLPackage.ELEMENT__OWNED_RELATIONSHIP:
 				return ownedRelationship != null && !ownedRelationship.isEmpty();
 			case SysMLPackage.ELEMENT__OWNING_MEMBERSHIP:
-				return OWNING_MEMBERSHIP__ESETTING_DELEGATE.dynamicIsSet(this, null, 0);
+				return basicGetOwningMembership() != null;
 			case SysMLPackage.ELEMENT__OWNING_NAMESPACE:
-<<<<<<< HEAD
-				return OWNING_NAMESPACE__ESETTING_DELEGATE.dynamicIsSet(this, null, 0);
-			case SysMLPackage.ELEMENT__IDENTIFIER:
-				return IDENTIFIER_EDEFAULT == null ? identifier != null : !IDENTIFIER_EDEFAULT.equals(identifier);
-			case SysMLPackage.ELEMENT__NAME:
-				return NAME__ESETTING_DELEGATE.dynamicIsSet(this, null, 0);
-=======
 				return basicGetOwningNamespace() != null;
 			case SysMLPackage.ELEMENT__ELEMENT_ID:
 				return ELEMENT_ID_EDEFAULT == null ? elementId != null : !ELEMENT_ID_EDEFAULT.equals(elementId);
->>>>>>> 88375490
 			case SysMLPackage.ELEMENT__OWNER:
-				return OWNER__ESETTING_DELEGATE.dynamicIsSet(this, null, 0);
+				return basicGetOwner() != null;
 			case SysMLPackage.ELEMENT__OWNED_ELEMENT:
-				return OWNED_ELEMENT__ESETTING_DELEGATE.dynamicIsSet(this, null, 0);
+				return !getOwnedElement().isEmpty();
 			case SysMLPackage.ELEMENT__DOCUMENTATION:
-				return DOCUMENTATION__ESETTING_DELEGATE.dynamicIsSet(this, null, 0);
+				return !getDocumentation().isEmpty();
 			case SysMLPackage.ELEMENT__OWNED_ANNOTATION:
-				return OWNED_ANNOTATION__ESETTING_DELEGATE.dynamicIsSet(this, null, 0);
+				return !getOwnedAnnotation().isEmpty();
 			case SysMLPackage.ELEMENT__TEXTUAL_REPRESENTATION:
-<<<<<<< HEAD
-				return TEXTUAL_REPRESENTATION__ESETTING_DELEGATE.dynamicIsSet(this, null, 0);
-			case SysMLPackage.ELEMENT__QUALIFIED_NAME:
-				return QUALIFIED_NAME__ESETTING_DELEGATE.dynamicIsSet(this, null, 0);
-			case SysMLPackage.ELEMENT__EFFECTIVE_NAME:
-				return EFFECTIVE_NAME__ESETTING_DELEGATE.dynamicIsSet(this, null, 0);
-			case SysMLPackage.ELEMENT__HUMAN_ID:
-				return HUMAN_ID_EDEFAULT == null ? humanId != null : !HUMAN_ID_EDEFAULT.equals(humanId);
-=======
 				return !getTextualRepresentation().isEmpty();
 			case SysMLPackage.ELEMENT__ALIAS_IDS:
 				return aliasIds != null && !aliasIds.isEmpty();
@@ -979,7 +824,6 @@
 				return NAME_EDEFAULT == null ? name != null : !NAME_EDEFAULT.equals(name);
 			case SysMLPackage.ELEMENT__QUALIFIED_NAME:
 				return QUALIFIED_NAME_EDEFAULT == null ? getQualifiedName() != null : !QUALIFIED_NAME_EDEFAULT.equals(getQualifiedName());
->>>>>>> 88375490
 		}
 		return super.eIsSet(featureID);
 	}
