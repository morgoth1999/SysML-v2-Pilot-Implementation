/*******************************************************************************
 * SysML 2 Pilot Implementation
 * Copyright (c) 2020-2021 Model Driven Solutions, Inc.
 *    
 * This program is free software: you can redistribute it and/or modify
 * it under the terms of the GNU Lesser General Public License as published by
 * the Free Software Foundation, either version 3 of the License, or
 * (at your option) any later version.
 *
 * This program is distributed in the hope that it will be useful,
 * but WITHOUT ANY WARRANTY; without even the implied warranty of
 * MERCHANTABILITY or FITNESS FOR A PARTICULAR PURPOSE.  See the
 * GNU Lesser General Public License for more details.
 *  
 * You should have received a copy of theGNU Lesser General Public License
 * along with this program.  If not, see <https://www.gnu.org/licenses/>.
 *  
 * @license LGPL-3.0-or-later <http://spdx.org/licenses/LGPL-3.0-or-later>
 *  
 *******************************************************************************/
/**
 */
package org.omg.sysml.lang.sysml.impl;

import java.util.Collections;
import java.util.List;

import org.eclipse.emf.ecore.EClass;
import org.omg.sysml.lang.sysml.Multiplicity;
import org.omg.sysml.lang.sysml.SysMLPackage;
import org.omg.sysml.lang.sysml.Type;
import org.omg.sysml.util.ImplicitFeatureRelationships;

/**
 * <!-- begin-user-doc --> 
 * An implementation of the model object '<em><b>Multiplicity</b></em>'. 
 * <!-- end-user-doc -->
 *
 * @generated
 */
public class MultiplicityImpl extends FeatureImpl implements Multiplicity {
	/**
	 * <!-- begin-user-doc --> 
	 * <!-- end-user-doc -->
	 * @generated
	 */
	protected MultiplicityImpl() {
		super();
	}

	/**
	 * <!-- begin-user-doc --> 
	 * <!-- end-user-doc -->
	 * @generated
	 */
	@Override
	protected EClass eStaticClass() {
		return SysMLPackage.Literals.MULTIPLICITY;
	}
	
	@Override
	protected List<Multiplicity> getRelevantFeatures(Type type) {
		return Collections.emptyList();
	}
	
<<<<<<< HEAD
	@Override
	public void transform() {
		super.transform();
		ImplicitFeatureRelationships.getOrCreateAdapter(this).
			addImplicitFeaturingTypes();
	}

=======
>>>>>>> 0da96e2c
} // MultiplicityImpl<|MERGE_RESOLUTION|>--- conflicted
+++ resolved
@@ -29,7 +29,6 @@
 import org.omg.sysml.lang.sysml.Multiplicity;
 import org.omg.sysml.lang.sysml.SysMLPackage;
 import org.omg.sysml.lang.sysml.Type;
-import org.omg.sysml.util.ImplicitFeatureRelationships;
 
 /**
  * <!-- begin-user-doc --> 
@@ -63,14 +62,4 @@
 		return Collections.emptyList();
 	}
 	
-<<<<<<< HEAD
-	@Override
-	public void transform() {
-		super.transform();
-		ImplicitFeatureRelationships.getOrCreateAdapter(this).
-			addImplicitFeaturingTypes();
-	}
-
-=======
->>>>>>> 0da96e2c
 } // MultiplicityImpl