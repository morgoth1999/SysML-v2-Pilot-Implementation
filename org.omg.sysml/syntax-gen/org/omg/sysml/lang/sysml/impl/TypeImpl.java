/**
 */
package org.omg.sysml.lang.sysml.impl;

import java.lang.reflect.InvocationTargetException;
import java.util.ArrayList;
import java.util.Collection;
import java.util.Collections;
import java.util.HashMap;
import java.util.HashSet;
import java.util.List;
import java.util.Map;
import java.util.Set;
import java.util.stream.Collectors;
import java.util.stream.Stream;

import org.eclipse.emf.common.notify.Notification;
import org.eclipse.emf.common.notify.NotificationChain;
import org.eclipse.emf.ecore.util.EObjectEList;
import org.eclipse.emf.ecore.util.InternalEList;
import org.eclipse.emf.common.util.BasicEList;
import org.eclipse.emf.common.util.EList;

import org.eclipse.emf.ecore.EClass;
import org.eclipse.emf.ecore.EObject;
import org.eclipse.emf.ecore.InternalEObject;
import org.eclipse.emf.ecore.impl.ENotificationImpl;
import org.eclipse.emf.ecore.util.BasicInternalEList;
import org.eclipse.emf.ecore.util.EObjectContainmentWithInverseEList;
import org.eclipse.uml2.common.util.DerivedEObjectEList;
import org.eclipse.uml2.common.util.DerivedUnionEObjectEList;
import org.omg.sysml.lang.sysml.BindingConnector;
import org.omg.sysml.lang.sysml.Conjugation;
import org.omg.sysml.lang.sysml.Element;
import org.omg.sysml.lang.sysml.Type;
import org.omg.sysml.lang.sysml.Feature;
import org.omg.sysml.lang.sysml.FeatureDirectionKind;
import org.omg.sysml.lang.sysml.FeatureMembership;
import org.omg.sysml.lang.sysml.Generalization;
import org.omg.sysml.lang.sysml.Membership;
import org.omg.sysml.lang.sysml.Multiplicity;
import org.omg.sysml.lang.sysml.ParameterMembership;
import org.omg.sysml.lang.sysml.Relationship;
import org.omg.sysml.lang.sysml.SysMLFactory;
import org.omg.sysml.lang.sysml.SysMLPackage;
import org.omg.sysml.lang.sysml.VisibilityKind;
import org.omg.sysml.lang.sysml.util.SysMLLibraryUtil;

/**
 * <!-- begin-user-doc -->
 * An implementation of the model object '<em><b>Type</b></em>'.
 * <!-- end-user-doc -->
 * <p>
 * The following features are implemented:
 * </p>
 * <ul>
 *   <li>{@link org.omg.sysml.lang.sysml.impl.TypeImpl#getMembership <em>Membership</em>}</li>
 *   <li>{@link org.omg.sysml.lang.sysml.impl.TypeImpl#getOwnedRelationship_comp <em>Owned Relationship comp</em>}</li>
 *   <li>{@link org.omg.sysml.lang.sysml.impl.TypeImpl#getOwnedMembership_comp <em>Owned Membership comp</em>}</li>
 *   <li>{@link org.omg.sysml.lang.sysml.impl.TypeImpl#getOwnedGeneralization <em>Owned Generalization</em>}</li>
 *   <li>{@link org.omg.sysml.lang.sysml.impl.TypeImpl#getOwnedFeatureMembership_comp <em>Owned Feature Membership comp</em>}</li>
 *   <li>{@link org.omg.sysml.lang.sysml.impl.TypeImpl#getFeature <em>Feature</em>}</li>
 *   <li>{@link org.omg.sysml.lang.sysml.impl.TypeImpl#getOwnedFeature <em>Owned Feature</em>}</li>
 *   <li>{@link org.omg.sysml.lang.sysml.impl.TypeImpl#getInput <em>Input</em>}</li>
 *   <li>{@link org.omg.sysml.lang.sysml.impl.TypeImpl#getOutput <em>Output</em>}</li>
 *   <li>{@link org.omg.sysml.lang.sysml.impl.TypeImpl#isAbstract <em>Is Abstract</em>}</li>
 *   <li>{@link org.omg.sysml.lang.sysml.impl.TypeImpl#getInheritedMembership <em>Inherited Membership</em>}</li>
 *   <li>{@link org.omg.sysml.lang.sysml.impl.TypeImpl#getEndFeature <em>End Feature</em>}</li>
 *   <li>{@link org.omg.sysml.lang.sysml.impl.TypeImpl#getOwnedEndFeature <em>Owned End Feature</em>}</li>
 *   <li>{@link org.omg.sysml.lang.sysml.impl.TypeImpl#isSufficient <em>Is Sufficient</em>}</li>
 *   <li>{@link org.omg.sysml.lang.sysml.impl.TypeImpl#getOwnedConjugator <em>Owned Conjugator</em>}</li>
 *   <li>{@link org.omg.sysml.lang.sysml.impl.TypeImpl#isConjugated <em>Is Conjugated</em>}</li>
 *   <li>{@link org.omg.sysml.lang.sysml.impl.TypeImpl#getFeatureMembership <em>Feature Membership</em>}</li>
 *   <li>{@link org.omg.sysml.lang.sysml.impl.TypeImpl#getInheritedFeature <em>Inherited Feature</em>}</li>
 *   <li>{@link org.omg.sysml.lang.sysml.impl.TypeImpl#getMultiplicity <em>Multiplicity</em>}</li>
 *   <li>{@link org.omg.sysml.lang.sysml.impl.TypeImpl#getOwnedFeatureMembership <em>Owned Feature Membership</em>}</li>
 * </ul>
 *
 * @generated
 */
public class TypeImpl extends PackageImpl implements Type {
	
	public static final String TYPE_GENERALIZATION_DEFAULT = "Base::Anything";

	/**
	 * The cached value of the '{@link #getOwnedFeatureMembership_comp() <em>Owned Feature Membership comp</em>}' containment reference list.
	 * <!-- begin-user-doc -->
	 * <!-- end-user-doc -->
	 * @see #getOwnedFeatureMembership_comp()
	 * @generated
	 * @ordered
	 */
	protected EList<FeatureMembership> ownedFeatureMembership_comp;

	/**
	 * The default value of the '{@link #isAbstract() <em>Is Abstract</em>}' attribute.
	 * <!-- begin-user-doc -->
	 * <!-- end-user-doc -->
	 * @see #isAbstract()
	 * @generated
	 * @ordered
	 */
	protected static final boolean IS_ABSTRACT_EDEFAULT = false;

	/**
	 * The cached value of the '{@link #isAbstract() <em>Is Abstract</em>}' attribute.
	 * <!-- begin-user-doc -->
	 * <!-- end-user-doc -->
	 * @see #isAbstract()
	 * @generated
	 * @ordered
	 */
	protected boolean isAbstract = IS_ABSTRACT_EDEFAULT;

	/**
	 * The default value of the '{@link #isSufficient() <em>Is Sufficient</em>}' attribute.
	 * <!-- begin-user-doc -->
	 * <!-- end-user-doc -->
	 * @see #isSufficient()
	 * @generated
	 * @ordered
	 */
	protected static final boolean IS_SUFFICIENT_EDEFAULT = false;

	/**
	 * The cached value of the '{@link #isSufficient() <em>Is Sufficient</em>}' attribute.
	 * <!-- begin-user-doc -->
	 * <!-- end-user-doc -->
	 * @see #isSufficient()
	 * @generated
	 * @ordered
	 */
	protected boolean isSufficient = IS_SUFFICIENT_EDEFAULT;

	/**
	 * The default value of the '{@link #isConjugated() <em>Is Conjugated</em>}' attribute.
	 * <!-- begin-user-doc -->
	 * <!-- end-user-doc -->
	 * @see #isConjugated()
	 * @generated
	 * @ordered
	 */
	protected static final boolean IS_CONJUGATED_EDEFAULT = false;
	
	/**
	 * <!-- begin-user-doc -->
	 * <!-- end-user-doc -->
	 * @generated
	 */
	protected TypeImpl() {
		super();
	}

	/**
	 * <!-- begin-user-doc -->
	 * <!-- end-user-doc -->
	 * @generated
	 */
	@Override
	protected EClass eStaticClass() {
		return SysMLPackage.Literals.TYPE;
	}

	/**
	 * <!-- begin-user-doc -->
	 * <!-- end-user-doc -->
	 * @generated
	 */
	@Override
	public EList<Membership> getMembership() {
		return new DerivedUnionEObjectEList<Membership>(Membership.class, this, SysMLPackage.TYPE__MEMBERSHIP, MEMBERSHIP_ESUBSETS);
	}

	/**
	 * The array of subset feature identifiers for the '{@link #getMembership() <em>Membership</em>}' reference list.
	 * <!-- begin-user-doc -->
	 * <!-- end-user-doc -->
	 * @see #getMembership()
	 * @generated
	 * @ordered
	 */
	protected static final int[] MEMBERSHIP_ESUBSETS = new int[] {SysMLPackage.TYPE__IMPORTED_MEMBERSHIP, SysMLPackage.TYPE__OWNED_MEMBERSHIP, SysMLPackage.TYPE__INHERITED_MEMBERSHIP};

	/**
	 * <!-- begin-user-doc -->
	 * <!-- end-user-doc -->
	 * @generated
	 */
	@Override
	public EList<Relationship> getOwnedRelationship_comp() {
		if (ownedRelationship_comp == null) {
			ownedRelationship_comp = new EObjectContainmentWithInverseEList<Relationship>(Relationship.class, this, SysMLPackage.TYPE__OWNED_RELATIONSHIP_COMP, SysMLPackage.RELATIONSHIP__OWNING_RELATED_ELEMENT);
		}
		return ownedRelationship_comp;
	}
	
	/**
	 * <!-- begin-user-doc -->
	 * <!-- end-user-doc -->
	 * @generated
	 */
	@Override
	public EList<Membership> getOwnedMembership_comp() {
		if (ownedMembership_comp == null) {
			ownedMembership_comp = new EObjectContainmentWithInverseEList<Membership>(Membership.class, this, SysMLPackage.TYPE__OWNED_MEMBERSHIP_COMP, SysMLPackage.MEMBERSHIP__MEMBERSHIP_OWNING_PACKAGE);
		}
		return ownedMembership_comp;
	}

	/**
	 * <!-- begin-user-doc -->
	 * <!-- end-user-doc -->
	 * @generated NOT
	 */
	public EList<Generalization> getOwnedGeneralization() {
		EList<Generalization> generalizations = new EObjectEList<Generalization>(Generalization.class, this, SysMLPackage.TYPE__OWNED_GENERALIZATION);
		getOwnedGeneralization_comp().stream().filter(gen->((GeneralizationImpl)gen).basicGetGeneral() != null).forEachOrdered(generalizations::add);
		return generalizations;
	}

	public EList<Generalization> getOwnedGeneralization_comp() {
		EList<Generalization> generalizations = new EObjectEList<Generalization>(Generalization.class, this, SysMLPackage.TYPE__OWNED_GENERALIZATION);
		for (Relationship relationship: getOwnedRelationship_comp()) {
			if (relationship instanceof Generalization &&
					this.equals(((Generalization)relationship).getSpecific())) {
				generalizations.add(((Generalization)relationship));
			}
		}
		return generalizations;
	}

	@SuppressWarnings("unchecked")
	protected <T extends Generalization> List<T> basicGetOwnedGeneralization(Class<T> kind) {
		return (List<T>)getOwnedGeneralization_comp().stream().
				filter(kind::isInstance).
				collect(Collectors.toList());
	}
	
	/**
	 * Contains the required ends for implicit generalizations like implicit
	 * superclassing, subsetting, featuretyping and redefinitions for future access.
	 * The lists must not contain null values and the current type.
	 */
	protected Map<EClass, List<Type>> implicitGeneralTypes = new HashMap<>();
	
	public void computeImplicitGeneralization() {
		if (!isConjugated()) {
			addImplicitGeneralType();
 		}
	}

	public void cleanImplicitGeneralization() {
		implicitGeneralTypes.clear();
	}
	
//	public List<Generalization> getImplicitGeneralizations() {
//		return implicitGeneralTypes.values().stream().
//				flatMap(Collection::stream).
//				collect(Collectors.toList());
//	}
	
	public List<Type> getImplicitGeneralTypes() {
		return implicitGeneralTypes.values().stream().
				flatMap(Collection::stream).
				collect(Collectors.toList());
	}
	
	public List<Type> getImplicitGeneralTypes(EClass eClass) {
		return implicitGeneralTypes.getOrDefault(eClass, Collections.emptyList());
	}
	
	public Type getFirstImplicitGeneralType(EClass eClass) {
		List<Type> types = getImplicitGeneralTypes(eClass);
		return types.isEmpty() ? null : types.get(0);
	}
	
	public boolean isImplicitGeneralizationFor(EClass eClass, Type general) {
		return implicitGeneralTypes.getOrDefault(eClass, Collections.emptyList()).contains(general);
	}
	
	protected void addImplicitGeneralType() {
		addImplicitGeneralType(getGeneralizationEClass(), getDefaultSupertype());
	}
	
	@SuppressWarnings("unchecked")
	protected void addImplicitGeneralType(EClass generalizationEClass, String... superTypeNames) {
		List<Type> generalizations = implicitGeneralTypes.get(generalizationEClass);
		if (generalizations == null &&
				basicGetOwnedGeneralization((Class<? extends Generalization>)generalizationEClass.getInstanceClass()).isEmpty()) {
			Type general = getDefaultType(superTypeNames);
			if (general != null && general != this) {
				generalizations = new ArrayList<>();
				generalizations.add(general);
				implicitGeneralTypes.put(generalizationEClass, generalizations);
			}
		}
	}
	
	protected void addImplicitGeneralization(Generalization generalization) {
		implicitGeneralTypes.computeIfAbsent(generalization.eClass(), e -> new ArrayList<>()).add(generalization.getGeneral());
	}
	
	protected EClass getGeneralizationEClass() {
		return SysMLPackage.eINSTANCE.getGeneralization();
	}
	
	protected String getDefaultSupertype() {
		return TYPE_GENERALIZATION_DEFAULT;
	}
	
	protected <T extends Generalization> Generalization getDefaultGeneralization(EClass eClass, String... defaultNames) {
		@SuppressWarnings("unchecked")
		List<? extends Generalization> generalizations = 
			basicGetOwnedGeneralization((Class<? extends Generalization>)eClass.getInstanceClass());
		Generalization generalization = null;
		if (generalizations.isEmpty()) {
			Type general = getDefaultType(defaultNames);
			// Do not add a default generalization of a type to itself.
			if (general != null && general != this) {
				generalization = (Generalization) SysMLFactory.eINSTANCE.create(eClass);
				generalization.setGeneral(general);
				((GeneralizationImpl)generalization).basicSetSpecific(this);
			}
		}
		return generalization;
	}
	
	protected Type getDefaultType(String... defaultNames) {
		for (String defaultName: defaultNames) {
			EObject element = SysMLLibraryUtil.getLibraryElement(this, defaultName);
			if (element instanceof Type) {
				return (Type)element;
			}
		}
		return null;
	}
	
	/**
	 * <!-- begin-user-doc -->
	 * <!-- end-user-doc -->
	 * @generated NOT
	 */
	@Override
	public EList<FeatureMembership> getOwnedFeatureMembership() {
		EList<FeatureMembership> ownedFeatureMemberships = new EObjectEList<FeatureMembership>(FeatureMembership.class, this, SysMLPackage.TYPE__OWNED_FEATURE_MEMBERSHIP);
		ownedFeatureMemberships.addAll(getOwnedFeatureMembership_comp());
		return ownedFeatureMemberships;
	}

	/**
	 * <!-- begin-user-doc -->
	 * <!-- end-user-doc -->
	 * @generated NOT
	 */
	public EList<Feature> getOwnedFeature() {
		return new DerivedEObjectEList<Feature>(
				Feature.class, this, SysMLPackage.TYPE__OWNED_FEATURE, 
				new int[]{SysMLPackage.PACKAGE__OWNED_MEMBER});
	}

	/**
	 * <!-- begin-user-doc -->
	 * <!-- end-user-doc -->
	 * @generated NOT
	 */
	public EList<Feature> getFeature() {
		return new DerivedEObjectEList<Feature>(
				Feature.class, this, SysMLPackage.TYPE__FEATURE, 
				new int[]{SysMLPackage.PACKAGE__MEMBER});
	}

	/**
	 * <!-- begin-user-doc -->
	 * <!-- end-user-doc -->
	 * @generated NOT
	 */
	public EList<Feature> getInput() {
		EList<Feature> inputs = new EObjectEList<Feature>(Feature.class, this, SysMLPackage.TYPE__INPUT);
		Conjugation conjugator = getOwnedConjugator();
		if (conjugator != null) {
			inputs.addAll(conjugator.getOriginalType().getOutput());
		} else {
			for (Membership membership: this.getMembership()) {
				if (membership instanceof FeatureMembership) {
					FeatureMembership featureMembership = (FeatureMembership)membership;
					FeatureDirectionKind direction = featureMembership.getDirection();
					if (FeatureDirectionKind.IN.equals(direction) || 
							FeatureDirectionKind.INOUT.equals(direction)) {
						Feature feature = featureMembership.getMemberFeature();
						if (feature != null) {
							inputs.add(feature);
						}
					}
				}
			}
		}
		return inputs;
	}

	/**
	 * <!-- begin-user-doc -->
	 * <!-- end-user-doc -->
	 * @generated NOT
	 */
	public EList<Feature> getOutput() {
		EList<Feature> outputs = new EObjectEList<Feature>(Feature.class, this, SysMLPackage.TYPE__OUTPUT);
		Conjugation conjugator = getOwnedConjugator();
		if (conjugator != null) {
			outputs.addAll(conjugator.getOriginalType().getInput());
		} else {
			for (Membership membership: this.getMembership()) {
				if (membership instanceof FeatureMembership) {
					FeatureMembership featureMembership = (FeatureMembership)membership;
					FeatureDirectionKind direction = featureMembership.getDirection();
					if (FeatureDirectionKind.OUT.equals(direction) || 
							FeatureDirectionKind.INOUT.equals(direction)) {
						Feature feature = featureMembership.getMemberFeature();
						if (feature != null) {
							outputs.add(feature);
						}
					}
				}
			}
		}
		return outputs;
	}

	/**
	 * <!-- begin-user-doc -->
	 * <!-- end-user-doc -->
	 * @generated
	 */
	@Override
	public boolean isAbstract() {
		return isAbstract;
	}

	/**
	 * <!-- begin-user-doc -->
	 * <!-- end-user-doc -->
	 * @generated
	 */
	@Override
	public void setIsAbstract(boolean newIsAbstract) {
		boolean oldIsAbstract = isAbstract;
		isAbstract = newIsAbstract;
		if (eNotificationRequired())
			eNotify(new ENotificationImpl(this, Notification.SET, SysMLPackage.TYPE__IS_ABSTRACT, oldIsAbstract, isAbstract));
	}
	
	private EList<Membership> inheritedMembership = null;
	
	@Override
	public void clearCaches() {
		super.clearCaches();
		inheritedMembership = null;
	}
	
	/**
	 * <!-- begin-user-doc -->
	 * <!-- end-user-doc -->
	 * @generated NOT
	 */
	@Override
	public EList<Membership> getInheritedMembership() {
		if (inheritedMembership == null) {
			inheritedMembership = getInheritedMembership(new HashSet<org.omg.sysml.lang.sysml.Package>(), new HashSet<Type>(), true);
//			System.out.println("Caching inheritedMembership for " + this);
		}
		return inheritedMembership;
	}
	
	/**
	 * <!-- begin-user-doc -->
	 * <!-- end-user-doc -->
	 * @generated NOT
	 */
	@Override
	public EList<Feature> getEndFeature() {
		EList<Feature> features = new EObjectEList<Feature>(Feature.class, this, SysMLPackage.TYPE__END_FEATURE);
		getFeature().stream().filter(f->f.isEnd()).forEachOrdered(features::add);
		return features;
	}

	/**
	 * <!-- begin-user-doc -->
	 * <!-- end-user-doc -->
	 * @generated
	 */
	@Override
	public boolean isSufficient() {
		return isSufficient;
	}

	/**
	 * <!-- begin-user-doc -->
	 * <!-- end-user-doc -->
	 * @generated
	 */
	@Override
	public void setIsSufficient(boolean newIsSufficient) {
		boolean oldIsSufficient = isSufficient;
		isSufficient = newIsSufficient;
		if (eNotificationRequired())
			eNotify(new ENotificationImpl(this, Notification.SET, SysMLPackage.TYPE__IS_SUFFICIENT, oldIsSufficient, isSufficient));
	}

	/**
	 * <!-- begin-user-doc -->
	 * <!-- end-user-doc -->
	 * @generated
	 */
	@Override
	public Conjugation getOwnedConjugator() {
		Conjugation ownedConjugator = basicGetOwnedConjugator();
		return ownedConjugator != null && ownedConjugator.eIsProxy() ? (Conjugation)eResolveProxy((InternalEObject)ownedConjugator) : ownedConjugator;
	}

	/**
	 * <!-- begin-user-doc -->
	 * <!-- end-user-doc -->
	 * @generated NOT
	 */
	public Conjugation basicGetOwnedConjugator() {
		return (Conjugation) getOwnedRelationship_comp().stream().
				filter(Conjugation.class::isInstance).
				findFirst().orElse(null);
	}

	/**
	 * <!-- begin-user-doc -->
	 * <!-- end-user-doc -->
	 * @generated NOT
	 */
	@Override
	public void setOwnedConjugator(Conjugation newOwnedConjugator) {
		throw new UnsupportedOperationException();
	}

	/**
	 * <!-- begin-user-doc -->
	 * <!-- end-user-doc -->
	 * @generated NOT
	 */
	@Override
	public boolean isConjugated() {
		return getOwnedConjugator() != null;
	}

	/**
	 * <!-- begin-user-doc -->
	 * <!-- end-user-doc -->
	 * @generated NOT
	 */
	@Override
	public void setIsConjugated(boolean newIsConjugated) {
		throw new UnsupportedOperationException();
	}

	/**
	 * <!-- begin-user-doc -->
	 * <!-- end-user-doc -->
	 * @generated NOT
	 */
	@Override
	public EList<FeatureMembership> getFeatureMembership() {
		EList<FeatureMembership> featureMemberships = new EObjectEList<FeatureMembership>(FeatureMembership.class, this, SysMLPackage.TYPE__FEATURE_MEMBERSHIP);
		getMembership().stream().
			filter(m->m instanceof FeatureMembership).
			map(m->(FeatureMembership)m).
			forEachOrdered(featureMemberships::add);
		return featureMemberships;
	}

	/**
	 * <!-- begin-user-doc -->
	 * <!-- end-user-doc -->
	 * @generated NOT
	 */
	@Override
	public EList<Feature> getInheritedFeature() {
		EList<Feature> features = new EObjectEList<Feature>(Feature.class, this, SysMLPackage.TYPE__INHERITED_FEATURE);
		getInheritedMembership().stream().
			filter(m->m instanceof FeatureMembership).
			map(m->((FeatureMembership)m).getMemberFeature()).
			filter(f->f != null).
			forEachOrdered(features::add);
		return features;
	}

	/**
	 * <!-- begin-user-doc -->
	 * <!-- end-user-doc -->
	 * @generated
	 */
	@Override
	public Multiplicity getMultiplicity() {
		Multiplicity multiplicity = basicGetMultiplicity();
		return multiplicity != null && multiplicity.eIsProxy() ? (Multiplicity)eResolveProxy((InternalEObject)multiplicity) : multiplicity;
	}

	/**
	 * <!-- begin-user-doc -->
	 * <!-- end-user-doc -->
	 * @generated NOT
	 */
	public Multiplicity basicGetMultiplicity() {
		return getMultiplicity(new HashSet<Type>());
		
	}
	
	protected Multiplicity getMultiplicity(Set<Type> visited) {
		Multiplicity multiplicity = (Multiplicity)getOwnedFeature().stream().
				filter(feature->feature instanceof Multiplicity).
				findFirst().orElse(null);
		if (multiplicity == null) {
			visited.add(this);
			List<Type> superTypes = getSupertypes();
			if (!superTypes.isEmpty()) {
				Type general = getSupertypes().get(0);
				if (general != null && !visited.contains(general)) { 
					multiplicity = ((TypeImpl)general).getMultiplicity(visited);
				}
			}
		}
		return multiplicity;
	}

	/**
	 * <!-- begin-user-doc -->
	 * <!-- end-user-doc -->
	 * @generated NOT
	 */
	@Override
	public void setMultiplicity(Multiplicity newMultiplicity) {
		throw new UnsupportedOperationException();
	}
	
	/**
	 * <!-- begin-user-doc -->
	 * <!-- end-user-doc -->
	 * @generated NOT
	 */
	@Override
	public EList<Feature> getOwnedEndFeature() {
		EList<Feature> features = new EObjectEList<Feature>(Feature.class, this, SysMLPackage.TYPE__END_FEATURE);
		getOwnedFeature().stream().filter(f->f.isEnd()).forEachOrdered(features::add);
		return features;
	}

	public EList<Membership> getInheritedMembership(Collection<org.omg.sysml.lang.sysml.Package> excludedPackages, Collection<Type> excludedTypes, boolean includeProtected) {
		EList<Membership> inheritedMemberships = new BasicInternalEList<Membership>(Membership.class);
		excludedTypes.add(this);
		Conjugation conjugator = this.getOwnedConjugator();
		if (conjugator != null) {
			Type originalType = conjugator.getOriginalType();
			if (originalType != null && !excludedTypes.contains(originalType)) {
				inheritedMemberships.addAll(((TypeImpl)originalType).getMembership(excludedPackages, excludedTypes, includeProtected));
			}
		}
		for (Type general: getSupertypes()) {
			if (general != null && !excludedTypes.contains(general)) {
				inheritedMemberships.addAll(((TypeImpl)general).getNonPrivateMembership(excludedPackages, excludedTypes, includeProtected));
			}
		}
		removeRedefinedFeatures(inheritedMemberships);
		return inheritedMemberships;
	}
	
	protected void removeRedefinedFeatures(Collection<Membership> memberships) {
		Collection<Feature> redefinedFeatures = getFeaturesRedefinedByType();
		memberships.removeIf(membership->{
			Element memberElement = membership.getMemberElement();
			return memberElement instanceof Feature &&
				   ((FeatureImpl)memberElement).getAllRedefinedFeatures().stream().
				   		anyMatch(redefinedFeatures::contains);
		});		
	}
	
	public Collection<Feature> getFeaturesRedefinedByType() {
		return getOwnedFeature().stream().
				flatMap(feature->((FeatureImpl)feature).getAllRedefinedFeatures().stream()).
				collect(Collectors.toSet());
	}
	
	public EList<Membership> getMembership(Collection<org.omg.sysml.lang.sysml.Package> excludedPackages, Collection<Type> excludedTypes, boolean includeProtected) {
		EList<Membership> membership = getOwnedMembership();
		membership.addAll(getInheritedMembership(excludedPackages, excludedTypes, includeProtected));
		membership.addAll(getImportedMembership(excludedPackages, excludedTypes, includeProtected));
		return membership;
	}	
	
	public EList<Membership> getNonPrivateMembership(Collection<org.omg.sysml.lang.sysml.Package> excludedPackages, Collection<Type> excludedTypes, boolean includeProtected) {
		EList<Membership> nonPrivateMembership = super.getPublicMembership(excludedPackages, excludedTypes);
		if (includeProtected) {
			nonPrivateMembership.addAll(getVisibleOwnedMembership(VisibilityKind.PROTECTED));
		}
		nonPrivateMembership.addAll(getInheritedMembership(excludedPackages, excludedTypes, includeProtected));
		return nonPrivateMembership;
	}
	
	@Override
	public EList<Membership> getPublicMembership(Collection<org.omg.sysml.lang.sysml.Package> excludedPackages, Collection<Type> excludedTypes) {
		return getNonPrivateMembership(excludedPackages, excludedTypes, false);
	}
	
	/**
	 * This method returns those features from this type that should be automatically overridden in its usages.
	 * By default, there are none.
	 * 
	 * @return	Relevant features from the type that should be redefined in usages.
	 */
	public List<? extends Feature> getRelevantFeatures() {
		return Collections.emptyList();
	}
	
	/**
	 * The array of superset feature identifiers for the '{@link #getOwnedGeneralization() <em>Owned Generalization</em>}' reference list.
	 * <!-- begin-user-doc -->
	 * <!-- end-user-doc -->
	 * @see #getOwnedGeneralization()
	 * @generated
	 * @ordered
	 */
	protected static final int[] OWNED_GENERALIZATION_ESUPERSETS = new int[] {SysMLPackage.TYPE__OWNED_RELATIONSHIP_COMP};

	/**
	 * <!-- begin-user-doc -->
	 * <!-- end-user-doc -->
	 * @generated
	 */
	@Override
	public EList<FeatureMembership> getOwnedFeatureMembership_comp() {
		if (ownedFeatureMembership_comp == null) {
			ownedFeatureMembership_comp = new EObjectContainmentWithInverseEList<FeatureMembership>(FeatureMembership.class, this, SysMLPackage.TYPE__OWNED_FEATURE_MEMBERSHIP_COMP, SysMLPackage.FEATURE_MEMBERSHIP__OWNING_TYPE);
		}
		return ownedFeatureMembership_comp;
	}

	/**
	 * The array of superset feature identifiers for the '{@link #getOwnedFeatureMembership() <em>Owned Feature Membership</em>}' reference list.
	 * <!-- begin-user-doc -->
	 * <!-- end-user-doc -->
	 * @see #getOwnedFeatureMembership()
	 * @generated
	 * @ordered
	 */
	protected static final int[] OWNED_FEATURE_MEMBERSHIP_ESUPERSETS = new int[] {SysMLPackage.TYPE__OWNED_MEMBERSHIP_COMP};

	/**
	 * <!-- begin-user-doc -->
	 * <!-- end-user-doc -->
	 * @generated NOT
	 */
	public FeatureDirectionKind directionOf(Feature feature) {
		boolean isInput = getInput().contains(feature);
		boolean isOutput = getOutput().contains(feature);
		return isInput && isOutput? FeatureDirectionKind.INOUT:
			   isInput? FeatureDirectionKind.IN:
			   isOutput? FeatureDirectionKind.OUT:
			   null;
	}

	/**
	 * <!-- begin-user-doc -->
	 * <!-- end-user-doc -->
	 * @generated NOT
	 */
	public EList<Type> allSupertypes() {
		return getAllSuperTypes(new HashSet<>());
	}
	
	// Note: Generalizations are allowed to be cyclic.
	protected EList<Type> getAllSuperTypes(Set<Type> visited) {
		if (isConjugated()) {
			Type originalType = getOwnedConjugator().getOriginalType();
			return ((TypeImpl)originalType).getAllSuperTypes(visited);
		} else {
			EList<Type> superTypes = new BasicEList<>();
			getSupertypes().stream().
				forEachOrdered(superType->{
					if (superType != null && !visited.contains(superType)) {
						visited.add(superType);
						superTypes.add(superType);
						superTypes.addAll(((TypeImpl)superType).getAllSuperTypes(visited));
					}
				});
			return superTypes;
		}
	}
	
	// Additional subsets
	
	@Override
	public EList<Membership> getOwnedMembership() {
		EList<Membership> ownedMemberships = super.getOwnedMembership();
		ownedMemberships.addAll(getOwnedFeatureMembership());
		return ownedMemberships;
	}

	// Utility Methods
	
	public List<Type> getSupertypes() {
		return getSupertypes(null);
	}
	
	public List<Type> getSupertypes(Element skip) {
		List<Type> ownedGeneralEnds = new ArrayList<>(); 
		getOwnedGeneralization()
			.stream()
			.filter(gen -> gen != skip)
			.map(Generalization::getGeneral)
			.forEachOrdered(ownedGeneralEnds::add);
		computeImplicitGeneralization();
		ownedGeneralEnds.addAll(getImplicitGeneralTypes());
		return ownedGeneralEnds;
	}
	
	public boolean conformsTo(Type supertype) {
		return conformsTo(supertype, new HashSet<>());
	}
	
	// Note: Generalizations are allowed to be cyclic.
	protected boolean conformsTo(Type supertype, Set<Type> visited) {
		if (this == supertype) {
			return true;
		} else {
			visited.add(this);
			if (isConjugated()) {
				Type originalType = getOwnedConjugator().getOriginalType();
				return !visited.contains(originalType) && ((TypeImpl)originalType).conformsTo(supertype);
			} else {
				return getSupertypes().stream().
					anyMatch(type->!visited.contains(type) && 
							((TypeImpl)type).conformsTo(supertype, visited));
			}
		}
	}
	
	public <T extends Membership> Stream<Feature> getFeaturesByMembership(Class<T> kind) {
		return getFeatureMembership().stream().
				filter(kind::isInstance).
				map(FeatureMembership::getMemberFeature);
	}
	
	public <T extends Membership> Feature getFeatureByMembership(Class<T> kind) {
		return getFeaturesByMembership(kind).findFirst().orElse(null);
	}
	
	public <T extends Membership> Stream<Feature> getOwnedFeaturesByMembership(Class<T> kind) {
		return getOwnedFeatureMembership().stream().
				filter(kind::isInstance).
				map(FeatureMembership::getMemberFeature).
				filter(f->f != null);
	}
	
	public <T extends Membership> Feature getOwnedFeatureByMembership(Class<T> kind) {
		return getOwnedFeaturesByMembership(kind).findFirst().orElse(null);
	}
	
	public List<Feature> getPublicFeatures() {
		return publicMemberships().stream().
				filter(FeatureMembership.class::isInstance).
				map(FeatureMembership.class::cast).
				map(FeatureMembership::getMemberFeature).
				collect(Collectors.toList());
	}
	
	public List<Feature> getAllEndFeatures() {
		return getAllEndFeatures(new HashSet<>());
	}
	
	protected List<Feature> getAllEndFeatures(Set<Type> visited) {
		visited.add(this);
		List<Feature> ends = getOwnedEndFeatures();
		int n = ends.size();
		for (Type general: getSupertypes()) {
			if (general != null && !visited.contains(general)) {
				List<Feature> inheritedEnds = ((TypeImpl)general).getAllEndFeatures(visited);
				if (inheritedEnds.size() > n) {
					ends.addAll(inheritedEnds.subList(n, inheritedEnds.size()));
				}
			}
		}
		return ends;
	}
	
	public List<Feature> getOwnedEndFeatures() {
		return getOwnedFeature().stream().
				filter(Feature::isEnd).
				collect(Collectors.toList());
	}
	
	public List<Feature> getAllParameters() {
		return getAllParameters(new HashSet<>());
	}
	
	protected List<Feature> getAllParameters(Set<Type> visited) {
		visited.add(this);
		List<Feature> parameters = getOwnedParameters();
		parameters.removeIf(p->((FeatureImpl)p).isResultParameter());
		int n = parameters.size();
<<<<<<< HEAD
		for (Type general: getSupertypes()) {
=======
		for (Generalization generalization : getOwnedGeneralization()) {
			Type general = generalization.getGeneral();
>>>>>>> 797abcf8
			if (general != null && !visited.contains(general)) {
				List<Feature> inheritedParameters = ((TypeImpl)general).getAllParameters(visited);
				inheritedParameters.removeIf(p->((FeatureImpl)p).isResultParameter());
				if (inheritedParameters.size() > n) {
					parameters.addAll(inheritedParameters.subList(n, inheritedParameters.size()));
				}
			}
		}
		Feature resultParameter = getResultParameter();
		if (resultParameter != null) {
			parameters.add(resultParameter);
		}
		return parameters;
	}
	
	public List<Feature> getOwnedParameters() {
		return getOwnedFeaturesByMembership(ParameterMembership.class).collect(Collectors.toList());
	}
	
	public EList<Feature> getOwnedInput() {
		EList<Feature> inputs = new BasicInternalEList<Feature>(Feature.class);
		for (Membership membership: this.getOwnedMembership()) {
			if (membership instanceof FeatureMembership) {
				FeatureMembership featureMembership = (FeatureMembership)membership;
				FeatureDirectionKind direction = featureMembership.getDirection();
				if (FeatureDirectionKind.IN.equals(direction) || 
						FeatureDirectionKind.INOUT.equals(direction)) {
					Feature feature = featureMembership.getOwnedMemberFeature();
					if (feature != null) {
						inputs.add(feature);
					}
				}
			}
		}
		return inputs;
	}
	
	public EList<Feature> getOwnedOutput() {
		EList<Feature> outputs = new BasicInternalEList<Feature>(Feature.class);
		for (Membership membership: this.getOwnedMembership()) {
			if (membership instanceof FeatureMembership) {
				FeatureMembership featureMembership = (FeatureMembership)membership;
				FeatureDirectionKind direction = featureMembership.getDirection();
				if (FeatureDirectionKind.OUT.equals(direction) || 
						FeatureDirectionKind.INOUT.equals(direction)) {
					Feature feature = featureMembership.getOwnedMemberFeature();
					if (feature != null) {
						outputs.add(feature);
					}
				}
			}
		}
		return outputs;
	}
	
	protected Feature getResultParameter() {
		return getOwnedParameters().stream().
				filter(p->((FeatureImpl)p).isResultParameter()).
				findFirst().orElse(null);
	}
	
	public FeatureMembership addOwnedFeature(Feature feature) {
		FeatureMembership membership = SysMLFactory.eINSTANCE.createFeatureMembership();
		membership.setOwnedMemberFeature_comp(feature);
		getOwnedFeatureMembership_comp().add(membership);
		return membership;
	}
	
	public BindingConnector addOwnedBindingConnector(Feature source, Feature target) {
		BindingConnector connector = SysMLFactory.eINSTANCE.createBindingConnector();
		((ConnectorImpl)connector).addConnectorEnd(source);
		((ConnectorImpl)connector).addConnectorEnd(target);
		addOwnedFeature(connector);
		return connector;
	}
	
	// Other Methods
	
	@Override
	public void transform() {
		super.transform();
		clearCaches();
		computeImplicitGeneralization();
	}
	
	//
	
	/**
	 * <!-- begin-user-doc -->
	 * <!-- end-user-doc -->
	 * @generated
	 */
	@SuppressWarnings("unchecked")
	@Override
	public NotificationChain eInverseAdd(InternalEObject otherEnd, int featureID, NotificationChain msgs) {
		switch (featureID) {
			case SysMLPackage.TYPE__OWNED_RELATIONSHIP_COMP:
				return ((InternalEList<InternalEObject>)(InternalEList<?>)getOwnedRelationship_comp()).basicAdd(otherEnd, msgs);
			case SysMLPackage.TYPE__OWNED_MEMBERSHIP_COMP:
				return ((InternalEList<InternalEObject>)(InternalEList<?>)getOwnedMembership_comp()).basicAdd(otherEnd, msgs);
			case SysMLPackage.TYPE__OWNED_FEATURE_MEMBERSHIP_COMP:
				return ((InternalEList<InternalEObject>)(InternalEList<?>)getOwnedFeatureMembership_comp()).basicAdd(otherEnd, msgs);
		}
		return super.eInverseAdd(otherEnd, featureID, msgs);
	}

	/**
	 * <!-- begin-user-doc -->
	 * <!-- end-user-doc -->
	 * @generated
	 */
	@Override
	public NotificationChain eInverseRemove(InternalEObject otherEnd, int featureID, NotificationChain msgs) {
		switch (featureID) {
			case SysMLPackage.TYPE__OWNED_RELATIONSHIP_COMP:
				return ((InternalEList<?>)getOwnedRelationship_comp()).basicRemove(otherEnd, msgs);
			case SysMLPackage.TYPE__OWNED_MEMBERSHIP_COMP:
				return ((InternalEList<?>)getOwnedMembership_comp()).basicRemove(otherEnd, msgs);
			case SysMLPackage.TYPE__OWNED_FEATURE_MEMBERSHIP_COMP:
				return ((InternalEList<?>)getOwnedFeatureMembership_comp()).basicRemove(otherEnd, msgs);
		}
		return super.eInverseRemove(otherEnd, featureID, msgs);
	}

	/**
	 * <!-- begin-user-doc -->
	 * <!-- end-user-doc -->
	 * @generated
	 */
	@Override
	public Object eGet(int featureID, boolean resolve, boolean coreType) {
		switch (featureID) {
			case SysMLPackage.TYPE__OWNED_GENERALIZATION:
				return getOwnedGeneralization();
			case SysMLPackage.TYPE__OWNED_FEATURE_MEMBERSHIP_COMP:
				return getOwnedFeatureMembership_comp();
			case SysMLPackage.TYPE__FEATURE:
				return getFeature();
			case SysMLPackage.TYPE__OWNED_FEATURE:
				return getOwnedFeature();
			case SysMLPackage.TYPE__INPUT:
				return getInput();
			case SysMLPackage.TYPE__OUTPUT:
				return getOutput();
			case SysMLPackage.TYPE__IS_ABSTRACT:
				return isAbstract();
			case SysMLPackage.TYPE__INHERITED_MEMBERSHIP:
				return getInheritedMembership();
			case SysMLPackage.TYPE__END_FEATURE:
				return getEndFeature();
			case SysMLPackage.TYPE__OWNED_END_FEATURE:
				return getOwnedEndFeature();
			case SysMLPackage.TYPE__IS_SUFFICIENT:
				return isSufficient();
			case SysMLPackage.TYPE__OWNED_CONJUGATOR:
				if (resolve) return getOwnedConjugator();
				return basicGetOwnedConjugator();
			case SysMLPackage.TYPE__IS_CONJUGATED:
				return isConjugated();
			case SysMLPackage.TYPE__FEATURE_MEMBERSHIP:
				return getFeatureMembership();
			case SysMLPackage.TYPE__INHERITED_FEATURE:
				return getInheritedFeature();
			case SysMLPackage.TYPE__MULTIPLICITY:
				if (resolve) return getMultiplicity();
				return basicGetMultiplicity();
			case SysMLPackage.TYPE__OWNED_FEATURE_MEMBERSHIP:
				return getOwnedFeatureMembership();
		}
		return super.eGet(featureID, resolve, coreType);
	}

	/**
	 * <!-- begin-user-doc -->
	 * <!-- end-user-doc -->
	 * @generated
	 */
	@SuppressWarnings("unchecked")
	@Override
	public void eSet(int featureID, Object newValue) {
		switch (featureID) {
			case SysMLPackage.TYPE__OWNED_GENERALIZATION:
				getOwnedGeneralization().clear();
				getOwnedGeneralization().addAll((Collection<? extends Generalization>)newValue);
				return;
			case SysMLPackage.TYPE__OWNED_FEATURE_MEMBERSHIP_COMP:
				getOwnedFeatureMembership_comp().clear();
				getOwnedFeatureMembership_comp().addAll((Collection<? extends FeatureMembership>)newValue);
				return;
			case SysMLPackage.TYPE__FEATURE:
				getFeature().clear();
				getFeature().addAll((Collection<? extends Feature>)newValue);
				return;
			case SysMLPackage.TYPE__OWNED_FEATURE:
				getOwnedFeature().clear();
				getOwnedFeature().addAll((Collection<? extends Feature>)newValue);
				return;
			case SysMLPackage.TYPE__INPUT:
				getInput().clear();
				getInput().addAll((Collection<? extends Feature>)newValue);
				return;
			case SysMLPackage.TYPE__OUTPUT:
				getOutput().clear();
				getOutput().addAll((Collection<? extends Feature>)newValue);
				return;
			case SysMLPackage.TYPE__IS_ABSTRACT:
				setIsAbstract((Boolean)newValue);
				return;
			case SysMLPackage.TYPE__INHERITED_MEMBERSHIP:
				getInheritedMembership().clear();
				getInheritedMembership().addAll((Collection<? extends Membership>)newValue);
				return;
			case SysMLPackage.TYPE__END_FEATURE:
				getEndFeature().clear();
				getEndFeature().addAll((Collection<? extends Feature>)newValue);
				return;
			case SysMLPackage.TYPE__OWNED_END_FEATURE:
				getOwnedEndFeature().clear();
				getOwnedEndFeature().addAll((Collection<? extends Feature>)newValue);
				return;
			case SysMLPackage.TYPE__IS_SUFFICIENT:
				setIsSufficient((Boolean)newValue);
				return;
			case SysMLPackage.TYPE__OWNED_CONJUGATOR:
				setOwnedConjugator((Conjugation)newValue);
				return;
			case SysMLPackage.TYPE__IS_CONJUGATED:
				setIsConjugated((Boolean)newValue);
				return;
			case SysMLPackage.TYPE__FEATURE_MEMBERSHIP:
				getFeatureMembership().clear();
				getFeatureMembership().addAll((Collection<? extends FeatureMembership>)newValue);
				return;
			case SysMLPackage.TYPE__INHERITED_FEATURE:
				getInheritedFeature().clear();
				getInheritedFeature().addAll((Collection<? extends Feature>)newValue);
				return;
			case SysMLPackage.TYPE__MULTIPLICITY:
				setMultiplicity((Multiplicity)newValue);
				return;
			case SysMLPackage.TYPE__OWNED_FEATURE_MEMBERSHIP:
				getOwnedFeatureMembership().clear();
				getOwnedFeatureMembership().addAll((Collection<? extends FeatureMembership>)newValue);
				return;
		}
		super.eSet(featureID, newValue);
	}

	/**
	 * <!-- begin-user-doc -->
	 * <!-- end-user-doc -->
	 * @generated
	 */
	@Override
	public void eUnset(int featureID) {
		switch (featureID) {
			case SysMLPackage.TYPE__OWNED_GENERALIZATION:
				getOwnedGeneralization().clear();
				return;
			case SysMLPackage.TYPE__OWNED_FEATURE_MEMBERSHIP_COMP:
				getOwnedFeatureMembership_comp().clear();
				return;
			case SysMLPackage.TYPE__FEATURE:
				getFeature().clear();
				return;
			case SysMLPackage.TYPE__OWNED_FEATURE:
				getOwnedFeature().clear();
				return;
			case SysMLPackage.TYPE__INPUT:
				getInput().clear();
				return;
			case SysMLPackage.TYPE__OUTPUT:
				getOutput().clear();
				return;
			case SysMLPackage.TYPE__IS_ABSTRACT:
				setIsAbstract(IS_ABSTRACT_EDEFAULT);
				return;
			case SysMLPackage.TYPE__INHERITED_MEMBERSHIP:
				getInheritedMembership().clear();
				return;
			case SysMLPackage.TYPE__END_FEATURE:
				getEndFeature().clear();
				return;
			case SysMLPackage.TYPE__OWNED_END_FEATURE:
				getOwnedEndFeature().clear();
				return;
			case SysMLPackage.TYPE__IS_SUFFICIENT:
				setIsSufficient(IS_SUFFICIENT_EDEFAULT);
				return;
			case SysMLPackage.TYPE__OWNED_CONJUGATOR:
				setOwnedConjugator((Conjugation)null);
				return;
			case SysMLPackage.TYPE__IS_CONJUGATED:
				setIsConjugated(IS_CONJUGATED_EDEFAULT);
				return;
			case SysMLPackage.TYPE__FEATURE_MEMBERSHIP:
				getFeatureMembership().clear();
				return;
			case SysMLPackage.TYPE__INHERITED_FEATURE:
				getInheritedFeature().clear();
				return;
			case SysMLPackage.TYPE__MULTIPLICITY:
				setMultiplicity((Multiplicity)null);
				return;
			case SysMLPackage.TYPE__OWNED_FEATURE_MEMBERSHIP:
				getOwnedFeatureMembership().clear();
				return;
		}
		super.eUnset(featureID);
	}

	/**
	 * <!-- begin-user-doc -->
	 * <!-- end-user-doc -->
	 * @generated
	 */
	@Override
	public boolean eIsSet(int featureID) {
		switch (featureID) {
			case SysMLPackage.TYPE__MEMBERSHIP:
				return isSetMembership();
			case SysMLPackage.TYPE__OWNED_RELATIONSHIP_COMP:
				return ownedRelationship_comp != null && !ownedRelationship_comp.isEmpty();
			case SysMLPackage.TYPE__OWNED_MEMBERSHIP_COMP:
				return ownedMembership_comp != null && !ownedMembership_comp.isEmpty();
			case SysMLPackage.TYPE__OWNED_GENERALIZATION:
				return !getOwnedGeneralization().isEmpty();
			case SysMLPackage.TYPE__OWNED_FEATURE_MEMBERSHIP_COMP:
				return ownedFeatureMembership_comp != null && !ownedFeatureMembership_comp.isEmpty();
			case SysMLPackage.TYPE__FEATURE:
				return !getFeature().isEmpty();
			case SysMLPackage.TYPE__OWNED_FEATURE:
				return !getOwnedFeature().isEmpty();
			case SysMLPackage.TYPE__INPUT:
				return !getInput().isEmpty();
			case SysMLPackage.TYPE__OUTPUT:
				return !getOutput().isEmpty();
			case SysMLPackage.TYPE__IS_ABSTRACT:
				return isAbstract != IS_ABSTRACT_EDEFAULT;
			case SysMLPackage.TYPE__INHERITED_MEMBERSHIP:
				return !getInheritedMembership().isEmpty();
			case SysMLPackage.TYPE__END_FEATURE:
				return !getEndFeature().isEmpty();
			case SysMLPackage.TYPE__OWNED_END_FEATURE:
				return !getOwnedEndFeature().isEmpty();
			case SysMLPackage.TYPE__IS_SUFFICIENT:
				return isSufficient != IS_SUFFICIENT_EDEFAULT;
			case SysMLPackage.TYPE__OWNED_CONJUGATOR:
				return basicGetOwnedConjugator() != null;
			case SysMLPackage.TYPE__IS_CONJUGATED:
				return isConjugated() != IS_CONJUGATED_EDEFAULT;
			case SysMLPackage.TYPE__FEATURE_MEMBERSHIP:
				return !getFeatureMembership().isEmpty();
			case SysMLPackage.TYPE__INHERITED_FEATURE:
				return !getInheritedFeature().isEmpty();
			case SysMLPackage.TYPE__MULTIPLICITY:
				return basicGetMultiplicity() != null;
			case SysMLPackage.TYPE__OWNED_FEATURE_MEMBERSHIP:
				return !getOwnedFeatureMembership().isEmpty();
		}
		return super.eIsSet(featureID);
	}

	/**
	 * <!-- begin-user-doc -->
	 * <!-- end-user-doc -->
	 * @generated
	 */
	@Override
	public Object eInvoke(int operationID, EList<?> arguments) throws InvocationTargetException {
		switch (operationID) {
			case SysMLPackage.TYPE___DIRECTION_OF__FEATURE:
				return directionOf((Feature)arguments.get(0));
			case SysMLPackage.TYPE___ALL_SUPERTYPES:
				return allSupertypes();
		}
		return super.eInvoke(operationID, arguments);
	}

	/**
	 * <!-- begin-user-doc -->
	 * <!-- end-user-doc -->
	 * @generated
	 */
	@Override
	public String toString() {
		if (eIsProxy()) return super.toString();

		StringBuilder result = new StringBuilder(super.toString());
		result.append(" (isAbstract: ");
		result.append(isAbstract);
		result.append(", isSufficient: ");
		result.append(isSufficient);
		result.append(')');
		return result.toString();
	}

	/**
	 * <!-- begin-user-doc -->
	 * <!-- end-user-doc -->
	 * @generated
	 */
	@Override
	public boolean isSetMembership() {
		return super.isSetMembership()
			|| eIsSet(SysMLPackage.TYPE__INHERITED_MEMBERSHIP);
	}

} //CategoryImpl<|MERGE_RESOLUTION|>--- conflicted
+++ resolved
@@ -900,12 +900,7 @@
 		List<Feature> parameters = getOwnedParameters();
 		parameters.removeIf(p->((FeatureImpl)p).isResultParameter());
 		int n = parameters.size();
-<<<<<<< HEAD
 		for (Type general: getSupertypes()) {
-=======
-		for (Generalization generalization : getOwnedGeneralization()) {
-			Type general = generalization.getGeneral();
->>>>>>> 797abcf8
 			if (general != null && !visited.contains(general)) {
 				List<Feature> inheritedParameters = ((TypeImpl)general).getAllParameters(visited);
 				inheritedParameters.removeIf(p->((FeatureImpl)p).isResultParameter());
