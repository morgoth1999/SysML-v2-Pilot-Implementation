--- conflicted
+++ resolved
@@ -7,64 +7,41 @@
 import java.util.Collection;
 
 import org.eclipse.emf.common.notify.Notification;
-import org.eclipse.emf.common.notify.NotificationChain;
 import org.eclipse.emf.common.util.EList;
 import org.eclipse.emf.ecore.EClass;
 import org.eclipse.emf.ecore.InternalEObject;
 
 import org.eclipse.emf.ecore.impl.ENotificationImpl;
-import org.eclipse.emf.ecore.resource.Resource;
 import org.eclipse.emf.ecore.util.EDataTypeUniqueEList;
 import org.eclipse.emf.ecore.util.EObjectResolvingEList;
-import org.eclipse.emf.ecore.util.EcoreUtil;
-import org.eclipse.emf.ecore.util.InternalEList;
-import org.eclipse.uml2.common.util.SubsetSupersetEObjectContainmentWithInverseEList;
 import org.omg.sysml.lang.sysml.Element;
 import org.omg.sysml.lang.sysml.Membership;
 import org.omg.sysml.lang.sysml.SysMLPackage;
 import org.omg.sysml.lang.sysml.VisibilityKind;
 
 /**
- * <!-- begin-user-doc --> An implementation of the model object
- * '<em><b>Membership</b></em>'. <!-- end-user-doc -->
+ * <!-- begin-user-doc -->
+ * An implementation of the model object '<em><b>Membership</b></em>'.
+ * <!-- end-user-doc -->
  * <p>
  * The following features are implemented:
  * </p>
  * <ul>
-<<<<<<< HEAD
- * <li>{@link org.omg.sysml.lang.sysml.impl.MembershipImpl#getMemberElement
- * <em>Member Element</em>}</li>
- * <li>{@link org.omg.sysml.lang.sysml.impl.MembershipImpl#getOwningRelatedElement
- * <em>Owning Related Element</em>}</li>
- * <li>{@link org.omg.sysml.lang.sysml.impl.MembershipImpl#getOwnedRelatedElement
- * <em>Owned Related Element</em>}</li>
- * <li>{@link org.omg.sysml.lang.sysml.impl.MembershipImpl#getMemberName
- * <em>Member Name</em>}</li>
- * <li>{@link org.omg.sysml.lang.sysml.impl.MembershipImpl#getVisibility
- * <em>Visibility</em>}</li>
- * <li>{@link org.omg.sysml.lang.sysml.impl.MembershipImpl#getAliases
- * <em>Aliases</em>}</li>
- * <li>{@link org.omg.sysml.lang.sysml.impl.MembershipImpl#getMembershipOwningPackage
- * <em>Membership Owning Package</em>}</li>
- * <li>{@link org.omg.sysml.lang.sysml.impl.MembershipImpl#getOwnedMemberElement
- * <em>Owned Member Element</em>}</li>
-=======
  *   <li>{@link org.omg.sysml.lang.sysml.impl.MembershipImpl#getMemberElement <em>Member Element</em>}</li>
  *   <li>{@link org.omg.sysml.lang.sysml.impl.MembershipImpl#getMemberName <em>Member Name</em>}</li>
  *   <li>{@link org.omg.sysml.lang.sysml.impl.MembershipImpl#getVisibility <em>Visibility</em>}</li>
  *   <li>{@link org.omg.sysml.lang.sysml.impl.MembershipImpl#getAliases <em>Aliases</em>}</li>
  *   <li>{@link org.omg.sysml.lang.sysml.impl.MembershipImpl#getMembershipOwningPackage <em>Membership Owning Package</em>}</li>
  *   <li>{@link org.omg.sysml.lang.sysml.impl.MembershipImpl#getOwnedMemberElement <em>Owned Member Element</em>}</li>
->>>>>>> 6426563a
  * </ul>
  *
  * @generated
  */
 public class MembershipImpl extends RelationshipImpl implements Membership {
 	/**
-	 * The cached value of the '{@link #getMemberElement() <em>Member Element</em>}'
-	 * reference. <!-- begin-user-doc --> <!-- end-user-doc -->
-	 * 
+	 * The cached value of the '{@link #getMemberElement() <em>Member Element</em>}' reference.
+	 * <!-- begin-user-doc -->
+	 * <!-- end-user-doc -->
 	 * @see #getMemberElement()
 	 * @generated
 	 * @ordered
@@ -72,9 +49,9 @@
 	protected Element memberElement;
 
 	/**
-	 * The default value of the '{@link #getMemberName() <em>Member Name</em>}'
-	 * attribute. <!-- begin-user-doc --> <!-- end-user-doc -->
-	 * 
+	 * The default value of the '{@link #getMemberName() <em>Member Name</em>}' attribute.
+	 * <!-- begin-user-doc -->
+	 * <!-- end-user-doc -->
 	 * @see #getMemberName()
 	 * @generated
 	 * @ordered
@@ -82,9 +59,9 @@
 	protected static final String MEMBER_NAME_EDEFAULT = null;
 
 	/**
-	 * The cached value of the '{@link #getMemberName() <em>Member Name</em>}'
-	 * attribute. <!-- begin-user-doc --> <!-- end-user-doc -->
-	 * 
+	 * The cached value of the '{@link #getMemberName() <em>Member Name</em>}' attribute.
+	 * <!-- begin-user-doc -->
+	 * <!-- end-user-doc -->
 	 * @see #getMemberName()
 	 * @generated
 	 * @ordered
@@ -92,9 +69,9 @@
 	protected String memberName = MEMBER_NAME_EDEFAULT;
 
 	/**
-	 * The default value of the '{@link #getVisibility() <em>Visibility</em>}'
-	 * attribute. <!-- begin-user-doc --> <!-- end-user-doc -->
-	 * 
+	 * The default value of the '{@link #getVisibility() <em>Visibility</em>}' attribute.
+	 * <!-- begin-user-doc -->
+	 * <!-- end-user-doc -->
 	 * @see #getVisibility()
 	 * @generated
 	 * @ordered
@@ -102,9 +79,9 @@
 	protected static final VisibilityKind VISIBILITY_EDEFAULT = VisibilityKind.PUBLIC;
 
 	/**
-	 * The cached value of the '{@link #getVisibility() <em>Visibility</em>}'
-	 * attribute. <!-- begin-user-doc --> <!-- end-user-doc -->
-	 * 
+	 * The cached value of the '{@link #getVisibility() <em>Visibility</em>}' attribute.
+	 * <!-- begin-user-doc -->
+	 * <!-- end-user-doc -->
 	 * @see #getVisibility()
 	 * @generated
 	 * @ordered
@@ -112,9 +89,9 @@
 	protected VisibilityKind visibility = VISIBILITY_EDEFAULT;
 
 	/**
-	 * The cached value of the '{@link #getAliases() <em>Aliases</em>}' attribute
-	 * list. <!-- begin-user-doc --> <!-- end-user-doc -->
-	 * 
+	 * The cached value of the '{@link #getAliases() <em>Aliases</em>}' attribute list.
+	 * <!-- begin-user-doc -->
+	 * <!-- end-user-doc -->
 	 * @see #getAliases()
 	 * @generated
 	 * @ordered
@@ -122,29 +99,8 @@
 	protected EList<String> aliases;
 
 	/**
-	 * The cached value of the '{@link #getMembershipOwningPackage() <em>Membership
-	 * Owning Package</em>}' reference. <!-- begin-user-doc --> <!-- end-user-doc
-	 * -->
-	 * 
-	 * @see #getMembershipOwningPackage()
-	 * @generated
-	 * @ordered
-	 */
-	protected org.omg.sysml.lang.sysml.Package membershipOwningPackage;
-
-	/**
-	 * The cached value of the '{@link #getOwnedMemberElement() <em>Owned Member
-	 * Element</em>}' reference. <!-- begin-user-doc --> <!-- end-user-doc -->
-	 * 
-	 * @see #getOwnedMemberElement()
-	 * @generated
-	 * @ordered
-	 */
-	protected Element ownedMemberElement;
-
-	/**
-	 * <!-- begin-user-doc --> <!-- end-user-doc -->
-	 * 
+	 * <!-- begin-user-doc -->
+	 * <!-- end-user-doc -->
 	 * @generated
 	 */
 	protected MembershipImpl() {
@@ -152,41 +108,40 @@
 	}
 
 	/**
-	 * <!-- begin-user-doc --> <!-- end-user-doc -->
-	 * 
+	 * <!-- begin-user-doc -->
+	 * <!-- end-user-doc -->
 	 * @generated
 	 */
 	@Override
 	protected EClass eStaticClass() {
 		return SysMLPackage.Literals.MEMBERSHIP;
 	}
-
+	
 	public Element getMemberElement() {
-		return memberElement == null ? basicGetMemberElement() : getMemberElementGen();
-	}
-
-	/**
-	 * <!-- begin-user-doc --> <!-- end-user-doc -->
-	 * 
+		return memberElement == null? basicGetMemberElement(): getMemberElementGen();
+	}
+
+	/**
+	 * <!-- begin-user-doc -->
+	 * <!-- end-user-doc -->
 	 * @generated
 	 */
 	public Element getMemberElementGen() {
 		if (memberElement != null && memberElement.eIsProxy()) {
-			InternalEObject oldMemberElement = (InternalEObject) memberElement;
-			memberElement = (Element) eResolveProxy(oldMemberElement);
+			InternalEObject oldMemberElement = (InternalEObject)memberElement;
+			memberElement = (Element)eResolveProxy(oldMemberElement);
 			if (memberElement != oldMemberElement) {
 				if (eNotificationRequired())
-					eNotify(new ENotificationImpl(this, Notification.RESOLVE, SysMLPackage.MEMBERSHIP__MEMBER_ELEMENT,
-							oldMemberElement, memberElement));
+					eNotify(new ENotificationImpl(this, Notification.RESOLVE, SysMLPackage.MEMBERSHIP__MEMBER_ELEMENT, oldMemberElement, memberElement));
 			}
 		}
 		return memberElement;
 	}
 
 	/**
-	 * <!-- begin-user-doc --> <!-- end-user-doc -->
-	 * 
-	 * @generated NOT // TODO check, not derived
+	 * <!-- begin-user-doc -->
+	 * <!-- end-user-doc -->
+	 * @generated NOT
 	 */
 	public Element basicGetMemberElement() {
 		Element ownedMemberElement = getOwnedMemberElement();
@@ -197,8 +152,8 @@
 	}
 
 	/**
-	 * <!-- begin-user-doc --> <!-- end-user-doc -->
-	 * 
+	 * <!-- begin-user-doc -->
+	 * <!-- end-user-doc -->
 	 * @generated
 	 */
 	@Override
@@ -206,19 +161,12 @@
 		Element oldMemberElement = memberElement;
 		memberElement = newMemberElement;
 		if (eNotificationRequired())
-			eNotify(new ENotificationImpl(this, Notification.SET, SysMLPackage.MEMBERSHIP__MEMBER_ELEMENT,
-					oldMemberElement, memberElement));
-		Resource.Internal eInternalResource = eInternalResource();
-		if (eInternalResource == null || !eInternalResource.isLoading()) {
-			if (ownedMemberElement != null && ownedMemberElement != newMemberElement) {
-				setOwnedMemberElement(null);
-			}
-		}
-	}
-
-	/**
-	 * <!-- begin-user-doc --> <!-- end-user-doc -->
-	 * 
+			eNotify(new ENotificationImpl(this, Notification.SET, SysMLPackage.MEMBERSHIP__MEMBER_ELEMENT, oldMemberElement, memberElement));
+	}
+
+	/**
+	 * <!-- begin-user-doc -->
+	 * <!-- end-user-doc -->
 	 * @generated
 	 */
 	public boolean isSetMemberElement() {
@@ -226,95 +174,13 @@
 	}
 
 	/**
-	 * <!-- begin-user-doc --> <!-- end-user-doc -->
-	 * 
-	 * @generated
-	 */
-	@Override
-	public Element getOwningRelatedElement() {
-		if (eContainerFeatureID() != SysMLPackage.MEMBERSHIP__OWNING_RELATED_ELEMENT)
-			return null;
-		return (Element) eInternalContainer();
-	}
-
-	/**
-	 * <!-- begin-user-doc --> <!-- end-user-doc -->
-	 * 
-	 * @generated
-	 */
-	public NotificationChain basicSetOwningRelatedElement(Element newOwningRelatedElement, NotificationChain msgs) {
-		msgs = eBasicSetContainer((InternalEObject) newOwningRelatedElement,
-				SysMLPackage.MEMBERSHIP__OWNING_RELATED_ELEMENT, msgs);
-		Resource.Internal eInternalResource = eInternalResource();
-		if (eInternalResource == null || !eInternalResource.isLoading()) {
-			if (membershipOwningPackage != null && membershipOwningPackage != newOwningRelatedElement) {
-				setMembershipOwningPackage(null);
-			}
-		}
-		return msgs;
-	}
-
-	/**
-	 * <!-- begin-user-doc --> <!-- end-user-doc -->
-	 * 
-	 * @generated
-	 */
-	@Override
-	public void setOwningRelatedElement(Element newOwningRelatedElement) {
-		if (newOwningRelatedElement != eInternalContainer()
-				|| (eContainerFeatureID() != SysMLPackage.MEMBERSHIP__OWNING_RELATED_ELEMENT
-						&& newOwningRelatedElement != null)) {
-			if (EcoreUtil.isAncestor(this, newOwningRelatedElement))
-				throw new IllegalArgumentException("Recursive containment not allowed for " + toString());
-			NotificationChain msgs = null;
-			if (eInternalContainer() != null)
-				msgs = eBasicRemoveFromContainer(msgs);
-			if (newOwningRelatedElement != null)
-				msgs = ((InternalEObject) newOwningRelatedElement).eInverseAdd(this,
-						SysMLPackage.ELEMENT__OWNED_RELATIONSHIP, Element.class, msgs);
-			msgs = basicSetOwningRelatedElement(newOwningRelatedElement, msgs);
-			if (msgs != null)
-				msgs.dispatch();
-		} else if (eNotificationRequired())
-			eNotify(new ENotificationImpl(this, Notification.SET, SysMLPackage.MEMBERSHIP__OWNING_RELATED_ELEMENT,
-					newOwningRelatedElement, newOwningRelatedElement));
-	}
-
-	/**
-	 * <!-- begin-user-doc --> <!-- end-user-doc -->
-	 * 
-	 * @generated
-	 */
-	@Override
-	public EList<Element> getOwnedRelatedElement() {
-		if (ownedRelatedElement == null) {
-			ownedRelatedElement = new SubsetSupersetEObjectContainmentWithInverseEList<Element>(Element.class, this,
-					SysMLPackage.MEMBERSHIP__OWNED_RELATED_ELEMENT, null, OWNED_RELATED_ELEMENT_ESUBSETS,
-					SysMLPackage.ELEMENT__OWNING_RELATIONSHIP);
-		}
-		return ownedRelatedElement;
-	}
-
-	/**
-	 * The array of subset feature identifiers for the
-	 * '{@link #getOwnedRelatedElement() <em>Owned Related Element</em>}'
-	 * containment reference list. <!-- begin-user-doc --> <!-- end-user-doc -->
-	 * 
-	 * @see #getOwnedRelatedElement()
-	 * @generated
-	 * @ordered
-	 */
-	protected static final int[] OWNED_RELATED_ELEMENT_ESUBSETS = new int[] {
-			SysMLPackage.MEMBERSHIP__OWNED_MEMBER_ELEMENT };
-
-	/**
-	 * <!-- begin-user-doc --> <!-- end-user-doc -->
-	 * 
-	 * @generated NOT // TODO check, not derived
+	 * <!-- begin-user-doc -->
+	 * <!-- end-user-doc -->
+	 * @generated NOT
 	 */
 	public String getMemberName() {
 		if (memberName == null) {
-			ElementImpl memberElement = (ElementImpl) this.getMemberElement();
+			ElementImpl memberElement = (ElementImpl)this.getMemberElement();
 			if (memberElement != null) {
 				if (memberElement == getOwnedMemberElement()) {
 					memberName = memberElement.basicGetName();
@@ -331,23 +197,22 @@
 	public void setMemberName(String newMemberName) {
 		setMemberNameGen(unescapeString(newMemberName));
 	}
-
-	/**
-	 * <!-- begin-user-doc --> <!-- end-user-doc -->
-	 * 
+	
+	/**
+	 * <!-- begin-user-doc -->
+	 * <!-- end-user-doc -->
 	 * @generated
 	 */
 	public void setMemberNameGen(String newMemberName) {
 		String oldMemberName = memberName;
 		memberName = newMemberName;
 		if (eNotificationRequired())
-			eNotify(new ENotificationImpl(this, Notification.SET, SysMLPackage.MEMBERSHIP__MEMBER_NAME, oldMemberName,
-					memberName));
-	}
-
-	/**
-	 * <!-- begin-user-doc --> <!-- end-user-doc -->
-	 * 
+			eNotify(new ENotificationImpl(this, Notification.SET, SysMLPackage.MEMBERSHIP__MEMBER_NAME, oldMemberName, memberName));
+	}
+
+	/**
+	 * <!-- begin-user-doc -->
+	 * <!-- end-user-doc -->
 	 * @generated
 	 */
 	@Override
@@ -356,8 +221,8 @@
 	}
 
 	/**
-	 * <!-- begin-user-doc --> <!-- end-user-doc -->
-	 * 
+	 * <!-- begin-user-doc -->
+	 * <!-- end-user-doc -->
 	 * @generated
 	 */
 	@Override
@@ -365,13 +230,12 @@
 		VisibilityKind oldVisibility = visibility;
 		visibility = newVisibility == null ? VISIBILITY_EDEFAULT : newVisibility;
 		if (eNotificationRequired())
-			eNotify(new ENotificationImpl(this, Notification.SET, SysMLPackage.MEMBERSHIP__VISIBILITY, oldVisibility,
-					visibility));
-	}
-
-	/**
-	 * <!-- begin-user-doc --> <!-- end-user-doc -->
-	 * 
+			eNotify(new ENotificationImpl(this, Notification.SET, SysMLPackage.MEMBERSHIP__VISIBILITY, oldVisibility, visibility));
+	}
+
+	/**
+	 * <!-- begin-user-doc -->
+	 * <!-- end-user-doc -->
 	 * @generated
 	 */
 	@Override
@@ -383,260 +247,97 @@
 	}
 
 	/**
-	 * <!-- begin-user-doc --> <!-- end-user-doc -->
-	 * 
+	 * <!-- begin-user-doc -->
+	 * <!-- end-user-doc -->
 	 * @generated
 	 */
 	@Override
 	public org.omg.sysml.lang.sysml.Package getMembershipOwningPackage() {
-		if (membershipOwningPackage != null && membershipOwningPackage.eIsProxy()) {
-			InternalEObject oldMembershipOwningPackage = (InternalEObject) membershipOwningPackage;
-			membershipOwningPackage = (org.omg.sysml.lang.sysml.Package) eResolveProxy(oldMembershipOwningPackage);
-			if (membershipOwningPackage != oldMembershipOwningPackage) {
-				if (eNotificationRequired())
-					eNotify(new ENotificationImpl(this, Notification.RESOLVE,
-							SysMLPackage.MEMBERSHIP__MEMBERSHIP_OWNING_PACKAGE, oldMembershipOwningPackage,
-							membershipOwningPackage));
-			}
-		}
-		return membershipOwningPackage;
-	}
-
-	/**
-	 * <!-- begin-user-doc --> <!-- end-user-doc -->
-	 * 
-	 * @generated NOT // TODO check, not derived
+		org.omg.sysml.lang.sysml.Package membershipOwningPackage = basicGetMembershipOwningPackage();
+		return membershipOwningPackage != null && membershipOwningPackage.eIsProxy() ? (org.omg.sysml.lang.sysml.Package)eResolveProxy((InternalEObject)membershipOwningPackage) : membershipOwningPackage;
+	}
+
+	/**
+	 * <!-- begin-user-doc -->
+	 * <!-- end-user-doc -->
+	 * @generated NOT
 	 */
 	public org.omg.sysml.lang.sysml.Package basicGetMembershipOwningPackage() {
 		return getOwningRelatedElement(org.omg.sysml.lang.sysml.Package.class);
 	}
 
 	/**
-	 * <!-- begin-user-doc --> <!-- end-user-doc -->
-	 * 
-	 * @generated
-	 */
-	public NotificationChain basicSetMembershipOwningPackage(
-			org.omg.sysml.lang.sysml.Package newMembershipOwningPackage, NotificationChain msgs) {
-		org.omg.sysml.lang.sysml.Package oldMembershipOwningPackage = membershipOwningPackage;
-		membershipOwningPackage = newMembershipOwningPackage;
-		if (eNotificationRequired()) {
-			ENotificationImpl notification = new ENotificationImpl(this, Notification.SET,
-					SysMLPackage.MEMBERSHIP__MEMBERSHIP_OWNING_PACKAGE, oldMembershipOwningPackage,
-					newMembershipOwningPackage);
-			if (msgs == null)
-				msgs = notification;
-			else
-				msgs.add(notification);
-		}
-		Resource.Internal eInternalResource = eInternalResource();
-		if (eInternalResource == null || !eInternalResource.isLoading()) {
-			if (newMembershipOwningPackage != null) {
-				Element owningRelatedElement = getOwningRelatedElement();
-				if (newMembershipOwningPackage != owningRelatedElement) {
-					setOwningRelatedElement(newMembershipOwningPackage);
-				}
-			}
-		}
-		return msgs;
-	}
-
-	/**
-	 * <!-- begin-user-doc --> <!-- end-user-doc -->
-	 * 
-	 * @generated NOT // TODO check, not derived
+	 * <!-- begin-user-doc -->
+	 * <!-- end-user-doc -->
+	 * @generated NOT
 	 */
 	@Override
 	public void setMembershipOwningPackage(org.omg.sysml.lang.sysml.Package newMembershipOwningPackage) {
 		// TODO: implement this method to set the 'Membership Owning Package' reference
-	}
-
-	/**
-	 * <!-- begin-user-doc --> <!-- end-user-doc -->
-	 * 
+		// Ensure that you remove @generated or mark it @generated NOT
+	}
+
+	/**
+	 * <!-- begin-user-doc -->
+	 * <!-- end-user-doc -->
 	 * @generated
 	 */
 	public boolean isSetMembershipOwningPackage() {
-		return membershipOwningPackage != null;
-	}
-
-	/**
-	 * <!-- begin-user-doc --> <!-- end-user-doc -->
-	 * 
+		return basicGetMembershipOwningPackage() != null;
+	}
+
+	/**
+	 * <!-- begin-user-doc -->
+	 * <!-- end-user-doc -->
 	 * @generated
 	 */
 	@Override
 	public Element getOwnedMemberElement() {
-		if (ownedMemberElement != null && ownedMemberElement.eIsProxy()) {
-			InternalEObject oldOwnedMemberElement = (InternalEObject) ownedMemberElement;
-			ownedMemberElement = (Element) eResolveProxy(oldOwnedMemberElement);
-			if (ownedMemberElement != oldOwnedMemberElement) {
-				if (eNotificationRequired())
-					eNotify(new ENotificationImpl(this, Notification.RESOLVE,
-							SysMLPackage.MEMBERSHIP__OWNED_MEMBER_ELEMENT, oldOwnedMemberElement, ownedMemberElement));
-			}
-		}
-		return ownedMemberElement;
-	}
-
-	/**
-	 * <!-- begin-user-doc --> <!-- end-user-doc -->
-	 * 
-	 * @generated NOT // TODO check, not derived
+		Element ownedMemberElement = basicGetOwnedMemberElement();
+		return ownedMemberElement != null && ownedMemberElement.eIsProxy() ? (Element)eResolveProxy((InternalEObject)ownedMemberElement) : ownedMemberElement;
+	}
+
+	/**
+	 * <!-- begin-user-doc -->
+	 * <!-- end-user-doc -->
+	 * @generated NOT
 	 */
 	public Element basicGetOwnedMemberElement() {
 		return getFirstOwnedRelatedElement();
 	}
 
 	/**
-	 * <!-- begin-user-doc --> <!-- end-user-doc -->
-	 * 
-	 * @generated
-	 */
-	public NotificationChain basicSetOwnedMemberElement(Element newOwnedMemberElement, NotificationChain msgs) {
-		Element oldOwnedMemberElement = ownedMemberElement;
-		ownedMemberElement = newOwnedMemberElement;
-		if (eNotificationRequired()) {
-			ENotificationImpl notification = new ENotificationImpl(this, Notification.SET,
-					SysMLPackage.MEMBERSHIP__OWNED_MEMBER_ELEMENT, oldOwnedMemberElement, newOwnedMemberElement);
-			if (msgs == null)
-				msgs = notification;
-			else
-				msgs.add(notification);
-		}
-		Resource.Internal eInternalResource = eInternalResource();
-		if (eInternalResource == null || !eInternalResource.isLoading()) {
-			if (newOwnedMemberElement != null) {
-				if (newOwnedMemberElement != memberElement) {
-					setMemberElement(newOwnedMemberElement);
-				}
-			}
-			if (newOwnedMemberElement != null) {
-				EList<Element> ownedRelatedElement = getOwnedRelatedElement();
-				if (!ownedRelatedElement.contains(newOwnedMemberElement)) {
-					ownedRelatedElement.add(newOwnedMemberElement);
-				}
-			}
-		}
-		return msgs;
-	}
-
-	/**
-	 * <!-- begin-user-doc --> <!-- end-user-doc -->
-	 * 
-	 * @generated NOT // TODO check, not derived
+	 * <!-- begin-user-doc -->
+	 * <!-- end-user-doc -->
+	 * @generated NOT
 	 */
 	@Override
 	public void setOwnedMemberElement(Element newOwnedMemberElement) {
 		// TODO: implement this method to set the 'Owned Member Element' reference
+		// Ensure that you remove @generated or mark it @generated NOT
 	}
 
 	// Operations
 	/**
-	 * <!-- begin-user-doc --> <!-- end-user-doc -->
-	 * 
-	 * @generated NOT // EOperation
+	 * <!-- begin-user-doc -->
+	 * <!-- end-user-doc -->
+	 * @generated NOT
 	 */
 	public boolean isDistinguishableFrom(Membership other) {
 		// TODO Implement full distinguishibility test.
 		String name = this.getMemberName();
 		String otherName = other.getMemberName();
-		return name == null ? otherName != null : !name.equals(otherName);
-	}
-
-	/**
-	 * <!-- begin-user-doc --> <!-- end-user-doc -->
-	 * 
-	 * @generated
-	 */
-	@SuppressWarnings("unchecked")
-	@Override
-	public NotificationChain eInverseAdd(InternalEObject otherEnd, int featureID, NotificationChain msgs) {
-		switch (featureID) {
-		case SysMLPackage.MEMBERSHIP__OWNING_RELATED_ELEMENT:
-			if (eInternalContainer() != null)
-				msgs = eBasicRemoveFromContainer(msgs);
-			return basicSetOwningRelatedElement((Element) otherEnd, msgs);
-		case SysMLPackage.MEMBERSHIP__OWNED_RELATED_ELEMENT:
-			return ((InternalEList<InternalEObject>) (InternalEList<?>) getOwnedRelatedElement()).basicAdd(otherEnd,
-					msgs);
-		case SysMLPackage.MEMBERSHIP__MEMBERSHIP_OWNING_PACKAGE:
-			if (membershipOwningPackage != null)
-				msgs = ((InternalEObject) membershipOwningPackage).eInverseRemove(this,
-						SysMLPackage.PACKAGE__OWNED_MEMBERSHIP_COMP, org.omg.sysml.lang.sysml.Package.class, msgs);
-			return basicSetMembershipOwningPackage((org.omg.sysml.lang.sysml.Package) otherEnd, msgs);
-		case SysMLPackage.MEMBERSHIP__OWNED_MEMBER_ELEMENT:
-			if (ownedMemberElement != null)
-				msgs = ((InternalEObject) ownedMemberElement).eInverseRemove(this,
-						SysMLPackage.ELEMENT__OWNING_MEMBERSHIP, Element.class, msgs);
-			return basicSetOwnedMemberElement((Element) otherEnd, msgs);
-		}
-		return super.eInverseAdd(otherEnd, featureID, msgs);
-	}
-
-	/**
-	 * <!-- begin-user-doc --> <!-- end-user-doc -->
-	 * 
-	 * @generated
-	 */
-	@Override
-	public NotificationChain eInverseRemove(InternalEObject otherEnd, int featureID, NotificationChain msgs) {
-		switch (featureID) {
-		case SysMLPackage.MEMBERSHIP__OWNING_RELATED_ELEMENT:
-			return basicSetOwningRelatedElement(null, msgs);
-		case SysMLPackage.MEMBERSHIP__OWNED_RELATED_ELEMENT:
-			return ((InternalEList<?>) getOwnedRelatedElement()).basicRemove(otherEnd, msgs);
-		case SysMLPackage.MEMBERSHIP__MEMBERSHIP_OWNING_PACKAGE:
-			return basicSetMembershipOwningPackage(null, msgs);
-		case SysMLPackage.MEMBERSHIP__OWNED_MEMBER_ELEMENT:
-			return basicSetOwnedMemberElement(null, msgs);
-		}
-		return super.eInverseRemove(otherEnd, featureID, msgs);
-	}
-
-	/**
-	 * <!-- begin-user-doc --> <!-- end-user-doc -->
-	 * 
-	 * @generated
-	 */
-	@Override
-	public NotificationChain eBasicRemoveFromContainerFeature(NotificationChain msgs) {
-		switch (eContainerFeatureID()) {
-		case SysMLPackage.MEMBERSHIP__OWNING_RELATED_ELEMENT:
-			return eInternalContainer().eInverseRemove(this, SysMLPackage.ELEMENT__OWNED_RELATIONSHIP, Element.class,
-					msgs);
-		}
-		return super.eBasicRemoveFromContainerFeature(msgs);
-	}
-
-	/**
-	 * <!-- begin-user-doc --> <!-- end-user-doc -->
-	 * 
+		return name == null? otherName != null: !name.equals(otherName);
+	}
+
+	/**
+	 * <!-- begin-user-doc -->
+	 * <!-- end-user-doc -->
 	 * @generated
 	 */
 	@Override
 	public Object eGet(int featureID, boolean resolve, boolean coreType) {
 		switch (featureID) {
-<<<<<<< HEAD
-		case SysMLPackage.MEMBERSHIP__MEMBER_ELEMENT:
-			if (resolve)
-				return getMemberElement();
-			return basicGetMemberElement();
-		case SysMLPackage.MEMBERSHIP__MEMBER_NAME:
-			return getMemberName();
-		case SysMLPackage.MEMBERSHIP__VISIBILITY:
-			return getVisibility();
-		case SysMLPackage.MEMBERSHIP__ALIASES:
-			return getAliases();
-		case SysMLPackage.MEMBERSHIP__MEMBERSHIP_OWNING_PACKAGE:
-			if (resolve)
-				return getMembershipOwningPackage();
-			return basicGetMembershipOwningPackage();
-		case SysMLPackage.MEMBERSHIP__OWNED_MEMBER_ELEMENT:
-			if (resolve)
-				return getOwnedMemberElement();
-			return basicGetOwnedMemberElement();
-=======
 			case SysMLPackage.MEMBERSHIP__MEMBER_ELEMENT:
 				if (resolve) return getMemberElement();
 				return basicGetMemberElement();
@@ -652,41 +353,19 @@
 			case SysMLPackage.MEMBERSHIP__OWNED_MEMBER_ELEMENT:
 				if (resolve) return getOwnedMemberElement();
 				return basicGetOwnedMemberElement();
->>>>>>> 6426563a
 		}
 		return super.eGet(featureID, resolve, coreType);
 	}
 
 	/**
-	 * <!-- begin-user-doc --> <!-- end-user-doc -->
-	 * 
+	 * <!-- begin-user-doc -->
+	 * <!-- end-user-doc -->
 	 * @generated
 	 */
 	@SuppressWarnings("unchecked")
 	@Override
 	public void eSet(int featureID, Object newValue) {
 		switch (featureID) {
-<<<<<<< HEAD
-		case SysMLPackage.MEMBERSHIP__MEMBER_ELEMENT:
-			setMemberElement((Element) newValue);
-			return;
-		case SysMLPackage.MEMBERSHIP__MEMBER_NAME:
-			setMemberName((String) newValue);
-			return;
-		case SysMLPackage.MEMBERSHIP__VISIBILITY:
-			setVisibility((VisibilityKind) newValue);
-			return;
-		case SysMLPackage.MEMBERSHIP__ALIASES:
-			getAliases().clear();
-			getAliases().addAll((Collection<? extends String>) newValue);
-			return;
-		case SysMLPackage.MEMBERSHIP__MEMBERSHIP_OWNING_PACKAGE:
-			setMembershipOwningPackage((org.omg.sysml.lang.sysml.Package) newValue);
-			return;
-		case SysMLPackage.MEMBERSHIP__OWNED_MEMBER_ELEMENT:
-			setOwnedMemberElement((Element) newValue);
-			return;
-=======
 			case SysMLPackage.MEMBERSHIP__MEMBER_ELEMENT:
 				setMemberElement((Element)newValue);
 				return;
@@ -706,39 +385,18 @@
 			case SysMLPackage.MEMBERSHIP__OWNED_MEMBER_ELEMENT:
 				setOwnedMemberElement((Element)newValue);
 				return;
->>>>>>> 6426563a
 		}
 		super.eSet(featureID, newValue);
 	}
 
 	/**
-	 * <!-- begin-user-doc --> <!-- end-user-doc -->
-	 * 
+	 * <!-- begin-user-doc -->
+	 * <!-- end-user-doc -->
 	 * @generated
 	 */
 	@Override
 	public void eUnset(int featureID) {
 		switch (featureID) {
-<<<<<<< HEAD
-		case SysMLPackage.MEMBERSHIP__MEMBER_ELEMENT:
-			setMemberElement((Element) null);
-			return;
-		case SysMLPackage.MEMBERSHIP__MEMBER_NAME:
-			setMemberName(MEMBER_NAME_EDEFAULT);
-			return;
-		case SysMLPackage.MEMBERSHIP__VISIBILITY:
-			setVisibility(VISIBILITY_EDEFAULT);
-			return;
-		case SysMLPackage.MEMBERSHIP__ALIASES:
-			getAliases().clear();
-			return;
-		case SysMLPackage.MEMBERSHIP__MEMBERSHIP_OWNING_PACKAGE:
-			setMembershipOwningPackage((org.omg.sysml.lang.sysml.Package) null);
-			return;
-		case SysMLPackage.MEMBERSHIP__OWNED_MEMBER_ELEMENT:
-			setOwnedMemberElement((Element) null);
-			return;
-=======
 			case SysMLPackage.MEMBERSHIP__MEMBER_ELEMENT:
 				setMemberElement((Element)null);
 				return;
@@ -757,41 +415,18 @@
 			case SysMLPackage.MEMBERSHIP__OWNED_MEMBER_ELEMENT:
 				setOwnedMemberElement((Element)null);
 				return;
->>>>>>> 6426563a
 		}
 		super.eUnset(featureID);
 	}
 
 	/**
-	 * <!-- begin-user-doc --> <!-- end-user-doc -->
-	 * 
+	 * <!-- begin-user-doc -->
+	 * <!-- end-user-doc -->
 	 * @generated
 	 */
 	@Override
 	public boolean eIsSet(int featureID) {
 		switch (featureID) {
-<<<<<<< HEAD
-		case SysMLPackage.MEMBERSHIP__MEMBER_ELEMENT:
-			return isSetMemberElement();
-		case SysMLPackage.MEMBERSHIP__OWNING_RELATED_ELEMENT:
-			return getOwningRelatedElement() != null;
-		case SysMLPackage.MEMBERSHIP__OWNED_RELATED_ELEMENT:
-			return ownedRelatedElement != null && !ownedRelatedElement.isEmpty();
-		case SysMLPackage.MEMBERSHIP__TARGET:
-			return isSetTarget();
-		case SysMLPackage.MEMBERSHIP__SOURCE:
-			return isSetSource();
-		case SysMLPackage.MEMBERSHIP__MEMBER_NAME:
-			return MEMBER_NAME_EDEFAULT == null ? memberName != null : !MEMBER_NAME_EDEFAULT.equals(memberName);
-		case SysMLPackage.MEMBERSHIP__VISIBILITY:
-			return visibility != VISIBILITY_EDEFAULT;
-		case SysMLPackage.MEMBERSHIP__ALIASES:
-			return aliases != null && !aliases.isEmpty();
-		case SysMLPackage.MEMBERSHIP__MEMBERSHIP_OWNING_PACKAGE:
-			return isSetMembershipOwningPackage();
-		case SysMLPackage.MEMBERSHIP__OWNED_MEMBER_ELEMENT:
-			return ownedMemberElement != null;
-=======
 			case SysMLPackage.MEMBERSHIP__MEMBER_ELEMENT:
 				return isSetMemberElement();
 			case SysMLPackage.MEMBERSHIP__TARGET:
@@ -808,34 +443,32 @@
 				return isSetMembershipOwningPackage();
 			case SysMLPackage.MEMBERSHIP__OWNED_MEMBER_ELEMENT:
 				return basicGetOwnedMemberElement() != null;
->>>>>>> 6426563a
 		}
 		return super.eIsSet(featureID);
 	}
 
 	/**
-	 * <!-- begin-user-doc --> <!-- end-user-doc -->
-	 * 
+	 * <!-- begin-user-doc -->
+	 * <!-- end-user-doc -->
 	 * @generated
 	 */
 	@Override
 	public Object eInvoke(int operationID, EList<?> arguments) throws InvocationTargetException {
 		switch (operationID) {
-		case SysMLPackage.MEMBERSHIP___IS_DISTINGUISHABLE_FROM__MEMBERSHIP:
-			return isDistinguishableFrom((Membership) arguments.get(0));
+			case SysMLPackage.MEMBERSHIP___IS_DISTINGUISHABLE_FROM__MEMBERSHIP:
+				return isDistinguishableFrom((Membership)arguments.get(0));
 		}
 		return super.eInvoke(operationID, arguments);
 	}
 
 	/**
-	 * <!-- begin-user-doc --> <!-- end-user-doc -->
-	 * 
+	 * <!-- begin-user-doc -->
+	 * <!-- end-user-doc -->
 	 * @generated
 	 */
 	@Override
 	public String toString() {
-		if (eIsProxy())
-			return super.toString();
+		if (eIsProxy()) return super.toString();
 
 		StringBuilder result = new StringBuilder(super.toString());
 		result.append(" (memberName: ");
@@ -849,16 +482,14 @@
 	}
 
 	/**
-	 * <!-- begin-user-doc --> <!-- end-user-doc -->
-	 * 
-	 * @generated NOT // TODO check, not derived, inherited from Relationship
+	 * <!-- begin-user-doc -->
+	 * <!-- end-user-doc -->
+	 * @generated NOT
 	 */
 	@Override
 	public EList<Element> getTarget() {
-		EList<Element> target = new EObjectResolvingEList<Element>(Element.class, this,
-				SysMLPackage.MEMBERSHIP__TARGET);
-		// NOTE: The "memberElement" object must not be resolved here, in order to avoid
-		// Xtext lazy linking errors.
+		EList<Element> target = new EObjectResolvingEList<Element>(Element.class, this, SysMLPackage.MEMBERSHIP__TARGET);
+		// NOTE: The "memberElement" object must NOT be resolved here, in order to avoid Xtext lazy linking errors.
 		Element memberElement = basicGetMemberElement();
 		if (memberElement != null) {
 			target.add(memberElement);
@@ -867,23 +498,22 @@
 	}
 
 	/**
-	 * <!-- begin-user-doc --> <!-- end-user-doc -->
-	 * 
+	 * <!-- begin-user-doc -->
+	 * <!-- end-user-doc -->
 	 * @generated
 	 */
 	public boolean isSetTarget() {
-		return false;
-	}
-
-	/**
-	 * <!-- begin-user-doc --> <!-- end-user-doc -->
-	 * 
-	 * @generated NOT // TODO check, not derived, inherited from Relationship
+  		return false;
+	}
+
+	/**
+	 * <!-- begin-user-doc -->
+	 * <!-- end-user-doc -->
+	 * @generated NOT
 	 */
 	@Override
 	public EList<Element> getSource() {
-		EList<Element> source = new EObjectResolvingEList<Element>(Element.class, this,
-				SysMLPackage.MEMBERSHIP__SOURCE);
+		EList<Element> source = new EObjectResolvingEList<Element>(Element.class, this, SysMLPackage.MEMBERSHIP__SOURCE);
 		Element membershipOwningPackage = getMembershipOwningPackage();
 		if (membershipOwningPackage != null) {
 			source.add(membershipOwningPackage);
@@ -892,12 +522,12 @@
 	}
 
 	/**
-	 * <!-- begin-user-doc --> <!-- end-user-doc -->
-	 * 
+	 * <!-- begin-user-doc -->
+	 * <!-- end-user-doc -->
 	 * @generated
 	 */
 	public boolean isSetSource() {
-		return false;
-	}
-
-} // MembershipImpl+  		return false;
+	}
+
+} //MembershipImpl