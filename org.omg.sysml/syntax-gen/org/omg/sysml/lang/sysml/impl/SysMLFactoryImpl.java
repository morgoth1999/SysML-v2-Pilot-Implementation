/*******************************************************************************
 * SysML 2 Pilot Implementation
 * Copyright (c) 2020-2021 Model Driven Solutions, Inc.
 *    
 * This program is free software: you can redistribute it and/or modify
 * it under the terms of the GNU Lesser General Public License as published by
 * the Free Software Foundation, either version 3 of the License, or
 * (at your option) any later version.
 *
 * This program is distributed in the hope that it will be useful,
 * but WITHOUT ANY WARRANTY; without even the implied warranty of
 * MERCHANTABILITY or FITNESS FOR A PARTICULAR PURPOSE.  See the
 * GNU Lesser General Public License for more details.
 *  
 * You should have received a copy of theGNU Lesser General Public License
 * along with this program.  If not, see <https://www.gnu.org/licenses/>.
 *  
 * @license LGPL-3.0-or-later <http://spdx.org/licenses/LGPL-3.0-or-later>
 *  
 *******************************************************************************/
/**
 */
package org.omg.sysml.lang.sysml.impl;

import org.eclipse.emf.ecore.EClass;
import org.eclipse.emf.ecore.EDataType;
import org.eclipse.emf.ecore.EObject;
import org.eclipse.emf.ecore.EPackage;

import org.eclipse.emf.ecore.impl.EFactoryImpl;

import org.eclipse.emf.ecore.plugin.EcorePlugin;
import org.omg.sysml.lang.sysml.AcceptActionUsage;
import org.omg.sysml.lang.sysml.ActionDefinition;
import org.omg.sysml.lang.sysml.ActionUsage;
import org.omg.sysml.lang.sysml.ActorMembership;
import org.omg.sysml.lang.sysml.AllocationDefinition;
import org.omg.sysml.lang.sysml.AllocationUsage;
import org.omg.sysml.lang.sysml.AnalysisCaseDefinition;
import org.omg.sysml.lang.sysml.AnalysisCaseUsage;
import org.omg.sysml.lang.sysml.AnnotatingElement;
import org.omg.sysml.lang.sysml.Annotation;
import org.omg.sysml.lang.sysml.AssertConstraintUsage;
import org.omg.sysml.lang.sysml.AssignmentActionUsage;
import org.omg.sysml.lang.sysml.Association;
import org.omg.sysml.lang.sysml.AssociationStructure;
import org.omg.sysml.lang.sysml.AttributeDefinition;
import org.omg.sysml.lang.sysml.AttributeUsage;
import org.omg.sysml.lang.sysml.Behavior;
import org.omg.sysml.lang.sysml.BindingConnector;
import org.omg.sysml.lang.sysml.BindingConnectorAsUsage;
import org.omg.sysml.lang.sysml.BooleanExpression;
import org.omg.sysml.lang.sysml.CalculationDefinition;
import org.omg.sysml.lang.sysml.CalculationUsage;
import org.omg.sysml.lang.sysml.CaseDefinition;
import org.omg.sysml.lang.sysml.CaseUsage;
import org.omg.sysml.lang.sysml.Classifier;
import org.omg.sysml.lang.sysml.CollectExpression;
import org.omg.sysml.lang.sysml.Comment;
import org.omg.sysml.lang.sysml.ConcernDefinition;
import org.omg.sysml.lang.sysml.ConcernUsage;
import org.omg.sysml.lang.sysml.ConjugatedPortDefinition;
import org.omg.sysml.lang.sysml.ConjugatedPortTyping;
import org.omg.sysml.lang.sysml.Conjugation;
import org.omg.sysml.lang.sysml.ConnectionDefinition;
import org.omg.sysml.lang.sysml.ConnectionUsage;
import org.omg.sysml.lang.sysml.Connector;
import org.omg.sysml.lang.sysml.ConstraintDefinition;
import org.omg.sysml.lang.sysml.ConstraintUsage;
import org.omg.sysml.lang.sysml.DataType;
import org.omg.sysml.lang.sysml.DecisionNode;
import org.omg.sysml.lang.sysml.Definition;
import org.omg.sysml.lang.sysml.Dependency;
import org.omg.sysml.lang.sysml.Disjoining;
import org.omg.sysml.lang.sysml.Documentation;
import org.omg.sysml.lang.sysml.Element;
import org.omg.sysml.lang.sysml.ElementFilterMembership;
import org.omg.sysml.lang.sysml.EndFeatureMembership;
import org.omg.sysml.lang.sysml.EnumerationDefinition;
import org.omg.sysml.lang.sysml.EnumerationUsage;
import org.omg.sysml.lang.sysml.EventOccurrenceUsage;
import org.omg.sysml.lang.sysml.ExhibitStateUsage;
import org.omg.sysml.lang.sysml.Expose;
import org.omg.sysml.lang.sysml.Expression;
import org.omg.sysml.lang.sysml.Feature;
import org.omg.sysml.lang.sysml.FeatureChainExpression;
import org.omg.sysml.lang.sysml.FeatureChaining;
import org.omg.sysml.lang.sysml.FeatureDirectionKind;
import org.omg.sysml.lang.sysml.FeatureInverting;
import org.omg.sysml.lang.sysml.FeatureMembership;
import org.omg.sysml.lang.sysml.FeatureReferenceExpression;
import org.omg.sysml.lang.sysml.FeatureTyping;
import org.omg.sysml.lang.sysml.FeatureValue;
import org.omg.sysml.lang.sysml.FlowConnectionUsage;
import org.omg.sysml.lang.sysml.ForLoopActionUsage;
import org.omg.sysml.lang.sysml.ForkNode;
import org.omg.sysml.lang.sysml.FramedConcernMembership;
import org.omg.sysml.lang.sysml.Function;
import org.omg.sysml.lang.sysml.IfActionUsage;
import org.omg.sysml.lang.sysml.Import;
import org.omg.sysml.lang.sysml.IncludeUseCaseUsage;
import org.omg.sysml.lang.sysml.Interaction;
import org.omg.sysml.lang.sysml.InterfaceDefinition;
import org.omg.sysml.lang.sysml.InterfaceUsage;
import org.omg.sysml.lang.sysml.Invariant;
import org.omg.sysml.lang.sysml.InvocationExpression;
import org.omg.sysml.lang.sysml.ItemDefinition;
import org.omg.sysml.lang.sysml.ItemFeature;
import org.omg.sysml.lang.sysml.ItemFlow;
import org.omg.sysml.lang.sysml.ItemFlowEnd;
import org.omg.sysml.lang.sysml.ItemFlowFeature;
import org.omg.sysml.lang.sysml.ItemUsage;
import org.omg.sysml.lang.sysml.JoinNode;
import org.omg.sysml.lang.sysml.LifeClass;
import org.omg.sysml.lang.sysml.LiteralBoolean;
import org.omg.sysml.lang.sysml.LiteralExpression;
import org.omg.sysml.lang.sysml.LiteralInfinity;
import org.omg.sysml.lang.sysml.LiteralInteger;
import org.omg.sysml.lang.sysml.LiteralRational;
import org.omg.sysml.lang.sysml.LiteralString;
import org.omg.sysml.lang.sysml.Membership;
import org.omg.sysml.lang.sysml.MergeNode;
import org.omg.sysml.lang.sysml.Metaclass;
import org.omg.sysml.lang.sysml.MetadataDefinition;
import org.omg.sysml.lang.sysml.MetadataFeature;
import org.omg.sysml.lang.sysml.MetadataUsage;
import org.omg.sysml.lang.sysml.Multiplicity;
import org.omg.sysml.lang.sysml.MultiplicityRange;
import org.omg.sysml.lang.sysml.Namespace;
import org.omg.sysml.lang.sysml.NullExpression;
import org.omg.sysml.lang.sysml.ObjectiveMembership;
import org.omg.sysml.lang.sysml.OccurrenceDefinition;
import org.omg.sysml.lang.sysml.OccurrenceUsage;
import org.omg.sysml.lang.sysml.OperatorExpression;
import org.omg.sysml.lang.sysml.OwningMembership;
import org.omg.sysml.lang.sysml.ParameterMembership;
import org.omg.sysml.lang.sysml.PartDefinition;
import org.omg.sysml.lang.sysml.PartUsage;
import org.omg.sysml.lang.sysml.PerformActionUsage;
import org.omg.sysml.lang.sysml.PortConjugation;
import org.omg.sysml.lang.sysml.PortDefinition;
import org.omg.sysml.lang.sysml.PortUsage;
import org.omg.sysml.lang.sysml.PortionKind;
import org.omg.sysml.lang.sysml.PortioningFeature;
import org.omg.sysml.lang.sysml.Predicate;
import org.omg.sysml.lang.sysml.Redefinition;
import org.omg.sysml.lang.sysml.ReferenceUsage;
import org.omg.sysml.lang.sysml.Relationship;
import org.omg.sysml.lang.sysml.RenderingDefinition;
import org.omg.sysml.lang.sysml.RenderingUsage;
import org.omg.sysml.lang.sysml.RequirementConstraintKind;
import org.omg.sysml.lang.sysml.RequirementConstraintMembership;
import org.omg.sysml.lang.sysml.RequirementDefinition;
import org.omg.sysml.lang.sysml.RequirementUsage;
import org.omg.sysml.lang.sysml.RequirementVerificationMembership;
import org.omg.sysml.lang.sysml.ResultExpressionMembership;
import org.omg.sysml.lang.sysml.ReturnParameterMembership;
import org.omg.sysml.lang.sysml.SatisfyRequirementUsage;
import org.omg.sysml.lang.sysml.SelectExpression;
import org.omg.sysml.lang.sysml.SendActionUsage;
import org.omg.sysml.lang.sysml.SourceEnd;
import org.omg.sysml.lang.sysml.Specialization;
import org.omg.sysml.lang.sysml.StakeholderMembership;
import org.omg.sysml.lang.sysml.StateDefinition;
import org.omg.sysml.lang.sysml.StateSubactionKind;
import org.omg.sysml.lang.sysml.StateSubactionMembership;
import org.omg.sysml.lang.sysml.StateUsage;
import org.omg.sysml.lang.sysml.Step;
import org.omg.sysml.lang.sysml.Structure;
import org.omg.sysml.lang.sysml.Subclassification;
import org.omg.sysml.lang.sysml.SubjectMembership;
import org.omg.sysml.lang.sysml.Subsetting;
import org.omg.sysml.lang.sysml.Succession;
import org.omg.sysml.lang.sysml.SuccessionAsUsage;
import org.omg.sysml.lang.sysml.SuccessionFlowConnectionUsage;
import org.omg.sysml.lang.sysml.SuccessionItemFlow;
import org.omg.sysml.lang.sysml.SysMLFactory;
import org.omg.sysml.lang.sysml.SysMLPackage;
import org.omg.sysml.lang.sysml.TargetEnd;
import org.omg.sysml.lang.sysml.TextualRepresentation;
import org.omg.sysml.lang.sysml.TransitionFeatureKind;
import org.omg.sysml.lang.sysml.TransitionFeatureMembership;
import org.omg.sysml.lang.sysml.TransitionUsage;
import org.omg.sysml.lang.sysml.TriggerInvocationExpression;
import org.omg.sysml.lang.sysml.TriggerKind;
import org.omg.sysml.lang.sysml.Type;
import org.omg.sysml.lang.sysml.TypeFeaturing;
import org.omg.sysml.lang.sysml.Usage;
import org.omg.sysml.lang.sysml.UseCaseDefinition;
import org.omg.sysml.lang.sysml.UseCaseUsage;
import org.omg.sysml.lang.sysml.VariantMembership;
import org.omg.sysml.lang.sysml.VerificationCaseDefinition;
import org.omg.sysml.lang.sysml.VerificationCaseUsage;
import org.omg.sysml.lang.sysml.ViewDefinition;
import org.omg.sysml.lang.sysml.ViewRenderingMembership;
import org.omg.sysml.lang.sysml.ViewUsage;
import org.omg.sysml.lang.sysml.ViewpointDefinition;
import org.omg.sysml.lang.sysml.ViewpointUsage;
import org.omg.sysml.lang.sysml.VisibilityKind;
import org.omg.sysml.lang.sysml.WhileLoopActionUsage;

/**
 * <!-- begin-user-doc -->
 * An implementation of the model <b>Factory</b>.
 * <!-- end-user-doc -->
 * @generated
 */
public class SysMLFactoryImpl extends EFactoryImpl implements SysMLFactory {
	/**
	 * Creates the default factory implementation.
	 * <!-- begin-user-doc -->
	 * <!-- end-user-doc -->
	 * @generated
	 */
	public static SysMLFactory init() {
		try {
			SysMLFactory theSysMLFactory = (SysMLFactory)EPackage.Registry.INSTANCE.getEFactory(SysMLPackage.eNS_URI);
			if (theSysMLFactory != null) {
				return theSysMLFactory;
			}
		}
		catch (Exception exception) {
			EcorePlugin.INSTANCE.log(exception);
		}
		return new SysMLFactoryImpl();
	}

	/**
	 * Creates an instance of the factory.
	 * <!-- begin-user-doc -->
	 * <!-- end-user-doc -->
	 * @generated
	 */
	public SysMLFactoryImpl() {
		super();
	}

	/**
	 * <!-- begin-user-doc -->
	 * <!-- end-user-doc -->
	 * @generated
	 */
	@Override
	public EObject create(EClass eClass) {
		switch (eClass.getClassifierID()) {
<<<<<<< HEAD
			case SysMLPackage.DISJOINING: return createDisjoining();
			case SysMLPackage.RELATIONSHIP: return createRelationship();
=======
			case SysMLPackage.USAGE: return createUsage();
			case SysMLPackage.FEATURE: return createFeature();
			case SysMLPackage.TYPE: return createType();
			case SysMLPackage.NAMESPACE: return createNamespace();
>>>>>>> f9fbe188
			case SysMLPackage.ELEMENT: return createElement();
			case SysMLPackage.OWNING_MEMBERSHIP: return createOwningMembership();
			case SysMLPackage.MEMBERSHIP: return createMembership();
			case SysMLPackage.NAMESPACE: return createNamespace();
			case SysMLPackage.IMPORT: return createImport();
			case SysMLPackage.DOCUMENTATION: return createDocumentation();
			case SysMLPackage.COMMENT: return createComment();
			case SysMLPackage.ANNOTATING_ELEMENT: return createAnnotatingElement();
			case SysMLPackage.ANNOTATION: return createAnnotation();
			case SysMLPackage.TEXTUAL_REPRESENTATION: return createTextualRepresentation();
			case SysMLPackage.TYPE: return createType();
			case SysMLPackage.SPECIALIZATION: return createSpecialization();
			case SysMLPackage.FEATURE_MEMBERSHIP: return createFeatureMembership();
			case SysMLPackage.TYPE_FEATURING: return createTypeFeaturing();
			case SysMLPackage.CONJUGATION: return createConjugation();
			case SysMLPackage.MULTIPLICITY: return createMultiplicity();
			case SysMLPackage.DISJOINING: return createDisjoining();
			case SysMLPackage.REDEFINITION: return createRedefinition();
			case SysMLPackage.SUBSETTING: return createSubsetting();
			case SysMLPackage.FEATURE_TYPING: return createFeatureTyping();
			case SysMLPackage.FEATURE_INVERTING: return createFeatureInverting();
			case SysMLPackage.FEATURE_CHAINING: return createFeatureChaining();
<<<<<<< HEAD
			case SysMLPackage.CONJUGATION: return createConjugation();
			case SysMLPackage.MULTIPLICITY: return createMultiplicity();
			case SysMLPackage.SUBCLASSIFICATION: return createSubclassification();
			case SysMLPackage.CLASSIFIER: return createClassifier();
			case SysMLPackage.END_FEATURE_MEMBERSHIP: return createEndFeatureMembership();
			case SysMLPackage.CLASS: return createClass();
			case SysMLPackage.DATA_TYPE: return createDataType();
			case SysMLPackage.METADATA_FEATURE: return createMetadataFeature();
			case SysMLPackage.METACLASS: return createMetaclass();
			case SysMLPackage.STRUCTURE: return createStructure();
			case SysMLPackage.BEHAVIOR: return createBehavior();
			case SysMLPackage.STEP: return createStep();
			case SysMLPackage.PARAMETER_MEMBERSHIP: return createParameterMembership();
			case SysMLPackage.MULTIPLICITY_RANGE: return createMultiplicityRange();
			case SysMLPackage.EXPRESSION: return createExpression();
			case SysMLPackage.FUNCTION: return createFunction();
			case SysMLPackage.ELEMENT_FILTER_MEMBERSHIP: return createElementFilterMembership();
			case SysMLPackage.PACKAGE: return createPackage();
			case SysMLPackage.INVARIANT: return createInvariant();
			case SysMLPackage.BOOLEAN_EXPRESSION: return createBooleanExpression();
			case SysMLPackage.PREDICATE: return createPredicate();
			case SysMLPackage.RESULT_EXPRESSION_MEMBERSHIP: return createResultExpressionMembership();
			case SysMLPackage.RETURN_PARAMETER_MEMBERSHIP: return createReturnParameterMembership();
			case SysMLPackage.OPERATOR_EXPRESSION: return createOperatorExpression();
			case SysMLPackage.INVOCATION_EXPRESSION: return createInvocationExpression();
			case SysMLPackage.LITERAL_RATIONAL: return createLiteralRational();
			case SysMLPackage.LITERAL_EXPRESSION: return createLiteralExpression();
			case SysMLPackage.LITERAL_STRING: return createLiteralString();
			case SysMLPackage.LITERAL_INTEGER: return createLiteralInteger();
			case SysMLPackage.LITERAL_INFINITY: return createLiteralInfinity();
			case SysMLPackage.COLLECT_EXPRESSION: return createCollectExpression();
			case SysMLPackage.NULL_EXPRESSION: return createNullExpression();
			case SysMLPackage.FEATURE_REFERENCE_EXPRESSION: return createFeatureReferenceExpression();
			case SysMLPackage.FEATURE_CHAIN_EXPRESSION: return createFeatureChainExpression();
			case SysMLPackage.SELECT_EXPRESSION: return createSelectExpression();
			case SysMLPackage.LITERAL_BOOLEAN: return createLiteralBoolean();
			case SysMLPackage.SOURCE_END: return createSourceEnd();
			case SysMLPackage.TARGET_END: return createTargetEnd();
			case SysMLPackage.SUCCESSION: return createSuccession();
			case SysMLPackage.CONNECTOR: return createConnector();
			case SysMLPackage.ASSOCIATION: return createAssociation();
			case SysMLPackage.BINDING_CONNECTOR: return createBindingConnector();
			case SysMLPackage.FEATURE_VALUE: return createFeatureValue();
			case SysMLPackage.ITEM_FLOW_FEATURE: return createItemFlowFeature();
			case SysMLPackage.ITEM_FLOW_END: return createItemFlowEnd();
			case SysMLPackage.ITEM_FEATURE: return createItemFeature();
			case SysMLPackage.ITEM_FLOW: return createItemFlow();
			case SysMLPackage.INTERACTION: return createInteraction();
			case SysMLPackage.SUCCESSION_ITEM_FLOW: return createSuccessionItemFlow();
			case SysMLPackage.ASSOCIATION_STRUCTURE: return createAssociationStructure();
			case SysMLPackage.ITEM_USAGE: return createItemUsage();
			case SysMLPackage.OCCURRENCE_USAGE: return createOccurrenceUsage();
			case SysMLPackage.USAGE: return createUsage();
			case SysMLPackage.DEFINITION: return createDefinition();
			case SysMLPackage.PORT_USAGE: return createPortUsage();
			case SysMLPackage.PORT_DEFINITION: return createPortDefinition();
			case SysMLPackage.OCCURRENCE_DEFINITION: return createOccurrenceDefinition();
			case SysMLPackage.LIFE_CLASS: return createLifeClass();
=======
			case SysMLPackage.DEFINITION: return createDefinition();
			case SysMLPackage.CLASSIFIER: return createClassifier();
			case SysMLPackage.SUBCLASSIFICATION: return createSubclassification();
			case SysMLPackage.PORT_USAGE: return createPortUsage();
			case SysMLPackage.OCCURRENCE_USAGE: return createOccurrenceUsage();
			case SysMLPackage.CLASS: return createClass();
			case SysMLPackage.PORTIONING_FEATURE: return createPortioningFeature();
			case SysMLPackage.OCCURRENCE_DEFINITION: return createOccurrenceDefinition();
			case SysMLPackage.LIFE_CLASS: return createLifeClass();
			case SysMLPackage.PORT_DEFINITION: return createPortDefinition();
			case SysMLPackage.STRUCTURE: return createStructure();
>>>>>>> f9fbe188
			case SysMLPackage.CONJUGATED_PORT_DEFINITION: return createConjugatedPortDefinition();
			case SysMLPackage.PORT_CONJUGATION: return createPortConjugation();
			case SysMLPackage.STATE_USAGE: return createStateUsage();
			case SysMLPackage.ACTION_USAGE: return createActionUsage();
<<<<<<< HEAD
=======
			case SysMLPackage.STEP: return createStep();
			case SysMLPackage.BEHAVIOR: return createBehavior();
>>>>>>> f9fbe188
			case SysMLPackage.CONSTRAINT_USAGE: return createConstraintUsage();
			case SysMLPackage.BOOLEAN_EXPRESSION: return createBooleanExpression();
			case SysMLPackage.EXPRESSION: return createExpression();
			case SysMLPackage.FUNCTION: return createFunction();
			case SysMLPackage.PREDICATE: return createPredicate();
			case SysMLPackage.TRANSITION_USAGE: return createTransitionUsage();
			case SysMLPackage.ACCEPT_ACTION_USAGE: return createAcceptActionUsage();
			case SysMLPackage.REFERENCE_USAGE: return createReferenceUsage();
			case SysMLPackage.SUCCESSION: return createSuccession();
			case SysMLPackage.CONNECTOR: return createConnector();
			case SysMLPackage.ASSOCIATION: return createAssociation();
			case SysMLPackage.REQUIREMENT_USAGE: return createRequirementUsage();
			case SysMLPackage.REQUIREMENT_DEFINITION: return createRequirementDefinition();
			case SysMLPackage.CONSTRAINT_DEFINITION: return createConstraintDefinition();
			case SysMLPackage.CONCERN_USAGE: return createConcernUsage();
			case SysMLPackage.CONCERN_DEFINITION: return createConcernDefinition();
			case SysMLPackage.PART_USAGE: return createPartUsage();
<<<<<<< HEAD
=======
			case SysMLPackage.ITEM_USAGE: return createItemUsage();
>>>>>>> f9fbe188
			case SysMLPackage.PART_DEFINITION: return createPartDefinition();
			case SysMLPackage.ITEM_DEFINITION: return createItemDefinition();
			case SysMLPackage.CALCULATION_USAGE: return createCalculationUsage();
			case SysMLPackage.VARIANT_MEMBERSHIP: return createVariantMembership();
			case SysMLPackage.ANALYSIS_CASE_USAGE: return createAnalysisCaseUsage();
			case SysMLPackage.CASE_USAGE: return createCaseUsage();
			case SysMLPackage.CASE_DEFINITION: return createCaseDefinition();
			case SysMLPackage.CALCULATION_DEFINITION: return createCalculationDefinition();
			case SysMLPackage.ACTION_DEFINITION: return createActionDefinition();
			case SysMLPackage.ANALYSIS_CASE_DEFINITION: return createAnalysisCaseDefinition();
			case SysMLPackage.INTERFACE_USAGE: return createInterfaceUsage();
			case SysMLPackage.CONNECTION_USAGE: return createConnectionUsage();
			case SysMLPackage.ASSOCIATION_STRUCTURE: return createAssociationStructure();
			case SysMLPackage.INTERFACE_DEFINITION: return createInterfaceDefinition();
			case SysMLPackage.CONNECTION_DEFINITION: return createConnectionDefinition();
			case SysMLPackage.ATTRIBUTE_USAGE: return createAttributeUsage();
			case SysMLPackage.DATA_TYPE: return createDataType();
			case SysMLPackage.VIEW_USAGE: return createViewUsage();
			case SysMLPackage.VIEW_DEFINITION: return createViewDefinition();
			case SysMLPackage.VIEWPOINT_USAGE: return createViewpointUsage();
			case SysMLPackage.VIEWPOINT_DEFINITION: return createViewpointDefinition();
			case SysMLPackage.RENDERING_USAGE: return createRenderingUsage();
			case SysMLPackage.RENDERING_DEFINITION: return createRenderingDefinition();
			case SysMLPackage.VERIFICATION_CASE_USAGE: return createVerificationCaseUsage();
			case SysMLPackage.VERIFICATION_CASE_DEFINITION: return createVerificationCaseDefinition();
			case SysMLPackage.ENUMERATION_USAGE: return createEnumerationUsage();
			case SysMLPackage.ENUMERATION_DEFINITION: return createEnumerationDefinition();
			case SysMLPackage.ATTRIBUTE_DEFINITION: return createAttributeDefinition();
			case SysMLPackage.ALLOCATION_USAGE: return createAllocationUsage();
			case SysMLPackage.ALLOCATION_DEFINITION: return createAllocationDefinition();
			case SysMLPackage.USE_CASE_USAGE: return createUseCaseUsage();
			case SysMLPackage.USE_CASE_DEFINITION: return createUseCaseDefinition();
			case SysMLPackage.FLOW_CONNECTION_USAGE: return createFlowConnectionUsage();
<<<<<<< HEAD
			case SysMLPackage.PORTIONING_FEATURE: return createPortioningFeature();
			case SysMLPackage.REQUIREMENT_VERIFICATION_MEMBERSHIP: return createRequirementVerificationMembership();
			case SysMLPackage.REQUIREMENT_CONSTRAINT_MEMBERSHIP: return createRequirementConstraintMembership();
			case SysMLPackage.SUCCESSION_AS_USAGE: return createSuccessionAsUsage();
			case SysMLPackage.SUCCESSION_FLOW_CONNECTION_USAGE: return createSuccessionFlowConnectionUsage();
			case SysMLPackage.BINDING_CONNECTOR_AS_USAGE: return createBindingConnectorAsUsage();
			case SysMLPackage.TRIGGER_INVOCATION_EXPRESSION: return createTriggerInvocationExpression();
			case SysMLPackage.ASSIGNMENT_ACTION_USAGE: return createAssignmentActionUsage();
			case SysMLPackage.FORK_NODE: return createForkNode();
			case SysMLPackage.IF_ACTION_USAGE: return createIfActionUsage();
			case SysMLPackage.PERFORM_ACTION_USAGE: return createPerformActionUsage();
			case SysMLPackage.EVENT_OCCURRENCE_USAGE: return createEventOccurrenceUsage();
			case SysMLPackage.DECISION_NODE: return createDecisionNode();
			case SysMLPackage.FOR_LOOP_ACTION_USAGE: return createForLoopActionUsage();
			case SysMLPackage.JOIN_NODE: return createJoinNode();
			case SysMLPackage.MERGE_NODE: return createMergeNode();
			case SysMLPackage.SEND_ACTION_USAGE: return createSendActionUsage();
			case SysMLPackage.WHILE_LOOP_ACTION_USAGE: return createWhileLoopActionUsage();
			case SysMLPackage.VIEW_RENDERING_MEMBERSHIP: return createViewRenderingMembership();
			case SysMLPackage.EXPOSE: return createExpose();
			case SysMLPackage.TRANSITION_FEATURE_MEMBERSHIP: return createTransitionFeatureMembership();
			case SysMLPackage.EXHIBIT_STATE_USAGE: return createExhibitStateUsage();
			case SysMLPackage.STATE_DEFINITION: return createStateDefinition();
			case SysMLPackage.STATE_SUBACTION_MEMBERSHIP: return createStateSubactionMembership();
			case SysMLPackage.ASSERT_CONSTRAINT_USAGE: return createAssertConstraintUsage();
			case SysMLPackage.CONJUGATED_PORT_TYPING: return createConjugatedPortTyping();
			case SysMLPackage.OBJECTIVE_MEMBERSHIP: return createObjectiveMembership();
			case SysMLPackage.METADATA_USAGE: return createMetadataUsage();
			case SysMLPackage.METADATA_DEFINITION: return createMetadataDefinition();
			case SysMLPackage.FRAMED_CONCERN_MEMBERSHIP: return createFramedConcernMembership();
			case SysMLPackage.STAKEHOLDER_MEMBERSHIP: return createStakeholderMembership();
			case SysMLPackage.SATISFY_REQUIREMENT_USAGE: return createSatisfyRequirementUsage();
			case SysMLPackage.SUBJECT_MEMBERSHIP: return createSubjectMembership();
			case SysMLPackage.ACTOR_MEMBERSHIP: return createActorMembership();
			case SysMLPackage.DEPENDENCY: return createDependency();
			case SysMLPackage.INCLUDE_USE_CASE_USAGE: return createIncludeUseCaseUsage();
=======
			case SysMLPackage.ITEM_FLOW: return createItemFlow();
			case SysMLPackage.ITEM_FLOW_END: return createItemFlowEnd();
			case SysMLPackage.ITEM_FEATURE: return createItemFeature();
			case SysMLPackage.ITEM_FLOW_FEATURE: return createItemFlowFeature();
			case SysMLPackage.ASSERT_CONSTRAINT_USAGE: return createAssertConstraintUsage();
			case SysMLPackage.INVARIANT: return createInvariant();
			case SysMLPackage.OBJECTIVE_MEMBERSHIP: return createObjectiveMembership();
			case SysMLPackage.SUBJECT_MEMBERSHIP: return createSubjectMembership();
			case SysMLPackage.PARAMETER_MEMBERSHIP: return createParameterMembership();
			case SysMLPackage.ACTOR_MEMBERSHIP: return createActorMembership();
			case SysMLPackage.FRAMED_CONCERN_MEMBERSHIP: return createFramedConcernMembership();
			case SysMLPackage.REQUIREMENT_CONSTRAINT_MEMBERSHIP: return createRequirementConstraintMembership();
			case SysMLPackage.SATISFY_REQUIREMENT_USAGE: return createSatisfyRequirementUsage();
			case SysMLPackage.STAKEHOLDER_MEMBERSHIP: return createStakeholderMembership();
			case SysMLPackage.SUCCESSION_AS_USAGE: return createSuccessionAsUsage();
			case SysMLPackage.BINDING_CONNECTOR_AS_USAGE: return createBindingConnectorAsUsage();
			case SysMLPackage.BINDING_CONNECTOR: return createBindingConnector();
			case SysMLPackage.SUCCESSION_FLOW_CONNECTION_USAGE: return createSuccessionFlowConnectionUsage();
			case SysMLPackage.SUCCESSION_ITEM_FLOW: return createSuccessionItemFlow();
			case SysMLPackage.INCLUDE_USE_CASE_USAGE: return createIncludeUseCaseUsage();
			case SysMLPackage.PERFORM_ACTION_USAGE: return createPerformActionUsage();
			case SysMLPackage.EVENT_OCCURRENCE_USAGE: return createEventOccurrenceUsage();
			case SysMLPackage.CONJUGATED_PORT_TYPING: return createConjugatedPortTyping();
			case SysMLPackage.STATE_DEFINITION: return createStateDefinition();
			case SysMLPackage.STATE_SUBACTION_MEMBERSHIP: return createStateSubactionMembership();
			case SysMLPackage.TRANSITION_FEATURE_MEMBERSHIP: return createTransitionFeatureMembership();
			case SysMLPackage.EXHIBIT_STATE_USAGE: return createExhibitStateUsage();
			case SysMLPackage.FOR_LOOP_ACTION_USAGE: return createForLoopActionUsage();
			case SysMLPackage.IF_ACTION_USAGE: return createIfActionUsage();
			case SysMLPackage.TRIGGER_INVOCATION_EXPRESSION: return createTriggerInvocationExpression();
			case SysMLPackage.INVOCATION_EXPRESSION: return createInvocationExpression();
			case SysMLPackage.SEND_ACTION_USAGE: return createSendActionUsage();
			case SysMLPackage.MERGE_NODE: return createMergeNode();
			case SysMLPackage.WHILE_LOOP_ACTION_USAGE: return createWhileLoopActionUsage();
			case SysMLPackage.JOIN_NODE: return createJoinNode();
			case SysMLPackage.ASSIGNMENT_ACTION_USAGE: return createAssignmentActionUsage();
			case SysMLPackage.FORK_NODE: return createForkNode();
			case SysMLPackage.DECISION_NODE: return createDecisionNode();
			case SysMLPackage.DEPENDENCY: return createDependency();
			case SysMLPackage.REQUIREMENT_VERIFICATION_MEMBERSHIP: return createRequirementVerificationMembership();
			case SysMLPackage.METADATA_USAGE: return createMetadataUsage();
			case SysMLPackage.METADATA_FEATURE: return createMetadataFeature();
			case SysMLPackage.METACLASS: return createMetaclass();
			case SysMLPackage.METADATA_DEFINITION: return createMetadataDefinition();
			case SysMLPackage.EXPOSE: return createExpose();
			case SysMLPackage.VIEW_RENDERING_MEMBERSHIP: return createViewRenderingMembership();
			case SysMLPackage.END_FEATURE_MEMBERSHIP: return createEndFeatureMembership();
			case SysMLPackage.SOURCE_END: return createSourceEnd();
			case SysMLPackage.TARGET_END: return createTargetEnd();
			case SysMLPackage.RETURN_PARAMETER_MEMBERSHIP: return createReturnParameterMembership();
			case SysMLPackage.RESULT_EXPRESSION_MEMBERSHIP: return createResultExpressionMembership();
			case SysMLPackage.MULTIPLICITY_RANGE: return createMultiplicityRange();
			case SysMLPackage.FEATURE_VALUE: return createFeatureValue();
			case SysMLPackage.INTERACTION: return createInteraction();
			case SysMLPackage.SELECT_EXPRESSION: return createSelectExpression();
			case SysMLPackage.OPERATOR_EXPRESSION: return createOperatorExpression();
			case SysMLPackage.COLLECT_EXPRESSION: return createCollectExpression();
			case SysMLPackage.LITERAL_BOOLEAN: return createLiteralBoolean();
			case SysMLPackage.LITERAL_EXPRESSION: return createLiteralExpression();
			case SysMLPackage.LITERAL_INTEGER: return createLiteralInteger();
			case SysMLPackage.LITERAL_STRING: return createLiteralString();
			case SysMLPackage.FEATURE_CHAIN_EXPRESSION: return createFeatureChainExpression();
			case SysMLPackage.FEATURE_REFERENCE_EXPRESSION: return createFeatureReferenceExpression();
			case SysMLPackage.LITERAL_RATIONAL: return createLiteralRational();
			case SysMLPackage.NULL_EXPRESSION: return createNullExpression();
			case SysMLPackage.LITERAL_INFINITY: return createLiteralInfinity();
			case SysMLPackage.ELEMENT_FILTER_MEMBERSHIP: return createElementFilterMembership();
			case SysMLPackage.PACKAGE: return createPackage();
>>>>>>> f9fbe188
			default:
				throw new IllegalArgumentException("The class '" + eClass.getName() + "' is not a valid classifier");
		}
	}

	/**
	 * <!-- begin-user-doc -->
	 * <!-- end-user-doc -->
	 * @generated
	 */
	@Override
	public Object createFromString(EDataType eDataType, String initialValue) {
		switch (eDataType.getClassifierID()) {
			case SysMLPackage.VISIBILITY_KIND:
				return createVisibilityKindFromString(eDataType, initialValue);
			case SysMLPackage.FEATURE_DIRECTION_KIND:
				return createFeatureDirectionKindFromString(eDataType, initialValue);
			case SysMLPackage.PORTION_KIND:
				return createPortionKindFromString(eDataType, initialValue);
			case SysMLPackage.REQUIREMENT_CONSTRAINT_KIND:
				return createRequirementConstraintKindFromString(eDataType, initialValue);
<<<<<<< HEAD
			case SysMLPackage.TRIGGER_KIND:
				return createTriggerKindFromString(eDataType, initialValue);
			case SysMLPackage.TRANSITION_FEATURE_KIND:
				return createTransitionFeatureKindFromString(eDataType, initialValue);
			case SysMLPackage.STATE_SUBACTION_KIND:
				return createStateSubactionKindFromString(eDataType, initialValue);
=======
			case SysMLPackage.STATE_SUBACTION_KIND:
				return createStateSubactionKindFromString(eDataType, initialValue);
			case SysMLPackage.TRANSITION_FEATURE_KIND:
				return createTransitionFeatureKindFromString(eDataType, initialValue);
			case SysMLPackage.TRIGGER_KIND:
				return createTriggerKindFromString(eDataType, initialValue);
>>>>>>> f9fbe188
			default:
				throw new IllegalArgumentException("The datatype '" + eDataType.getName() + "' is not a valid classifier");
		}
	}

	/**
	 * <!-- begin-user-doc -->
	 * <!-- end-user-doc -->
	 * @generated
	 */
	@Override
	public String convertToString(EDataType eDataType, Object instanceValue) {
		switch (eDataType.getClassifierID()) {
			case SysMLPackage.VISIBILITY_KIND:
				return convertVisibilityKindToString(eDataType, instanceValue);
			case SysMLPackage.FEATURE_DIRECTION_KIND:
				return convertFeatureDirectionKindToString(eDataType, instanceValue);
			case SysMLPackage.PORTION_KIND:
				return convertPortionKindToString(eDataType, instanceValue);
			case SysMLPackage.REQUIREMENT_CONSTRAINT_KIND:
				return convertRequirementConstraintKindToString(eDataType, instanceValue);
<<<<<<< HEAD
			case SysMLPackage.TRIGGER_KIND:
				return convertTriggerKindToString(eDataType, instanceValue);
			case SysMLPackage.TRANSITION_FEATURE_KIND:
				return convertTransitionFeatureKindToString(eDataType, instanceValue);
			case SysMLPackage.STATE_SUBACTION_KIND:
				return convertStateSubactionKindToString(eDataType, instanceValue);
=======
			case SysMLPackage.STATE_SUBACTION_KIND:
				return convertStateSubactionKindToString(eDataType, instanceValue);
			case SysMLPackage.TRANSITION_FEATURE_KIND:
				return convertTransitionFeatureKindToString(eDataType, instanceValue);
			case SysMLPackage.TRIGGER_KIND:
				return convertTriggerKindToString(eDataType, instanceValue);
>>>>>>> f9fbe188
			default:
				throw new IllegalArgumentException("The datatype '" + eDataType.getName() + "' is not a valid classifier");
		}
	}

	/**
	 * <!-- begin-user-doc -->
	 * <!-- end-user-doc -->
	 * @generated
	 */
	@Override
	public Subclassification createSubclassification() {
		SubclassificationImpl subclassification = new SubclassificationImpl();
		return subclassification;
	}

	/**
	 * <!-- begin-user-doc -->
	 * <!-- end-user-doc -->
	 * @generated
	 */
	@Override
	public Specialization createSpecialization() {
		SpecializationImpl specialization = new SpecializationImpl();
		return specialization;
	}

	/**
	 * <!-- begin-user-doc -->
	 * <!-- end-user-doc -->
	 * @generated
	 */
	@Override
	public SendActionUsage createSendActionUsage() {
		SendActionUsageImpl sendActionUsage = new SendActionUsageImpl();
		return sendActionUsage;
	}

	/**
	 * <!-- begin-user-doc -->
	 * <!-- end-user-doc -->
	 * @generated
	 */
	@Override
	public ForLoopActionUsage createForLoopActionUsage() {
		ForLoopActionUsageImpl forLoopActionUsage = new ForLoopActionUsageImpl();
		return forLoopActionUsage;
	}

	/**
	 * <!-- begin-user-doc -->
	 * <!-- end-user-doc -->
	 * @generated
	 */
	@Override
	public AssertConstraintUsage createAssertConstraintUsage() {
		AssertConstraintUsageImpl assertConstraintUsage = new AssertConstraintUsageImpl();
		return assertConstraintUsage;
	}

	/**
	 * <!-- begin-user-doc -->
	 * <!-- end-user-doc -->
	 * @generated
	 */
	@Override
	public Expose createExpose() {
		ExposeImpl expose = new ExposeImpl();
		return expose;
	}

	/**
	 * <!-- begin-user-doc -->
	 * <!-- end-user-doc -->
	 * @generated
	 */
	@Override
	public ViewRenderingMembership createViewRenderingMembership() {
		ViewRenderingMembershipImpl viewRenderingMembership = new ViewRenderingMembershipImpl();
		return viewRenderingMembership;
	}

	/**
	 * <!-- begin-user-doc -->
	 * <!-- end-user-doc -->
	 * @generated
	 */
	@Override
	public EventOccurrenceUsage createEventOccurrenceUsage() {
		EventOccurrenceUsageImpl eventOccurrenceUsage = new EventOccurrenceUsageImpl();
		return eventOccurrenceUsage;
	}

	/**
	 * <!-- begin-user-doc -->
	 * <!-- end-user-doc -->
	 * @generated
	 */
	@Override
	public RequirementVerificationMembership createRequirementVerificationMembership() {
		RequirementVerificationMembershipImpl requirementVerificationMembership = new RequirementVerificationMembershipImpl();
		return requirementVerificationMembership;
	}

	/**
	 * <!-- begin-user-doc -->
	 * <!-- end-user-doc -->
	 * @generated
	 */
	@Override
	public SubjectMembership createSubjectMembership() {
		SubjectMembershipImpl subjectMembership = new SubjectMembershipImpl();
		return subjectMembership;
	}

	/**
	 * <!-- begin-user-doc -->
	 * <!-- end-user-doc -->
	 * @generated
	 */
	@Override
	public ObjectiveMembership createObjectiveMembership() {
		ObjectiveMembershipImpl objectiveMembership = new ObjectiveMembershipImpl();
		return objectiveMembership;
	}

	/**
	 * <!-- begin-user-doc -->
	 * <!-- end-user-doc -->
	 * @generated
	 */
	@Override
	public AcceptActionUsage createAcceptActionUsage() {
		AcceptActionUsageImpl acceptActionUsage = new AcceptActionUsageImpl();
		return acceptActionUsage;
	}

	/**
	 * <!-- begin-user-doc -->
	 * <!-- end-user-doc -->
	 * @generated
	 */
	@Override
	public PerformActionUsage createPerformActionUsage() {
		PerformActionUsageImpl performActionUsage = new PerformActionUsageImpl();
		return performActionUsage;
	}

	/**
	 * <!-- begin-user-doc -->
	 * <!-- end-user-doc -->
	 * @generated
	 */
	@Override
	public ForkNode createForkNode() {
		ForkNodeImpl forkNode = new ForkNodeImpl();
		return forkNode;
	}

	/**
	 * <!-- begin-user-doc -->
	 * <!-- end-user-doc -->
	 * @generated
	 */
	@Override
	public DecisionNode createDecisionNode() {
		DecisionNodeImpl decisionNode = new DecisionNodeImpl();
		return decisionNode;
	}

	/**
	 * <!-- begin-user-doc -->
	 * <!-- end-user-doc -->
	 * @generated
	 */
	@Override
	public TriggerInvocationExpression createTriggerInvocationExpression() {
		TriggerInvocationExpressionImpl triggerInvocationExpression = new TriggerInvocationExpressionImpl();
		return triggerInvocationExpression;
	}

	/**
	 * <!-- begin-user-doc -->
	 * <!-- end-user-doc -->
	 * @generated
	 */
	@Override
	public WhileLoopActionUsage createWhileLoopActionUsage() {
		WhileLoopActionUsageImpl whileLoopActionUsage = new WhileLoopActionUsageImpl();
		return whileLoopActionUsage;
	}

	/**
	 * <!-- begin-user-doc -->
	 * <!-- end-user-doc -->
	 * @generated
	 */
	@Override
	public AssignmentActionUsage createAssignmentActionUsage() {
		AssignmentActionUsageImpl assignmentActionUsage = new AssignmentActionUsageImpl();
		return assignmentActionUsage;
	}

	/**
	 * <!-- begin-user-doc -->
	 * <!-- end-user-doc -->
	 * @generated
	 */
	@Override
	public JoinNode createJoinNode() {
		JoinNodeImpl joinNode = new JoinNodeImpl();
		return joinNode;
	}

	/**
	 * <!-- begin-user-doc -->
	 * <!-- end-user-doc -->
	 * @generated
	 */
	@Override
	public MergeNode createMergeNode() {
		MergeNodeImpl mergeNode = new MergeNodeImpl();
		return mergeNode;
	}

	/**
	 * <!-- begin-user-doc -->
	 * <!-- end-user-doc -->
	 * @generated
	 */
	@Override
	public IfActionUsage createIfActionUsage() {
		IfActionUsageImpl ifActionUsage = new IfActionUsageImpl();
		return ifActionUsage;
	}

	/**
	 * <!-- begin-user-doc -->
	 * <!-- end-user-doc -->
	 * @generated
	 */
	@Override
	public StateDefinition createStateDefinition() {
		StateDefinitionImpl stateDefinition = new StateDefinitionImpl();
		return stateDefinition;
	}

	/**
	 * <!-- begin-user-doc -->
	 * <!-- end-user-doc -->
	 * @generated
	 */
	@Override
	public MetadataDefinition createMetadataDefinition() {
		MetadataDefinitionImpl metadataDefinition = new MetadataDefinitionImpl();
		return metadataDefinition;
	}

	/**
	 * <!-- begin-user-doc -->
	 * <!-- end-user-doc -->
	 * @generated
	 */
	@Override
	public MetadataUsage createMetadataUsage() {
		MetadataUsageImpl metadataUsage = new MetadataUsageImpl();
		return metadataUsage;
	}

	/**
	 * <!-- begin-user-doc -->
	 * <!-- end-user-doc -->
	 * @generated
	 */
	@Override
	public FeatureMembership createFeatureMembership() {
		FeatureMembershipImpl featureMembership = new FeatureMembershipImpl();
		return featureMembership;
	}

	/**
	 * <!-- begin-user-doc -->
	 * <!-- end-user-doc -->
	 * @generated
	 */
	@Override
	public TypeFeaturing createTypeFeaturing() {
		TypeFeaturingImpl typeFeaturing = new TypeFeaturingImpl();
		return typeFeaturing;
	}

	/**
	 * <!-- begin-user-doc -->
	 * <!-- end-user-doc -->
	 * @generated
	 */
	@Override
	public Conjugation createConjugation() {
		ConjugationImpl conjugation = new ConjugationImpl();
		return conjugation;
	}

	/**
	 * <!-- begin-user-doc -->
	 * <!-- end-user-doc -->
	 * @generated
	 */
	@Override
	public Membership createMembership() {
		MembershipImpl membership = new MembershipImpl();
		return membership;
	}

	/**
	 * <!-- begin-user-doc -->
	 * <!-- end-user-doc -->
	 * @generated
	 */
	@Override
	public Relationship createRelationship() {
		RelationshipImpl relationship = new RelationshipImpl();
		return relationship;
	}

	/**
	 * <!-- begin-user-doc -->
	 * <!-- end-user-doc -->
	 * @generated
	 */
	@Override
	public Documentation createDocumentation() {
		DocumentationImpl documentation = new DocumentationImpl();
		return documentation;
	}

	/**
	 * <!-- begin-user-doc -->
	 * <!-- end-user-doc -->
	 * @generated
	 */
	@Override
	public Element createElement() {
		ElementImpl element = new ElementImpl();
		return element;
	}

	/**
	 * <!-- begin-user-doc -->
	 * <!-- end-user-doc -->
	 * @generated
	 */
	@Override
	public OwningMembership createOwningMembership() {
		OwningMembershipImpl owningMembership = new OwningMembershipImpl();
		return owningMembership;
	}

	/**
	 * <!-- begin-user-doc -->
	 * <!-- end-user-doc -->
	 * @generated
	 */
	@Override
	public org.omg.sysml.lang.sysml.Package createPackage() {
		PackageImpl package_ = new PackageImpl();
		return package_;
	}

	/**
	 * <!-- begin-user-doc -->
	 * <!-- end-user-doc -->
	 * @generated
	 */
	@Override
	public Import createImport() {
		ImportImpl import_ = new ImportImpl();
		return import_;
	}

	/**
	 * <!-- begin-user-doc -->
	 * <!-- end-user-doc -->
	 * @generated
	 */
	@Override
	public Predicate createPredicate() {
		PredicateImpl predicate = new PredicateImpl();
		return predicate;
	}

	/**
	 * <!-- begin-user-doc -->
	 * <!-- end-user-doc -->
	 * @generated
	 */
	@Override
	public ResultExpressionMembership createResultExpressionMembership() {
		ResultExpressionMembershipImpl resultExpressionMembership = new ResultExpressionMembershipImpl();
		return resultExpressionMembership;
	}

	/**
	 * <!-- begin-user-doc -->
	 * <!-- end-user-doc -->
	 * @generated
	 */
	@Override
	public TransitionUsage createTransitionUsage() {
		TransitionUsageImpl transitionUsage = new TransitionUsageImpl();
		return transitionUsage;
	}

	/**
	 * <!-- begin-user-doc -->
	 * <!-- end-user-doc -->
	 * @generated
	 */
	@Override
	public Function createFunction() {
		FunctionImpl function = new FunctionImpl();
		return function;
	}

	/**
	 * <!-- begin-user-doc -->
	 * <!-- end-user-doc -->
	 * @generated
	 */
	@Override
	public Behavior createBehavior() {
		BehaviorImpl behavior = new BehaviorImpl();
		return behavior;
	}

	/**
	 * <!-- begin-user-doc -->
	 * <!-- end-user-doc -->
	 * @generated
	 */
	@Override
	public Classifier createClassifier() {
		ClassifierImpl classifier = new ClassifierImpl();
		return classifier;
	}

	/**
	 * <!-- begin-user-doc -->
	 * <!-- end-user-doc -->
	 * @generated
	 */
	@Override
	public Type createType() {
		TypeImpl type = new TypeImpl();
		return type;
	}

	/**
	 * <!-- begin-user-doc -->
	 * <!-- end-user-doc -->
	 * @generated
	 */
	@Override
	public Namespace createNamespace() {
		NamespaceImpl namespace = new NamespaceImpl();
		return namespace;
	}

	/**
	 * <!-- begin-user-doc -->
	 * <!-- end-user-doc -->
	 * @generated
	 */
	@Override
	public Feature createFeature() {
		FeatureImpl feature = new FeatureImpl();
		return feature;
	}

	/**
	 * <!-- begin-user-doc -->
	 * <!-- end-user-doc -->
	 * @generated
	 */
	@Override
	public Redefinition createRedefinition() {
		RedefinitionImpl redefinition = new RedefinitionImpl();
		return redefinition;
	}

	/**
	 * <!-- begin-user-doc -->
	 * <!-- end-user-doc -->
	 * @generated
	 */
	@Override
	public Subsetting createSubsetting() {
		SubsettingImpl subsetting = new SubsettingImpl();
		return subsetting;
	}

	/**
	 * <!-- begin-user-doc -->
	 * <!-- end-user-doc -->
	 * @generated
	 */
	@Override
	public FeatureValue createFeatureValue() {
		FeatureValueImpl featureValue = new FeatureValueImpl();
		return featureValue;
	}

	/**
	 * <!-- begin-user-doc -->
	 * <!-- end-user-doc -->
	 * @generated
	 */
	@Override
	public Expression createExpression() {
		ExpressionImpl expression = new ExpressionImpl();
		return expression;
	}

	/**
	 * <!-- begin-user-doc -->
	 * <!-- end-user-doc -->
	 * @generated
	 */
	@Override
	public Step createStep() {
		StepImpl step = new StepImpl();
		return step;
	}

	/**
	 * <!-- begin-user-doc -->
	 * <!-- end-user-doc -->
	 * @generated
	 */
	@Override
	public Multiplicity createMultiplicity() {
		MultiplicityImpl multiplicity = new MultiplicityImpl();
		return multiplicity;
	}

	/**
	 * <!-- begin-user-doc -->
	 * <!-- end-user-doc -->
	 * @generated
	 */
	@Override
	public Disjoining createDisjoining() {
		DisjoiningImpl disjoining = new DisjoiningImpl();
		return disjoining;
	}

	/**
	 * <!-- begin-user-doc -->
	 * <!-- end-user-doc -->
	 * @generated
	 */
	@Override
	public FeatureTyping createFeatureTyping() {
		FeatureTypingImpl featureTyping = new FeatureTypingImpl();
		return featureTyping;
	}

	/**
	 * <!-- begin-user-doc -->
	 * <!-- end-user-doc -->
	 * @generated
	 */
	@Override
	public FeatureInverting createFeatureInverting() {
		FeatureInvertingImpl featureInverting = new FeatureInvertingImpl();
		return featureInverting;
	}

	/**
	 * <!-- begin-user-doc -->
	 * <!-- end-user-doc -->
	 * @generated
	 */
	@Override
	public FeatureChaining createFeatureChaining() {
		FeatureChainingImpl featureChaining = new FeatureChainingImpl();
		return featureChaining;
	}

	/**
	 * <!-- begin-user-doc -->
	 * <!-- end-user-doc -->
	 * @generated
	 */
	@Override
	public Association createAssociation() {
		AssociationImpl association = new AssociationImpl();
		return association;
	}

	/**
	 * <!-- begin-user-doc -->
	 * <!-- end-user-doc -->
	 * @generated
	 */
	@Override
	public Connector createConnector() {
		ConnectorImpl connector = new ConnectorImpl();
		return connector;
	}

	/**
	 * <!-- begin-user-doc -->
	 * <!-- end-user-doc -->
	 * @generated
	 */
	@Override
	public AssociationStructure createAssociationStructure() {
		AssociationStructureImpl associationStructure = new AssociationStructureImpl();
		return associationStructure;
	}

	/**
	 * <!-- begin-user-doc -->
	 * <!-- end-user-doc -->
	 * @generated
	 */
	@Override
	public Structure createStructure() {
		StructureImpl structure = new StructureImpl();
		return structure;
	}

	/**
	 * <!-- begin-user-doc -->
	 * <!-- end-user-doc -->
	 * @generated
	 */
	@Override
	public DataType createDataType() {
		DataTypeImpl dataType = new DataTypeImpl();
		return dataType;
	}

	/**
	 * <!-- begin-user-doc -->
	 * <!-- end-user-doc -->
	 * @generated
	 */
	@Override
	public ElementFilterMembership createElementFilterMembership() {
		ElementFilterMembershipImpl elementFilterMembership = new ElementFilterMembershipImpl();
		return elementFilterMembership;
	}

	/**
	 * <!-- begin-user-doc -->
	 * <!-- end-user-doc -->
	 * @generated
	 */
	@Override
	public PortUsage createPortUsage() {
		PortUsageImpl portUsage = new PortUsageImpl();
		return portUsage;
	}

	/**
	 * <!-- begin-user-doc -->
	 * <!-- end-user-doc -->
	 * @generated
	 */
	@Override
	public PortDefinition createPortDefinition() {
		PortDefinitionImpl portDefinition = new PortDefinitionImpl();
		return portDefinition;
	}

	/**
	 * <!-- begin-user-doc -->
	 * <!-- end-user-doc -->
	 * @generated
	 */
	@Override
	public ConjugatedPortDefinition createConjugatedPortDefinition() {
		ConjugatedPortDefinitionImpl conjugatedPortDefinition = new ConjugatedPortDefinitionImpl();
		return conjugatedPortDefinition;
	}

	/**
	 * <!-- begin-user-doc -->
	 * <!-- end-user-doc -->
	 * @generated
	 */
	@Override
	public PortConjugation createPortConjugation() {
		PortConjugationImpl portConjugation = new PortConjugationImpl();
		return portConjugation;
	}

	/**
	 * <!-- begin-user-doc -->
	 * <!-- end-user-doc -->
	 * @generated
	 */
	@Override
	public StateUsage createStateUsage() {
		StateUsageImpl stateUsage = new StateUsageImpl();
		return stateUsage;
	}

	/**
	 * <!-- begin-user-doc -->
	 * <!-- end-user-doc -->
	 * @generated
	 */
	@Override
	public ConstraintUsage createConstraintUsage() {
		ConstraintUsageImpl constraintUsage = new ConstraintUsageImpl();
		return constraintUsage;
	}

	/**
	 * <!-- begin-user-doc -->
	 * <!-- end-user-doc -->
	 * @generated
	 */
	@Override
	public Invariant createInvariant() {
		InvariantImpl invariant = new InvariantImpl();
		return invariant;
	}

	/**
	 * <!-- begin-user-doc -->
	 * <!-- end-user-doc -->
	 * @generated
	 */
	@Override
	public IncludeUseCaseUsage createIncludeUseCaseUsage() {
		IncludeUseCaseUsageImpl includeUseCaseUsage = new IncludeUseCaseUsageImpl();
		return includeUseCaseUsage;
	}

	/**
	 * <!-- begin-user-doc -->
	 * <!-- end-user-doc -->
	 * @generated
	 */
	@Override
	public BooleanExpression createBooleanExpression() {
		BooleanExpressionImpl booleanExpression = new BooleanExpressionImpl();
		return booleanExpression;
	}

	/**
	 * <!-- begin-user-doc -->
	 * <!-- end-user-doc -->
	 * @generated
	 */
	@Override
	public ActionUsage createActionUsage() {
		ActionUsageImpl actionUsage = new ActionUsageImpl();
		return actionUsage;
	}

	/**
	 * <!-- begin-user-doc -->
	 * <!-- end-user-doc -->
	 * @generated
	 */
	@Override
	public OccurrenceUsage createOccurrenceUsage() {
		OccurrenceUsageImpl occurrenceUsage = new OccurrenceUsageImpl();
		return occurrenceUsage;
	}

	/**
	 * <!-- begin-user-doc -->
	 * <!-- end-user-doc -->
	 * @generated
	 */
	@Override
	public PortioningFeature createPortioningFeature() {
		PortioningFeatureImpl portioningFeature = new PortioningFeatureImpl();
		return portioningFeature;
	}

	/**
	 * <!-- begin-user-doc -->
	 * <!-- end-user-doc -->
	 * @generated
	 */
	@Override
	public ExhibitStateUsage createExhibitStateUsage() {
		ExhibitStateUsageImpl exhibitStateUsage = new ExhibitStateUsageImpl();
		return exhibitStateUsage;
	}

	/**
	 * <!-- begin-user-doc -->
	 * <!-- end-user-doc -->
	 * @generated
	 */
	@Override
	public AttributeDefinition createAttributeDefinition() {
		AttributeDefinitionImpl attributeDefinition = new AttributeDefinitionImpl();
		return attributeDefinition;
	}

	/**
	 * <!-- begin-user-doc -->
	 * <!-- end-user-doc -->
	 * @generated
	 */
	@Override
	public AllocationUsage createAllocationUsage() {
		AllocationUsageImpl allocationUsage = new AllocationUsageImpl();
		return allocationUsage;
	}

	/**
	 * <!-- begin-user-doc -->
	 * <!-- end-user-doc -->
	 * @generated
	 */
	@Override
	public AllocationDefinition createAllocationDefinition() {
		AllocationDefinitionImpl allocationDefinition = new AllocationDefinitionImpl();
		return allocationDefinition;
	}

	/**
	 * <!-- begin-user-doc -->
	 * <!-- end-user-doc -->
	 * @generated
	 */
	@Override
	public UseCaseUsage createUseCaseUsage() {
		UseCaseUsageImpl useCaseUsage = new UseCaseUsageImpl();
		return useCaseUsage;
	}

	/**
	 * <!-- begin-user-doc -->
	 * <!-- end-user-doc -->
	 * @generated
	 */
	@Override
	public UseCaseDefinition createUseCaseDefinition() {
		UseCaseDefinitionImpl useCaseDefinition = new UseCaseDefinitionImpl();
		return useCaseDefinition;
	}

	/**
	 * <!-- begin-user-doc -->
	 * <!-- end-user-doc -->
	 * @generated
	 */
	@Override
	public FlowConnectionUsage createFlowConnectionUsage() {
		FlowConnectionUsageImpl flowConnectionUsage = new FlowConnectionUsageImpl();
		return flowConnectionUsage;
	}

	/**
	 * <!-- begin-user-doc -->
	 * <!-- end-user-doc -->
	 * @generated
	 */
	@Override
	public StateSubactionMembership createStateSubactionMembership() {
		StateSubactionMembershipImpl stateSubactionMembership = new StateSubactionMembershipImpl();
		return stateSubactionMembership;
	}

	/**
	 * <!-- begin-user-doc -->
	 * <!-- end-user-doc -->
	 * @generated
	 */
	@Override
	public ConjugatedPortTyping createConjugatedPortTyping() {
		ConjugatedPortTypingImpl conjugatedPortTyping = new ConjugatedPortTypingImpl();
		return conjugatedPortTyping;
	}

	/**
	 * <!-- begin-user-doc -->
	 * <!-- end-user-doc -->
	 * @generated
	 */
	@Override
	public BindingConnectorAsUsage createBindingConnectorAsUsage() {
		BindingConnectorAsUsageImpl bindingConnectorAsUsage = new BindingConnectorAsUsageImpl();
		return bindingConnectorAsUsage;
	}

	/**
	 * <!-- begin-user-doc -->
	 * <!-- end-user-doc -->
	 * @generated
	 */
	@Override
	public ItemDefinition createItemDefinition() {
		ItemDefinitionImpl itemDefinition = new ItemDefinitionImpl();
		return itemDefinition;
	}

	/**
	 * <!-- begin-user-doc -->
	 * <!-- end-user-doc -->
	 * @generated
	 */
	@Override
	public OccurrenceDefinition createOccurrenceDefinition() {
		OccurrenceDefinitionImpl occurrenceDefinition = new OccurrenceDefinitionImpl();
		return occurrenceDefinition;
	}

	/**
	 * <!-- begin-user-doc -->
	 * <!-- end-user-doc -->
	 * @generated
	 */
	@Override
	public Definition createDefinition() {
		DefinitionImpl definition = new DefinitionImpl();
		return definition;
	}

	/**
	 * <!-- begin-user-doc -->
	 * <!-- end-user-doc -->
	 * @generated
	 */
	@Override
	public Usage createUsage() {
		UsageImpl usage = new UsageImpl();
		return usage;
	}

	/**
	 * <!-- begin-user-doc -->
	 * <!-- end-user-doc -->
	 * @generated
	 */
	@Override
	public InterfaceDefinition createInterfaceDefinition() {
		InterfaceDefinitionImpl interfaceDefinition = new InterfaceDefinitionImpl();
		return interfaceDefinition;
	}

	/**
	 * <!-- begin-user-doc -->
	 * <!-- end-user-doc -->
	 * @generated
	 */
	@Override
	public ConnectionDefinition createConnectionDefinition() {
		ConnectionDefinitionImpl connectionDefinition = new ConnectionDefinitionImpl();
		return connectionDefinition;
	}

	/**
	 * <!-- begin-user-doc -->
	 * <!-- end-user-doc -->
	 * @generated
	 */
	@Override
	public AttributeUsage createAttributeUsage() {
		AttributeUsageImpl attributeUsage = new AttributeUsageImpl();
		return attributeUsage;
	}

	/**
	 * <!-- begin-user-doc -->
	 * <!-- end-user-doc -->
	 * @generated
	 */
	@Override
	public ViewUsage createViewUsage() {
		ViewUsageImpl viewUsage = new ViewUsageImpl();
		return viewUsage;
	}

	/**
	 * <!-- begin-user-doc -->
	 * <!-- end-user-doc -->
	 * @generated
	 */
	@Override
	public ViewDefinition createViewDefinition() {
		ViewDefinitionImpl viewDefinition = new ViewDefinitionImpl();
		return viewDefinition;
	}

	/**
	 * <!-- begin-user-doc -->
	 * <!-- end-user-doc -->
	 * @generated
	 */
	@Override
	public ViewpointUsage createViewpointUsage() {
		ViewpointUsageImpl viewpointUsage = new ViewpointUsageImpl();
		return viewpointUsage;
	}

	/**
	 * <!-- begin-user-doc -->
	 * <!-- end-user-doc -->
	 * @generated
	 */
	@Override
	public ViewpointDefinition createViewpointDefinition() {
		ViewpointDefinitionImpl viewpointDefinition = new ViewpointDefinitionImpl();
		return viewpointDefinition;
	}

	/**
	 * <!-- begin-user-doc -->
	 * <!-- end-user-doc -->
	 * @generated
	 */
	@Override
	public RenderingUsage createRenderingUsage() {
		RenderingUsageImpl renderingUsage = new RenderingUsageImpl();
		return renderingUsage;
	}

	/**
	 * <!-- begin-user-doc -->
	 * <!-- end-user-doc -->
	 * @generated
	 */
	@Override
	public RenderingDefinition createRenderingDefinition() {
		RenderingDefinitionImpl renderingDefinition = new RenderingDefinitionImpl();
		return renderingDefinition;
	}

	/**
	 * <!-- begin-user-doc -->
	 * <!-- end-user-doc -->
	 * @generated
	 */
	@Override
	public VerificationCaseUsage createVerificationCaseUsage() {
		VerificationCaseUsageImpl verificationCaseUsage = new VerificationCaseUsageImpl();
		return verificationCaseUsage;
	}

	/**
	 * <!-- begin-user-doc -->
	 * <!-- end-user-doc -->
	 * @generated
	 */
	@Override
	public VerificationCaseDefinition createVerificationCaseDefinition() {
		VerificationCaseDefinitionImpl verificationCaseDefinition = new VerificationCaseDefinitionImpl();
		return verificationCaseDefinition;
	}

	/**
	 * <!-- begin-user-doc -->
	 * <!-- end-user-doc -->
	 * @generated
	 */
	@Override
	public EnumerationUsage createEnumerationUsage() {
		EnumerationUsageImpl enumerationUsage = new EnumerationUsageImpl();
		return enumerationUsage;
	}

	/**
	 * <!-- begin-user-doc -->
	 * <!-- end-user-doc -->
	 * @generated
	 */
	@Override
	public EnumerationDefinition createEnumerationDefinition() {
		EnumerationDefinitionImpl enumerationDefinition = new EnumerationDefinitionImpl();
		return enumerationDefinition;
	}

	/**
	 * <!-- begin-user-doc -->
	 * <!-- end-user-doc -->
	 * @generated
	 */
	@Override
	public InterfaceUsage createInterfaceUsage() {
		InterfaceUsageImpl interfaceUsage = new InterfaceUsageImpl();
		return interfaceUsage;
	}

	/**
	 * <!-- begin-user-doc -->
	 * <!-- end-user-doc -->
	 * @generated
	 */
	@Override
	public ConstraintDefinition createConstraintDefinition() {
		ConstraintDefinitionImpl constraintDefinition = new ConstraintDefinitionImpl();
		return constraintDefinition;
	}

	/**
	 * <!-- begin-user-doc -->
	 * <!-- end-user-doc -->
	 * @generated
	 */
	@Override
	public ConcernUsage createConcernUsage() {
		ConcernUsageImpl concernUsage = new ConcernUsageImpl();
		return concernUsage;
	}

	/**
	 * <!-- begin-user-doc -->
	 * <!-- end-user-doc -->
	 * @generated
	 */
	@Override
	public ConcernDefinition createConcernDefinition() {
		ConcernDefinitionImpl concernDefinition = new ConcernDefinitionImpl();
		return concernDefinition;
	}

	/**
	 * <!-- begin-user-doc -->
	 * <!-- end-user-doc -->
	 * @generated
	 */
	@Override
	public CaseDefinition createCaseDefinition() {
		CaseDefinitionImpl caseDefinition = new CaseDefinitionImpl();
		return caseDefinition;
	}

	/**
	 * <!-- begin-user-doc -->
	 * <!-- end-user-doc -->
	 * @generated
	 */
	@Override
	public CalculationDefinition createCalculationDefinition() {
		CalculationDefinitionImpl calculationDefinition = new CalculationDefinitionImpl();
		return calculationDefinition;
	}

	/**
	 * <!-- begin-user-doc -->
	 * <!-- end-user-doc -->
	 * @generated
	 */
	@Override
	public ActionDefinition createActionDefinition() {
		ActionDefinitionImpl actionDefinition = new ActionDefinitionImpl();
		return actionDefinition;
	}

	/**
	 * <!-- begin-user-doc -->
	 * <!-- end-user-doc -->
	 * @generated
	 */
	@Override
	public CalculationUsage createCalculationUsage() {
		CalculationUsageImpl calculationUsage = new CalculationUsageImpl();
		return calculationUsage;
	}

	/**
	 * <!-- begin-user-doc -->
	 * <!-- end-user-doc -->
	 * @generated
	 */
	@Override
	public CaseUsage createCaseUsage() {
		CaseUsageImpl caseUsage = new CaseUsageImpl();
		return caseUsage;
	}

	/**
	 * <!-- begin-user-doc -->
	 * <!-- end-user-doc -->
	 * @generated
	 */
	@Override
	public VariantMembership createVariantMembership() {
		VariantMembershipImpl variantMembership = new VariantMembershipImpl();
		return variantMembership;
	}

	/**
	 * <!-- begin-user-doc -->
	 * <!-- end-user-doc -->
	 * @generated
	 */
	@Override
	public AnalysisCaseUsage createAnalysisCaseUsage() {
		AnalysisCaseUsageImpl analysisCaseUsage = new AnalysisCaseUsageImpl();
		return analysisCaseUsage;
	}

	/**
	 * <!-- begin-user-doc -->
	 * <!-- end-user-doc -->
	 * @generated
	 */
	@Override
	public AnalysisCaseDefinition createAnalysisCaseDefinition() {
		AnalysisCaseDefinitionImpl analysisCaseDefinition = new AnalysisCaseDefinitionImpl();
		return analysisCaseDefinition;
	}

	/**
	 * <!-- begin-user-doc -->
	 * <!-- end-user-doc -->
	 * @generated
	 */
	@Override
	public ReferenceUsage createReferenceUsage() {
		ReferenceUsageImpl referenceUsage = new ReferenceUsageImpl();
		return referenceUsage;
	}

	/**
	 * <!-- begin-user-doc -->
	 * <!-- end-user-doc -->
	 * @generated
	 */
	@Override
	public ConnectionUsage createConnectionUsage() {
		ConnectionUsageImpl connectionUsage = new ConnectionUsageImpl();
		return connectionUsage;
	}

	/**
	 * <!-- begin-user-doc -->
	 * <!-- end-user-doc -->
	 * @generated
	 */
	@Override
	public PartUsage createPartUsage() {
		PartUsageImpl partUsage = new PartUsageImpl();
		return partUsage;
	}

	/**
	 * <!-- begin-user-doc -->
	 * <!-- end-user-doc -->
	 * @generated
	 */
	@Override
	public ItemUsage createItemUsage() {
		ItemUsageImpl itemUsage = new ItemUsageImpl();
		return itemUsage;
	}

	/**
	 * <!-- begin-user-doc -->
	 * <!-- end-user-doc -->
	 * @generated
	 */
	@Override
	public PartDefinition createPartDefinition() {
		PartDefinitionImpl partDefinition = new PartDefinitionImpl();
		return partDefinition;
	}

	/**
	 * <!-- begin-user-doc -->
	 * <!-- end-user-doc -->
	 * @generated
	 */
	@Override
	public SatisfyRequirementUsage createSatisfyRequirementUsage() {
		SatisfyRequirementUsageImpl satisfyRequirementUsage = new SatisfyRequirementUsageImpl();
		return satisfyRequirementUsage;
	}

	/**
	 * <!-- begin-user-doc -->
	 * <!-- end-user-doc -->
	 * @generated
	 */
	@Override
	public FramedConcernMembership createFramedConcernMembership() {
		FramedConcernMembershipImpl framedConcernMembership = new FramedConcernMembershipImpl();
		return framedConcernMembership;
	}

	/**
	 * <!-- begin-user-doc -->
	 * <!-- end-user-doc -->
	 * @generated
	 */
	@Override
	public org.omg.sysml.lang.sysml.Class createClass() {
		ClassImpl class_ = new ClassImpl();
		return class_;
	}

	/**
	 * <!-- begin-user-doc -->
	 * <!-- end-user-doc -->
	 * @generated
	 */
	@Override
	public RequirementUsage createRequirementUsage() {
		RequirementUsageImpl requirementUsage = new RequirementUsageImpl();
		return requirementUsage;
	}

	/**
	 * <!-- begin-user-doc -->
	 * <!-- end-user-doc -->
	 * @generated
	 */
	@Override
	public RequirementDefinition createRequirementDefinition() {
		RequirementDefinitionImpl requirementDefinition = new RequirementDefinitionImpl();
		return requirementDefinition;
	}

	/**
	 * <!-- begin-user-doc -->
	 * <!-- end-user-doc -->
	 * @generated
	 */
	@Override
	public BindingConnector createBindingConnector() {
		BindingConnectorImpl bindingConnector = new BindingConnectorImpl();
		return bindingConnector;
	}

	/**
	 * <!-- begin-user-doc -->
	 * <!-- end-user-doc -->
	 * @generated
	 */
	@Override
	public SuccessionFlowConnectionUsage createSuccessionFlowConnectionUsage() {
		SuccessionFlowConnectionUsageImpl successionFlowConnectionUsage = new SuccessionFlowConnectionUsageImpl();
		return successionFlowConnectionUsage;
	}

	/**
	 * <!-- begin-user-doc -->
	 * <!-- end-user-doc -->
	 * @generated
	 */
	@Override
	public MultiplicityRange createMultiplicityRange() {
		MultiplicityRangeImpl multiplicityRange = new MultiplicityRangeImpl();
		return multiplicityRange;
	}

	/**
	 * <!-- begin-user-doc -->
	 * <!-- end-user-doc -->
	 * @generated
	 */
	@Override
	public MetadataFeature createMetadataFeature() {
		MetadataFeatureImpl metadataFeature = new MetadataFeatureImpl();
		return metadataFeature;
	}

	/**
	 * <!-- begin-user-doc -->
	 * <!-- end-user-doc -->
	 * @generated
	 */
	@Override
	public Metaclass createMetaclass() {
		MetaclassImpl metaclass = new MetaclassImpl();
		return metaclass;
	}

	/**
	 * <!-- begin-user-doc -->
	 * <!-- end-user-doc -->
	 * @generated
	 */
	@Override
	public Succession createSuccession() {
		SuccessionImpl succession = new SuccessionImpl();
		return succession;
	}

	/**
	 * <!-- begin-user-doc -->
	 * <!-- end-user-doc -->
	 * @generated
	 */
	@Override
	public Comment createComment() {
		CommentImpl comment = new CommentImpl();
		return comment;
	}

	/**
	 * <!-- begin-user-doc -->
	 * <!-- end-user-doc -->
	 * @generated
	 */
	@Override
	public TextualRepresentation createTextualRepresentation() {
		TextualRepresentationImpl textualRepresentation = new TextualRepresentationImpl();
		return textualRepresentation;
	}

	/**
	 * <!-- begin-user-doc -->
	 * <!-- end-user-doc -->
	 * @generated
	 */
	@Override
	public Annotation createAnnotation() {
		AnnotationImpl annotation = new AnnotationImpl();
		return annotation;
	}

	/**
	 * <!-- begin-user-doc -->
	 * <!-- end-user-doc -->
	 * @generated
	 */
	@Override
	public AnnotatingElement createAnnotatingElement() {
		AnnotatingElementImpl annotatingElement = new AnnotatingElementImpl();
		return annotatingElement;
	}

	/**
	 * <!-- begin-user-doc -->
	 * <!-- end-user-doc -->
	 * @generated
	 */
	@Override
	public Interaction createInteraction() {
		InteractionImpl interaction = new InteractionImpl();
		return interaction;
	}

	/**
	 * <!-- begin-user-doc -->
	 * <!-- end-user-doc -->
	 * @generated
	 */
	@Override
	public LifeClass createLifeClass() {
		LifeClassImpl lifeClass = new LifeClassImpl();
		return lifeClass;
	}

	/**
	 * <!-- begin-user-doc -->
	 * <!-- end-user-doc -->
	 * @generated
	 */
	@Override
	public Dependency createDependency() {
		DependencyImpl dependency = new DependencyImpl();
		return dependency;
	}

	/**
	 * <!-- begin-user-doc -->
	 * <!-- end-user-doc -->
	 * @generated
	 */
	@Override
	public RequirementConstraintMembership createRequirementConstraintMembership() {
		RequirementConstraintMembershipImpl requirementConstraintMembership = new RequirementConstraintMembershipImpl();
		return requirementConstraintMembership;
	}

	/**
	 * <!-- begin-user-doc -->
	 * <!-- end-user-doc -->
	 * @generated
	 */
	@Override
	public LiteralBoolean createLiteralBoolean() {
		LiteralBooleanImpl literalBoolean = new LiteralBooleanImpl();
		return literalBoolean;
	}

	/**
	 * <!-- begin-user-doc -->
	 * <!-- end-user-doc -->
	 * @generated
	 */
	@Override
	public SelectExpression createSelectExpression() {
		SelectExpressionImpl selectExpression = new SelectExpressionImpl();
		return selectExpression;
	}

	/**
	 * <!-- begin-user-doc -->
	 * <!-- end-user-doc -->
	 * @generated
	 */
	@Override
	public InvocationExpression createInvocationExpression() {
		InvocationExpressionImpl invocationExpression = new InvocationExpressionImpl();
		return invocationExpression;
	}

	/**
	 * <!-- begin-user-doc -->
	 * <!-- end-user-doc -->
	 * @generated
	 */
	@Override
	public LiteralInfinity createLiteralInfinity() {
		LiteralInfinityImpl literalInfinity = new LiteralInfinityImpl();
		return literalInfinity;
	}

	/**
	 * <!-- begin-user-doc -->
	 * <!-- end-user-doc -->
	 * @generated
	 */
	@Override
	public ParameterMembership createParameterMembership() {
		ParameterMembershipImpl parameterMembership = new ParameterMembershipImpl();
		return parameterMembership;
	}

	/**
	 * <!-- begin-user-doc -->
	 * <!-- end-user-doc -->
	 * @generated
	 */
	@Override
	public StakeholderMembership createStakeholderMembership() {
		StakeholderMembershipImpl stakeholderMembership = new StakeholderMembershipImpl();
		return stakeholderMembership;
	}

	/**
	 * <!-- begin-user-doc -->
	 * <!-- end-user-doc -->
	 * @generated
	 */
	@Override
	public ActorMembership createActorMembership() {
		ActorMembershipImpl actorMembership = new ActorMembershipImpl();
		return actorMembership;
	}

	/**
	 * <!-- begin-user-doc -->
	 * <!-- end-user-doc -->
	 * @generated
	 */
	@Override
	public ReturnParameterMembership createReturnParameterMembership() {
		ReturnParameterMembershipImpl returnParameterMembership = new ReturnParameterMembershipImpl();
		return returnParameterMembership;
	}

	/**
	 * <!-- begin-user-doc -->
	 * <!-- end-user-doc -->
	 * @generated
	 */
	@Override
	public LiteralExpression createLiteralExpression() {
		LiteralExpressionImpl literalExpression = new LiteralExpressionImpl();
		return literalExpression;
	}

	/**
	 * <!-- begin-user-doc -->
	 * <!-- end-user-doc -->
	 * @generated
	 */
	@Override
	public LiteralRational createLiteralRational() {
		LiteralRationalImpl literalRational = new LiteralRationalImpl();
		return literalRational;
	}

	/**
	 * <!-- begin-user-doc -->
	 * <!-- end-user-doc -->
	 * @generated
	 */
	@Override
	public ItemFlowEnd createItemFlowEnd() {
		ItemFlowEndImpl itemFlowEnd = new ItemFlowEndImpl();
		return itemFlowEnd;
	}

	/**
	 * <!-- begin-user-doc -->
	 * <!-- end-user-doc -->
	 * @generated
	 */
	@Override
	public ItemFeature createItemFeature() {
		ItemFeatureImpl itemFeature = new ItemFeatureImpl();
		return itemFeature;
	}

	/**
	 * <!-- begin-user-doc -->
	 * <!-- end-user-doc -->
	 * @generated
	 */
	@Override
	public SourceEnd createSourceEnd() {
		SourceEndImpl sourceEnd = new SourceEndImpl();
		return sourceEnd;
	}

	/**
	 * <!-- begin-user-doc -->
	 * <!-- end-user-doc -->
	 * @generated
	 */
	@Override
	public TargetEnd createTargetEnd() {
		TargetEndImpl targetEnd = new TargetEndImpl();
		return targetEnd;
	}

	/**
	 * <!-- begin-user-doc -->
	 * <!-- end-user-doc -->
	 * @generated
	 */
	@Override
	public EndFeatureMembership createEndFeatureMembership() {
		EndFeatureMembershipImpl endFeatureMembership = new EndFeatureMembershipImpl();
		return endFeatureMembership;
	}

	/**
	 * <!-- begin-user-doc -->
	 * <!-- end-user-doc -->
	 * @generated
	 */
	@Override
	public TransitionFeatureMembership createTransitionFeatureMembership() {
		TransitionFeatureMembershipImpl transitionFeatureMembership = new TransitionFeatureMembershipImpl();
		return transitionFeatureMembership;
	}

	/**
	 * <!-- begin-user-doc -->
	 * <!-- end-user-doc -->
	 * @generated
	 */
	@Override
	public OperatorExpression createOperatorExpression() {
		OperatorExpressionImpl operatorExpression = new OperatorExpressionImpl();
		return operatorExpression;
	}

	/**
	 * <!-- begin-user-doc -->
	 * <!-- end-user-doc -->
	 * @generated
	 */
	@Override
	public LiteralString createLiteralString() {
		LiteralStringImpl literalString = new LiteralStringImpl();
		return literalString;
	}

	/**
	 * <!-- begin-user-doc -->
	 * <!-- end-user-doc -->
	 * @generated
	 */
	@Override
	public FeatureChainExpression createFeatureChainExpression() {
		FeatureChainExpressionImpl featureChainExpression = new FeatureChainExpressionImpl();
		return featureChainExpression;
	}

	/**
	 * <!-- begin-user-doc -->
	 * <!-- end-user-doc -->
	 * @generated
	 */
	@Override
	public ItemFlow createItemFlow() {
		ItemFlowImpl itemFlow = new ItemFlowImpl();
		return itemFlow;
	}

	/**
	 * <!-- begin-user-doc -->
	 * <!-- end-user-doc -->
	 * @generated
	 */
	@Override
	public ItemFlowFeature createItemFlowFeature() {
		ItemFlowFeatureImpl itemFlowFeature = new ItemFlowFeatureImpl();
		return itemFlowFeature;
	}

	/**
	 * <!-- begin-user-doc -->
	 * <!-- end-user-doc -->
	 * @generated
	 */
	@Override
	public SuccessionItemFlow createSuccessionItemFlow() {
		SuccessionItemFlowImpl successionItemFlow = new SuccessionItemFlowImpl();
		return successionItemFlow;
	}

	/**
	 * <!-- begin-user-doc -->
	 * <!-- end-user-doc -->
	 * @generated
	 */
	@Override
	public SuccessionAsUsage createSuccessionAsUsage() {
		SuccessionAsUsageImpl successionAsUsage = new SuccessionAsUsageImpl();
		return successionAsUsage;
	}

	/**
	 * <!-- begin-user-doc -->
	 * <!-- end-user-doc -->
	 * @generated
	 */
	@Override
	public NullExpression createNullExpression() {
		NullExpressionImpl nullExpression = new NullExpressionImpl();
		return nullExpression;
	}

	/**
	 * <!-- begin-user-doc -->
	 * <!-- end-user-doc -->
	 * @generated
	 */
	@Override
	public CollectExpression createCollectExpression() {
		CollectExpressionImpl collectExpression = new CollectExpressionImpl();
		return collectExpression;
	}

	/**
	 * <!-- begin-user-doc -->
	 * <!-- end-user-doc -->
	 * @generated
	 */
	@Override
	public FeatureReferenceExpression createFeatureReferenceExpression() {
		FeatureReferenceExpressionImpl featureReferenceExpression = new FeatureReferenceExpressionImpl();
		return featureReferenceExpression;
	}

	/**
	 * <!-- begin-user-doc -->
	 * <!-- end-user-doc -->
	 * @generated
	 */
	@Override
	public LiteralInteger createLiteralInteger() {
		LiteralIntegerImpl literalInteger = new LiteralIntegerImpl();
		return literalInteger;
	}

	/**
	 * <!-- begin-user-doc -->
	 * <!-- end-user-doc -->
	 * @generated
	 */
	public VisibilityKind createVisibilityKindFromString(EDataType eDataType, String initialValue) {
		VisibilityKind result = VisibilityKind.get(initialValue);
		if (result == null) throw new IllegalArgumentException("The value '" + initialValue + "' is not a valid enumerator of '" + eDataType.getName() + "'");
		return result;
	}

	/**
	 * <!-- begin-user-doc -->
	 * <!-- end-user-doc -->
	 * @generated
	 */
	public String convertVisibilityKindToString(EDataType eDataType, Object instanceValue) {
		return instanceValue == null ? null : instanceValue.toString();
	}

	/**
	 * <!-- begin-user-doc -->
	 * <!-- end-user-doc -->
	 * @generated
	 */
	public FeatureDirectionKind createFeatureDirectionKindFromString(EDataType eDataType, String initialValue) {
		FeatureDirectionKind result = FeatureDirectionKind.get(initialValue);
		if (result == null) throw new IllegalArgumentException("The value '" + initialValue + "' is not a valid enumerator of '" + eDataType.getName() + "'");
		return result;
	}

	/**
	 * <!-- begin-user-doc -->
	 * <!-- end-user-doc -->
	 * @generated
	 */
	public String convertFeatureDirectionKindToString(EDataType eDataType, Object instanceValue) {
		return instanceValue == null ? null : instanceValue.toString();
	}

	/**
	 * <!-- begin-user-doc -->
	 * <!-- end-user-doc -->
	 * @generated
	 */
	public TriggerKind createTriggerKindFromString(EDataType eDataType, String initialValue) {
		TriggerKind result = TriggerKind.get(initialValue);
		if (result == null) throw new IllegalArgumentException("The value '" + initialValue + "' is not a valid enumerator of '" + eDataType.getName() + "'");
		return result;
	}

	/**
	 * <!-- begin-user-doc -->
	 * <!-- end-user-doc -->
	 * @generated
	 */
	public String convertTriggerKindToString(EDataType eDataType, Object instanceValue) {
		return instanceValue == null ? null : instanceValue.toString();
	}

	/**
	 * <!-- begin-user-doc -->
	 * <!-- end-user-doc -->
	 * @generated
	 */
	public PortionKind createPortionKindFromString(EDataType eDataType, String initialValue) {
		PortionKind result = PortionKind.get(initialValue);
		if (result == null) throw new IllegalArgumentException("The value '" + initialValue + "' is not a valid enumerator of '" + eDataType.getName() + "'");
		return result;
	}

	/**
	 * <!-- begin-user-doc -->
	 * <!-- end-user-doc -->
	 * @generated
	 */
	public String convertPortionKindToString(EDataType eDataType, Object instanceValue) {
		return instanceValue == null ? null : instanceValue.toString();
	}

	/**
	 * <!-- begin-user-doc -->
	 * <!-- end-user-doc -->
	 * @generated
	 */
	public TransitionFeatureKind createTransitionFeatureKindFromString(EDataType eDataType, String initialValue) {
		TransitionFeatureKind result = TransitionFeatureKind.get(initialValue);
		if (result == null) throw new IllegalArgumentException("The value '" + initialValue + "' is not a valid enumerator of '" + eDataType.getName() + "'");
		return result;
	}

	/**
	 * <!-- begin-user-doc -->
	 * <!-- end-user-doc -->
	 * @generated
	 */
	public String convertTransitionFeatureKindToString(EDataType eDataType, Object instanceValue) {
		return instanceValue == null ? null : instanceValue.toString();
	}

	/**
	 * <!-- begin-user-doc -->
	 * <!-- end-user-doc -->
	 * @generated
	 */
	public StateSubactionKind createStateSubactionKindFromString(EDataType eDataType, String initialValue) {
		StateSubactionKind result = StateSubactionKind.get(initialValue);
		if (result == null) throw new IllegalArgumentException("The value '" + initialValue + "' is not a valid enumerator of '" + eDataType.getName() + "'");
		return result;
	}

	/**
	 * <!-- begin-user-doc -->
	 * <!-- end-user-doc -->
	 * @generated
	 */
	public String convertStateSubactionKindToString(EDataType eDataType, Object instanceValue) {
		return instanceValue == null ? null : instanceValue.toString();
	}

	/**
	 * <!-- begin-user-doc -->
	 * <!-- end-user-doc -->
	 * @generated
	 */
	public RequirementConstraintKind createRequirementConstraintKindFromString(EDataType eDataType, String initialValue) {
		RequirementConstraintKind result = RequirementConstraintKind.get(initialValue);
		if (result == null) throw new IllegalArgumentException("The value '" + initialValue + "' is not a valid enumerator of '" + eDataType.getName() + "'");
		return result;
	}

	/**
	 * <!-- begin-user-doc -->
	 * <!-- end-user-doc -->
	 * @generated
	 */
	public String convertRequirementConstraintKindToString(EDataType eDataType, Object instanceValue) {
		return instanceValue == null ? null : instanceValue.toString();
	}

	/**
	 * <!-- begin-user-doc -->
	 * <!-- end-user-doc -->
	 * @generated
	 */
	@Override
	public SysMLPackage getSysMLPackage() {
		return (SysMLPackage)getEPackage();
	}

	/**
	 * <!-- begin-user-doc -->
	 * <!-- end-user-doc -->
	 * @deprecated
	 * @generated
	 */
	@Deprecated
	public static SysMLPackage getPackage() {
		return SysMLPackage.eINSTANCE;
	}

} //SysMLFactoryImpl<|MERGE_RESOLUTION|>--- conflicted
+++ resolved
@@ -243,26 +243,20 @@
 	@Override
 	public EObject create(EClass eClass) {
 		switch (eClass.getClassifierID()) {
-<<<<<<< HEAD
-			case SysMLPackage.DISJOINING: return createDisjoining();
-			case SysMLPackage.RELATIONSHIP: return createRelationship();
-=======
 			case SysMLPackage.USAGE: return createUsage();
 			case SysMLPackage.FEATURE: return createFeature();
 			case SysMLPackage.TYPE: return createType();
 			case SysMLPackage.NAMESPACE: return createNamespace();
->>>>>>> f9fbe188
 			case SysMLPackage.ELEMENT: return createElement();
 			case SysMLPackage.OWNING_MEMBERSHIP: return createOwningMembership();
 			case SysMLPackage.MEMBERSHIP: return createMembership();
-			case SysMLPackage.NAMESPACE: return createNamespace();
-			case SysMLPackage.IMPORT: return createImport();
+			case SysMLPackage.RELATIONSHIP: return createRelationship();
 			case SysMLPackage.DOCUMENTATION: return createDocumentation();
 			case SysMLPackage.COMMENT: return createComment();
 			case SysMLPackage.ANNOTATING_ELEMENT: return createAnnotatingElement();
 			case SysMLPackage.ANNOTATION: return createAnnotation();
 			case SysMLPackage.TEXTUAL_REPRESENTATION: return createTextualRepresentation();
-			case SysMLPackage.TYPE: return createType();
+			case SysMLPackage.IMPORT: return createImport();
 			case SysMLPackage.SPECIALIZATION: return createSpecialization();
 			case SysMLPackage.FEATURE_MEMBERSHIP: return createFeatureMembership();
 			case SysMLPackage.TYPE_FEATURING: return createTypeFeaturing();
@@ -274,66 +268,6 @@
 			case SysMLPackage.FEATURE_TYPING: return createFeatureTyping();
 			case SysMLPackage.FEATURE_INVERTING: return createFeatureInverting();
 			case SysMLPackage.FEATURE_CHAINING: return createFeatureChaining();
-<<<<<<< HEAD
-			case SysMLPackage.CONJUGATION: return createConjugation();
-			case SysMLPackage.MULTIPLICITY: return createMultiplicity();
-			case SysMLPackage.SUBCLASSIFICATION: return createSubclassification();
-			case SysMLPackage.CLASSIFIER: return createClassifier();
-			case SysMLPackage.END_FEATURE_MEMBERSHIP: return createEndFeatureMembership();
-			case SysMLPackage.CLASS: return createClass();
-			case SysMLPackage.DATA_TYPE: return createDataType();
-			case SysMLPackage.METADATA_FEATURE: return createMetadataFeature();
-			case SysMLPackage.METACLASS: return createMetaclass();
-			case SysMLPackage.STRUCTURE: return createStructure();
-			case SysMLPackage.BEHAVIOR: return createBehavior();
-			case SysMLPackage.STEP: return createStep();
-			case SysMLPackage.PARAMETER_MEMBERSHIP: return createParameterMembership();
-			case SysMLPackage.MULTIPLICITY_RANGE: return createMultiplicityRange();
-			case SysMLPackage.EXPRESSION: return createExpression();
-			case SysMLPackage.FUNCTION: return createFunction();
-			case SysMLPackage.ELEMENT_FILTER_MEMBERSHIP: return createElementFilterMembership();
-			case SysMLPackage.PACKAGE: return createPackage();
-			case SysMLPackage.INVARIANT: return createInvariant();
-			case SysMLPackage.BOOLEAN_EXPRESSION: return createBooleanExpression();
-			case SysMLPackage.PREDICATE: return createPredicate();
-			case SysMLPackage.RESULT_EXPRESSION_MEMBERSHIP: return createResultExpressionMembership();
-			case SysMLPackage.RETURN_PARAMETER_MEMBERSHIP: return createReturnParameterMembership();
-			case SysMLPackage.OPERATOR_EXPRESSION: return createOperatorExpression();
-			case SysMLPackage.INVOCATION_EXPRESSION: return createInvocationExpression();
-			case SysMLPackage.LITERAL_RATIONAL: return createLiteralRational();
-			case SysMLPackage.LITERAL_EXPRESSION: return createLiteralExpression();
-			case SysMLPackage.LITERAL_STRING: return createLiteralString();
-			case SysMLPackage.LITERAL_INTEGER: return createLiteralInteger();
-			case SysMLPackage.LITERAL_INFINITY: return createLiteralInfinity();
-			case SysMLPackage.COLLECT_EXPRESSION: return createCollectExpression();
-			case SysMLPackage.NULL_EXPRESSION: return createNullExpression();
-			case SysMLPackage.FEATURE_REFERENCE_EXPRESSION: return createFeatureReferenceExpression();
-			case SysMLPackage.FEATURE_CHAIN_EXPRESSION: return createFeatureChainExpression();
-			case SysMLPackage.SELECT_EXPRESSION: return createSelectExpression();
-			case SysMLPackage.LITERAL_BOOLEAN: return createLiteralBoolean();
-			case SysMLPackage.SOURCE_END: return createSourceEnd();
-			case SysMLPackage.TARGET_END: return createTargetEnd();
-			case SysMLPackage.SUCCESSION: return createSuccession();
-			case SysMLPackage.CONNECTOR: return createConnector();
-			case SysMLPackage.ASSOCIATION: return createAssociation();
-			case SysMLPackage.BINDING_CONNECTOR: return createBindingConnector();
-			case SysMLPackage.FEATURE_VALUE: return createFeatureValue();
-			case SysMLPackage.ITEM_FLOW_FEATURE: return createItemFlowFeature();
-			case SysMLPackage.ITEM_FLOW_END: return createItemFlowEnd();
-			case SysMLPackage.ITEM_FEATURE: return createItemFeature();
-			case SysMLPackage.ITEM_FLOW: return createItemFlow();
-			case SysMLPackage.INTERACTION: return createInteraction();
-			case SysMLPackage.SUCCESSION_ITEM_FLOW: return createSuccessionItemFlow();
-			case SysMLPackage.ASSOCIATION_STRUCTURE: return createAssociationStructure();
-			case SysMLPackage.ITEM_USAGE: return createItemUsage();
-			case SysMLPackage.OCCURRENCE_USAGE: return createOccurrenceUsage();
-			case SysMLPackage.USAGE: return createUsage();
-			case SysMLPackage.DEFINITION: return createDefinition();
-			case SysMLPackage.PORT_USAGE: return createPortUsage();
-			case SysMLPackage.PORT_DEFINITION: return createPortDefinition();
-			case SysMLPackage.OCCURRENCE_DEFINITION: return createOccurrenceDefinition();
-			case SysMLPackage.LIFE_CLASS: return createLifeClass();
-=======
 			case SysMLPackage.DEFINITION: return createDefinition();
 			case SysMLPackage.CLASSIFIER: return createClassifier();
 			case SysMLPackage.SUBCLASSIFICATION: return createSubclassification();
@@ -345,16 +279,12 @@
 			case SysMLPackage.LIFE_CLASS: return createLifeClass();
 			case SysMLPackage.PORT_DEFINITION: return createPortDefinition();
 			case SysMLPackage.STRUCTURE: return createStructure();
->>>>>>> f9fbe188
 			case SysMLPackage.CONJUGATED_PORT_DEFINITION: return createConjugatedPortDefinition();
 			case SysMLPackage.PORT_CONJUGATION: return createPortConjugation();
 			case SysMLPackage.STATE_USAGE: return createStateUsage();
 			case SysMLPackage.ACTION_USAGE: return createActionUsage();
-<<<<<<< HEAD
-=======
 			case SysMLPackage.STEP: return createStep();
 			case SysMLPackage.BEHAVIOR: return createBehavior();
->>>>>>> f9fbe188
 			case SysMLPackage.CONSTRAINT_USAGE: return createConstraintUsage();
 			case SysMLPackage.BOOLEAN_EXPRESSION: return createBooleanExpression();
 			case SysMLPackage.EXPRESSION: return createExpression();
@@ -372,10 +302,7 @@
 			case SysMLPackage.CONCERN_USAGE: return createConcernUsage();
 			case SysMLPackage.CONCERN_DEFINITION: return createConcernDefinition();
 			case SysMLPackage.PART_USAGE: return createPartUsage();
-<<<<<<< HEAD
-=======
 			case SysMLPackage.ITEM_USAGE: return createItemUsage();
->>>>>>> f9fbe188
 			case SysMLPackage.PART_DEFINITION: return createPartDefinition();
 			case SysMLPackage.ITEM_DEFINITION: return createItemDefinition();
 			case SysMLPackage.CALCULATION_USAGE: return createCalculationUsage();
@@ -409,44 +336,6 @@
 			case SysMLPackage.USE_CASE_USAGE: return createUseCaseUsage();
 			case SysMLPackage.USE_CASE_DEFINITION: return createUseCaseDefinition();
 			case SysMLPackage.FLOW_CONNECTION_USAGE: return createFlowConnectionUsage();
-<<<<<<< HEAD
-			case SysMLPackage.PORTIONING_FEATURE: return createPortioningFeature();
-			case SysMLPackage.REQUIREMENT_VERIFICATION_MEMBERSHIP: return createRequirementVerificationMembership();
-			case SysMLPackage.REQUIREMENT_CONSTRAINT_MEMBERSHIP: return createRequirementConstraintMembership();
-			case SysMLPackage.SUCCESSION_AS_USAGE: return createSuccessionAsUsage();
-			case SysMLPackage.SUCCESSION_FLOW_CONNECTION_USAGE: return createSuccessionFlowConnectionUsage();
-			case SysMLPackage.BINDING_CONNECTOR_AS_USAGE: return createBindingConnectorAsUsage();
-			case SysMLPackage.TRIGGER_INVOCATION_EXPRESSION: return createTriggerInvocationExpression();
-			case SysMLPackage.ASSIGNMENT_ACTION_USAGE: return createAssignmentActionUsage();
-			case SysMLPackage.FORK_NODE: return createForkNode();
-			case SysMLPackage.IF_ACTION_USAGE: return createIfActionUsage();
-			case SysMLPackage.PERFORM_ACTION_USAGE: return createPerformActionUsage();
-			case SysMLPackage.EVENT_OCCURRENCE_USAGE: return createEventOccurrenceUsage();
-			case SysMLPackage.DECISION_NODE: return createDecisionNode();
-			case SysMLPackage.FOR_LOOP_ACTION_USAGE: return createForLoopActionUsage();
-			case SysMLPackage.JOIN_NODE: return createJoinNode();
-			case SysMLPackage.MERGE_NODE: return createMergeNode();
-			case SysMLPackage.SEND_ACTION_USAGE: return createSendActionUsage();
-			case SysMLPackage.WHILE_LOOP_ACTION_USAGE: return createWhileLoopActionUsage();
-			case SysMLPackage.VIEW_RENDERING_MEMBERSHIP: return createViewRenderingMembership();
-			case SysMLPackage.EXPOSE: return createExpose();
-			case SysMLPackage.TRANSITION_FEATURE_MEMBERSHIP: return createTransitionFeatureMembership();
-			case SysMLPackage.EXHIBIT_STATE_USAGE: return createExhibitStateUsage();
-			case SysMLPackage.STATE_DEFINITION: return createStateDefinition();
-			case SysMLPackage.STATE_SUBACTION_MEMBERSHIP: return createStateSubactionMembership();
-			case SysMLPackage.ASSERT_CONSTRAINT_USAGE: return createAssertConstraintUsage();
-			case SysMLPackage.CONJUGATED_PORT_TYPING: return createConjugatedPortTyping();
-			case SysMLPackage.OBJECTIVE_MEMBERSHIP: return createObjectiveMembership();
-			case SysMLPackage.METADATA_USAGE: return createMetadataUsage();
-			case SysMLPackage.METADATA_DEFINITION: return createMetadataDefinition();
-			case SysMLPackage.FRAMED_CONCERN_MEMBERSHIP: return createFramedConcernMembership();
-			case SysMLPackage.STAKEHOLDER_MEMBERSHIP: return createStakeholderMembership();
-			case SysMLPackage.SATISFY_REQUIREMENT_USAGE: return createSatisfyRequirementUsage();
-			case SysMLPackage.SUBJECT_MEMBERSHIP: return createSubjectMembership();
-			case SysMLPackage.ACTOR_MEMBERSHIP: return createActorMembership();
-			case SysMLPackage.DEPENDENCY: return createDependency();
-			case SysMLPackage.INCLUDE_USE_CASE_USAGE: return createIncludeUseCaseUsage();
-=======
 			case SysMLPackage.ITEM_FLOW: return createItemFlow();
 			case SysMLPackage.ITEM_FLOW_END: return createItemFlowEnd();
 			case SysMLPackage.ITEM_FEATURE: return createItemFeature();
@@ -515,7 +404,6 @@
 			case SysMLPackage.LITERAL_INFINITY: return createLiteralInfinity();
 			case SysMLPackage.ELEMENT_FILTER_MEMBERSHIP: return createElementFilterMembership();
 			case SysMLPackage.PACKAGE: return createPackage();
->>>>>>> f9fbe188
 			default:
 				throw new IllegalArgumentException("The class '" + eClass.getName() + "' is not a valid classifier");
 		}
@@ -537,21 +425,12 @@
 				return createPortionKindFromString(eDataType, initialValue);
 			case SysMLPackage.REQUIREMENT_CONSTRAINT_KIND:
 				return createRequirementConstraintKindFromString(eDataType, initialValue);
-<<<<<<< HEAD
-			case SysMLPackage.TRIGGER_KIND:
-				return createTriggerKindFromString(eDataType, initialValue);
-			case SysMLPackage.TRANSITION_FEATURE_KIND:
-				return createTransitionFeatureKindFromString(eDataType, initialValue);
-			case SysMLPackage.STATE_SUBACTION_KIND:
-				return createStateSubactionKindFromString(eDataType, initialValue);
-=======
 			case SysMLPackage.STATE_SUBACTION_KIND:
 				return createStateSubactionKindFromString(eDataType, initialValue);
 			case SysMLPackage.TRANSITION_FEATURE_KIND:
 				return createTransitionFeatureKindFromString(eDataType, initialValue);
 			case SysMLPackage.TRIGGER_KIND:
 				return createTriggerKindFromString(eDataType, initialValue);
->>>>>>> f9fbe188
 			default:
 				throw new IllegalArgumentException("The datatype '" + eDataType.getName() + "' is not a valid classifier");
 		}
@@ -573,21 +452,12 @@
 				return convertPortionKindToString(eDataType, instanceValue);
 			case SysMLPackage.REQUIREMENT_CONSTRAINT_KIND:
 				return convertRequirementConstraintKindToString(eDataType, instanceValue);
-<<<<<<< HEAD
-			case SysMLPackage.TRIGGER_KIND:
-				return convertTriggerKindToString(eDataType, instanceValue);
-			case SysMLPackage.TRANSITION_FEATURE_KIND:
-				return convertTransitionFeatureKindToString(eDataType, instanceValue);
-			case SysMLPackage.STATE_SUBACTION_KIND:
-				return convertStateSubactionKindToString(eDataType, instanceValue);
-=======
 			case SysMLPackage.STATE_SUBACTION_KIND:
 				return convertStateSubactionKindToString(eDataType, instanceValue);
 			case SysMLPackage.TRANSITION_FEATURE_KIND:
 				return convertTransitionFeatureKindToString(eDataType, instanceValue);
 			case SysMLPackage.TRIGGER_KIND:
 				return convertTriggerKindToString(eDataType, instanceValue);
->>>>>>> f9fbe188
 			default:
 				throw new IllegalArgumentException("The datatype '" + eDataType.getName() + "' is not a valid classifier");
 		}
