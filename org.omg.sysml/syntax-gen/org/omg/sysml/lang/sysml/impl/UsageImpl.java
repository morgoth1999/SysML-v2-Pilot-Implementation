/*******************************************************************************
 * SysML 2 Pilot Implementation
 * Copyright (c) 2020-2021 Model Driven Solutions, Inc.
 *    
 * This program is free software: you can redistribute it and/or modify
 * it under the terms of the GNU Lesser General Public License as published by
 * the Free Software Foundation, either version 3 of the License, or
 * (at your option) any later version.
 *
 * This program is distributed in the hope that it will be useful,
 * but WITHOUT ANY WARRANTY; without even the implied warranty of
 * MERCHANTABILITY or FITNESS FOR A PARTICULAR PURPOSE.  See the
 * GNU Lesser General Public License for more details.
 *  
 * You should have received a copy of theGNU Lesser General Public License
 * along with this program.  If not, see <https://www.gnu.org/licenses/>.
 *  
 * @license LGPL-3.0-or-later <http://spdx.org/licenses/LGPL-3.0-or-later>
 *  
 *******************************************************************************/
/**
 */
package org.omg.sysml.lang.sysml.impl;

import java.util.Collection;
import java.util.Collections;
import java.util.List;
import java.util.Optional;
import java.util.stream.Stream;

import org.eclipse.emf.common.notify.Notification;
import org.eclipse.emf.common.notify.NotificationChain;
import org.eclipse.emf.common.util.EList;

import org.eclipse.emf.ecore.EClass;
import org.eclipse.emf.ecore.InternalEObject;
import org.eclipse.emf.ecore.impl.ENotificationImpl;
import org.eclipse.emf.ecore.util.EObjectContainmentEList;
import org.eclipse.emf.ecore.util.EObjectContainmentWithInverseEList;
import org.eclipse.emf.ecore.util.InternalEList;
import org.eclipse.uml2.common.util.DerivedEObjectEList;
import org.omg.sysml.lang.sysml.ActionUsage;
import org.omg.sysml.lang.sysml.AllocationUsage;
import org.omg.sysml.lang.sysml.AnalysisCaseUsage;
import org.omg.sysml.lang.sysml.AttributeUsage;
import org.omg.sysml.lang.sysml.ConstraintUsage;
import org.omg.sysml.lang.sysml.Definition;
import org.omg.sysml.lang.sysml.EnumerationUsage;
import org.omg.sysml.lang.sysml.Feature;
import org.omg.sysml.lang.sysml.FeatureMembership;
import org.omg.sysml.lang.sysml.IndividualUsage;
import org.omg.sysml.lang.sysml.InterfaceUsage;
import org.omg.sysml.lang.sysml.ItemUsage;
import org.omg.sysml.lang.sysml.Membership;
import org.omg.sysml.lang.sysml.Namespace;
import org.omg.sysml.lang.sysml.PartUsage;
import org.omg.sysml.lang.sysml.CalculationUsage;
import org.omg.sysml.lang.sysml.CaseUsage;
import org.omg.sysml.lang.sysml.ConnectionUsage;
import org.omg.sysml.lang.sysml.PortUsage;
import org.omg.sysml.lang.sysml.ReferenceUsage;
import org.omg.sysml.lang.sysml.RenderingUsage;
import org.omg.sysml.lang.sysml.RequirementUsage;
import org.omg.sysml.lang.sysml.StateUsage;
import org.omg.sysml.lang.sysml.SubjectMembership;
import org.omg.sysml.lang.sysml.SysMLPackage;
import org.omg.sysml.lang.sysml.TransitionUsage;
import org.omg.sysml.lang.sysml.Type;
import org.omg.sysml.lang.sysml.Usage;
import org.omg.sysml.lang.sysml.VariantMembership;
import org.omg.sysml.lang.sysml.VerificationCaseUsage;
import org.omg.sysml.lang.sysml.ViewUsage;
import org.omg.sysml.lang.sysml.ViewpointUsage;
import org.omg.sysml.util.ImplicitTypeRelationships;
import org.omg.sysml.util.NonNotifyingEObjectEList;

/**
 * <!-- begin-user-doc -->
 * An implementation of the model object '<em><b>Usage</b></em>'.
 * <!-- end-user-doc -->
 * <p>
 * The following features are implemented:
 * </p>
 * <ul>
 *   <li>{@link org.omg.sysml.lang.sysml.impl.UsageImpl#getOwnedMembership_comp <em>Owned Membership comp</em>}</li>
 *   <li>{@link org.omg.sysml.lang.sysml.impl.UsageImpl#getNestedUsage <em>Nested Usage</em>}</li>
 *   <li>{@link org.omg.sysml.lang.sysml.impl.UsageImpl#getOwningUsage <em>Owning Usage</em>}</li>
 *   <li>{@link org.omg.sysml.lang.sysml.impl.UsageImpl#getNestedPort <em>Nested Port</em>}</li>
 *   <li>{@link org.omg.sysml.lang.sysml.impl.UsageImpl#getNestedAction <em>Nested Action</em>}</li>
 *   <li>{@link org.omg.sysml.lang.sysml.impl.UsageImpl#getNestedState <em>Nested State</em>}</li>
 *   <li>{@link org.omg.sysml.lang.sysml.impl.UsageImpl#getNestedConstraint <em>Nested Constraint</em>}</li>
 *   <li>{@link org.omg.sysml.lang.sysml.impl.UsageImpl#getNestedTransition <em>Nested Transition</em>}</li>
 *   <li>{@link org.omg.sysml.lang.sysml.impl.UsageImpl#getNestedRequirement <em>Nested Requirement</em>}</li>
 *   <li>{@link org.omg.sysml.lang.sysml.impl.UsageImpl#getNestedCalculation <em>Nested Calculation</em>}</li>
 *   <li>{@link org.omg.sysml.lang.sysml.impl.UsageImpl#isVariation <em>Is Variation</em>}</li>
 *   <li>{@link org.omg.sysml.lang.sysml.impl.UsageImpl#getFlowFeature <em>Flow Feature</em>}</li>
 *   <li>{@link org.omg.sysml.lang.sysml.impl.UsageImpl#getNestedCase <em>Nested Case</em>}</li>
 *   <li>{@link org.omg.sysml.lang.sysml.impl.UsageImpl#getNestedAnalysisCase <em>Nested Analysis Case</em>}</li>
 *   <li>{@link org.omg.sysml.lang.sysml.impl.UsageImpl#getVariantMembership_comp <em>Variant Membership comp</em>}</li>
 *   <li>{@link org.omg.sysml.lang.sysml.impl.UsageImpl#getUsage <em>Usage</em>}</li>
 *   <li>{@link org.omg.sysml.lang.sysml.impl.UsageImpl#getVariant <em>Variant</em>}</li>
 *   <li>{@link org.omg.sysml.lang.sysml.impl.UsageImpl#getNestedReference <em>Nested Reference</em>}</li>
 *   <li>{@link org.omg.sysml.lang.sysml.impl.UsageImpl#getNestedConnection <em>Nested Connection</em>}</li>
 *   <li>{@link org.omg.sysml.lang.sysml.impl.UsageImpl#getNestedItem <em>Nested Item</em>}</li>
 *   <li>{@link org.omg.sysml.lang.sysml.impl.UsageImpl#getNestedPart <em>Nested Part</em>}</li>
 *   <li>{@link org.omg.sysml.lang.sysml.impl.UsageImpl#getNestedIndividual <em>Nested Individual</em>}</li>
 *   <li>{@link org.omg.sysml.lang.sysml.impl.UsageImpl#getNestedInterface <em>Nested Interface</em>}</li>
 *   <li>{@link org.omg.sysml.lang.sysml.impl.UsageImpl#getNestedAttribute <em>Nested Attribute</em>}</li>
 *   <li>{@link org.omg.sysml.lang.sysml.impl.UsageImpl#getNestedView <em>Nested View</em>}</li>
 *   <li>{@link org.omg.sysml.lang.sysml.impl.UsageImpl#getNestedViewpoint <em>Nested Viewpoint</em>}</li>
 *   <li>{@link org.omg.sysml.lang.sysml.impl.UsageImpl#getNestedRendering <em>Nested Rendering</em>}</li>
 *   <li>{@link org.omg.sysml.lang.sysml.impl.UsageImpl#getNestedVerificationCase <em>Nested Verification Case</em>}</li>
 *   <li>{@link org.omg.sysml.lang.sysml.impl.UsageImpl#getNestedEnumeration <em>Nested Enumeration</em>}</li>
 *   <li>{@link org.omg.sysml.lang.sysml.impl.UsageImpl#getNestedAllocation <em>Nested Allocation</em>}</li>
 *   <li>{@link org.omg.sysml.lang.sysml.impl.UsageImpl#getOwningDefinition <em>Owning Definition</em>}</li>
 *   <li>{@link org.omg.sysml.lang.sysml.impl.UsageImpl#getVariantMembership <em>Variant Membership</em>}</li>
 * </ul>
 *
 * @generated
 */
public abstract class UsageImpl extends FeatureImpl implements Usage {
	/**
	 * The default value of the '{@link #isVariation() <em>Is Variation</em>}' attribute.
	 * <!-- begin-user-doc -->
	 * <!-- end-user-doc -->
	 * @see #isVariation()
	 * @generated
	 * @ordered
	 */
	protected static final boolean IS_VARIATION_EDEFAULT = false;
	/**
	 * The cached value of the '{@link #isVariation() <em>Is Variation</em>}' attribute.
	 * <!-- begin-user-doc -->
	 * <!-- end-user-doc -->
	 * @see #isVariation()
	 * @generated
	 * @ordered
	 */
	protected boolean isVariation = IS_VARIATION_EDEFAULT;
	/**
	 * The cached value of the '{@link #getVariantMembership_comp() <em>Variant Membership comp</em>}' containment reference list.
	 * <!-- begin-user-doc -->
	 * <!-- end-user-doc -->
	 * @see #getVariantMembership_comp()
	 * @generated
	 * @ordered
	 */
	protected EList<VariantMembership> variantMembership_comp;

	/**
	 * <!-- begin-user-doc -->
	 * <!-- end-user-doc -->
	 * @generated
	 */
	protected UsageImpl() {
		super();
	}

	/**
	 * <!-- begin-user-doc -->
	 * <!-- end-user-doc -->
	 * @generated
	 */
	@Override
	protected EClass eStaticClass() {
		return SysMLPackage.Literals.USAGE;
	}

	/**
	 * <!-- begin-user-doc -->
	 * <!-- end-user-doc -->
	 * @generated NOT
	 */
	@Override
	public Membership getOwningMembership() {
		return super.getOwningMembership();
	}

	/**
	 * <!-- begin-user-doc -->
	 * <!-- end-user-doc -->
	 * @generated NOT
	 */
	public NotificationChain basicSetOwningMembership(Membership newOwningMembership, NotificationChain msgs) {
		return super.basicSetOwningMembership(newOwningMembership, msgs);
	}

	/**
	 * <!-- begin-user-doc -->
	 * <!-- end-user-doc -->
	 * @generated
	 */
	@Override
	public EList<Membership> getOwnedMembership_comp() {
		if (ownedMembership_comp == null) {
			ownedMembership_comp = new EObjectContainmentWithInverseEList<Membership>(Membership.class, this, SysMLPackage.USAGE__OWNED_MEMBERSHIP_COMP, SysMLPackage.MEMBERSHIP__MEMBERSHIP_OWNING_NAMESPACE);
		}
		return ownedMembership_comp;
	}

	/**
	 * <!-- begin-user-doc -->
	 * <!-- end-user-doc -->
	 * @generated NOT
	 */
	@Override
	public EList<Usage> getNestedUsage() {
		return new DerivedEObjectEList<Usage>(Usage.class, this, SysMLPackage.USAGE__NESTED_USAGE, new int[] {SysMLPackage.TYPE__OWNED_FEATURE});
	}

	/**
	 * <!-- begin-user-doc -->
	 * <!-- end-user-doc -->
	 * @generated
	 */
	@Override
	public Usage getOwningUsage() {
		Usage owningUsage = basicGetOwningUsage();
		return owningUsage != null && owningUsage.eIsProxy() ? (Usage)eResolveProxy((InternalEObject)owningUsage) : owningUsage;
	}

	/**
	 * <!-- begin-user-doc -->
	 * <!-- end-user-doc -->
	 * @generated NOT
	 */
	public Usage basicGetOwningUsage() {
		Type owningType = getOwningType();
		return owningType instanceof Usage? (Usage)owningType: null;
	}

	/**
	 * <!-- begin-user-doc -->
	 * <!-- end-user-doc -->
	 * @generated NOT
	 */
	@Override
	public void setOwningUsage(Usage newOwningUsage) {
		throw new UnsupportedOperationException();
	}

	/**
	 * <!-- begin-user-doc -->
	 * <!-- end-user-doc -->
	 * @generated
	 */
	@Override
	public Definition getOwningDefinition() {
		Definition owningDefinition = basicGetOwningDefinition();
		return owningDefinition != null && owningDefinition.eIsProxy() ? (Definition)eResolveProxy((InternalEObject)owningDefinition) : owningDefinition;
	}

	/**
	 * <!-- begin-user-doc -->
	 * <!-- end-user-doc -->
	 * @generated NOT
	 */
	public Definition basicGetOwningDefinition() {
		Type owningType = getOwningType();
		return owningType instanceof Definition? (Definition)owningType: null;
	}

	/**
	 * <!-- begin-user-doc -->
	 * <!-- end-user-doc -->
	 * @generated NOT
	 */
	@Override
	public void setOwningDefinition(Definition newOwningDefinition) {
		throw new UnsupportedOperationException();
	}

	/**
	 * <!-- begin-user-doc -->
	 * <!-- end-user-doc -->
	 * @generated NOT
	 */
	@Override
	public EList<PortUsage> getNestedPort() {
		return new DerivedEObjectEList<PortUsage>(PortUsage.class, this, SysMLPackage.USAGE__NESTED_PORT, new int[] {SysMLPackage.TYPE__OWNED_FEATURE});
	}

	/**
	 * <!-- begin-user-doc -->
	 * <!-- end-user-doc -->
	 * @generated NOT
	 */
	@Override
	public EList<StateUsage> getNestedState() {
		return new DerivedEObjectEList<StateUsage>(StateUsage.class, this, SysMLPackage.USAGE__NESTED_STATE, new int[] {SysMLPackage.TYPE__OWNED_FEATURE});
	}

	/**
	 * <!-- begin-user-doc -->
	 * <!-- end-user-doc -->
	 * @generated NOT
	 */
	@Override
	public EList<ConstraintUsage> getNestedConstraint() {
		return new DerivedEObjectEList<ConstraintUsage>(ConstraintUsage.class, this, SysMLPackage.USAGE__NESTED_CONSTRAINT, new int[] {SysMLPackage.TYPE__OWNED_FEATURE});
	}

	/**
	 * <!-- begin-user-doc -->
	 * <!-- end-user-doc -->
	 * @generated NOT
	 */
	@Override
	public EList<TransitionUsage> getNestedTransition() {
		return new DerivedEObjectEList<TransitionUsage>(TransitionUsage.class, this, SysMLPackage.USAGE__NESTED_TRANSITION, new int[] {SysMLPackage.TYPE__OWNED_FEATURE});
	}

	/**
	 * <!-- begin-user-doc -->
	 * <!-- end-user-doc -->
	 * @generated NOT
	 */
	@Override
	public EList<RequirementUsage> getNestedRequirement() {
		return new DerivedEObjectEList<RequirementUsage>(RequirementUsage.class, this, SysMLPackage.USAGE__NESTED_REQUIREMENT, new int[] {SysMLPackage.TYPE__OWNED_FEATURE});
	}

	/**
	 * <!-- begin-user-doc -->
	 * <!-- end-user-doc -->
	 * @generated NOT
	 */
	@Override
	public EList<CalculationUsage> getNestedCalculation() {
		return new DerivedEObjectEList<CalculationUsage>(CalculationUsage.class, this, SysMLPackage.USAGE__NESTED_CALCULATION, new int[] {SysMLPackage.TYPE__OWNED_FEATURE});
	}

	/**
	 * <!-- begin-user-doc -->
	 * <!-- end-user-doc -->
	 * @generated
	 */
	@Override
	public boolean isVariation() {
		return isVariation;
	}

	/**
	 * <!-- begin-user-doc -->
	 * <!-- end-user-doc -->
	 * @generated
	 */
	@Override
	public void setIsVariation(boolean newIsVariation) {
		boolean oldIsVariation = isVariation;
		isVariation = newIsVariation;
		if (eNotificationRequired())
			eNotify(new ENotificationImpl(this, Notification.SET, SysMLPackage.USAGE__IS_VARIATION, oldIsVariation, isVariation));
	}

	/**
	 * <!-- begin-user-doc -->
	 * <!-- end-user-doc -->
	 * @generated NOT
	 */
	@Override
	public EList<Usage> getFlowFeature() {
		EList<Usage> flows = new NonNotifyingEObjectEList<>(Usage.class, this, SysMLPackage.USAGE__FLOW_FEATURE);
		getMembership().stream().
			filter(membership->membership instanceof FeatureMembership && ((FeatureMembership)membership).getDirection() != null).
			map(membership->((FeatureMembership)membership).getMemberFeature()).
			filter(Usage.class::isInstance).
			map(Usage.class::cast).
			forEachOrdered(flows::add);
		return flows;
	}

	/**
	 * <!-- begin-user-doc -->
	 * <!-- end-user-doc -->
	 * @generated NOT
	 */
	@Override
	public EList<CaseUsage> getNestedCase() {
		return new DerivedEObjectEList<>(CaseUsage.class, this, SysMLPackage.USAGE__NESTED_CASE, new int[] {SysMLPackage.TYPE__OWNED_FEATURE});
	}

	/**
	 * <!-- begin-user-doc -->
	 * <!-- end-user-doc -->
	 * @generated NOT
	 */
	@Override
	public EList<Usage> getVariant() {
		EList<Usage> variants = new NonNotifyingEObjectEList<>(Usage.class, this, SysMLPackage.USAGE__VARIANT);
		getVariantMembership().stream().
			map(VariantMembership::getOwnedVariantUsage).
			forEachOrdered(variants::add);
		return variants;
	}

	/**
	 * <!-- begin-user-doc -->
	 * <!-- end-user-doc -->
	 * @generated NOT
	 */
	@Override
	public EList<AnalysisCaseUsage> getNestedAnalysisCase() {
		return new DerivedEObjectEList<>(AnalysisCaseUsage.class, this, SysMLPackage.USAGE__NESTED_ANALYSIS_CASE, new int[] {SysMLPackage.TYPE__OWNED_FEATURE});
	}

	/**
	 * <!-- begin-user-doc -->
	 * <!-- end-user-doc -->
	 * @generated NOT
	 */
	@Override
	public EList<Usage> getUsage() {
		return new DerivedEObjectEList<>(Usage.class, this, SysMLPackage.USAGE__NESTED_USAGE, new int[] {SysMLPackage.TYPE__OWNED_FEATURE});
	}

	/**
	 * The array of superset feature identifiers for the '{@link #getVariantMembership() <em>Variant Membership</em>}' reference list.
	 * <!-- begin-user-doc -->
	 * <!-- end-user-doc -->
	 * @see #getVariantMembership()
	 * @generated
	 * @ordered
	 */
	protected static final int[] VARIANT_MEMBERSHIP_ESUPERSETS = new int[] {SysMLPackage.USAGE__OWNED_MEMBERSHIP_COMP};

	/**
	 * <!-- begin-user-doc -->
	 * <!-- end-user-doc -->
	 * @generated NOT
	 */
	@Override
	public EList<ReferenceUsage> getNestedReference() {
		return new DerivedEObjectEList<>(ReferenceUsage.class, this, SysMLPackage.USAGE__NESTED_REFERENCE, new int[] {SysMLPackage.TYPE__OWNED_FEATURE});
	}

	/**
	 * <!-- begin-user-doc -->
	 * <!-- end-user-doc -->
	 * @generated NOT
	 */
	@Override
	public EList<ConnectionUsage> getNestedConnection() {
		return new DerivedEObjectEList<>(ConnectionUsage.class, this, SysMLPackage.USAGE__NESTED_CONNECTION, new int[] {SysMLPackage.TYPE__OWNED_FEATURE});
	}

	/**
	 * <!-- begin-user-doc -->
	 * <!-- end-user-doc -->
	 * @generated NOT
	 */
	@Override
	public EList<ItemUsage> getNestedItem() {
		return new DerivedEObjectEList<>(ItemUsage.class, this, SysMLPackage.USAGE__NESTED_ITEM, new int[] {SysMLPackage.TYPE__OWNED_FEATURE});
	}

	/**
	 * <!-- begin-user-doc -->
	 * <!-- end-user-doc -->
	 * @generated NOT
	 */
	@Override
	public EList<PartUsage> getNestedPart() {
		return new DerivedEObjectEList<>(PartUsage.class, this, SysMLPackage.USAGE__NESTED_PART, new int[] {SysMLPackage.TYPE__OWNED_FEATURE});
	}

	/**
	 * <!-- begin-user-doc -->
	 * <!-- end-user-doc -->
	 * @generated NOT
	 */
	@Override
	public EList<IndividualUsage> getNestedIndividual() {
		return new DerivedEObjectEList<>(IndividualUsage.class, this, SysMLPackage.USAGE__NESTED_INDIVIDUAL, new int[] {SysMLPackage.TYPE__OWNED_FEATURE});
	}

	/**
	 * <!-- begin-user-doc -->
	 * <!-- end-user-doc -->
	 * @generated NOT
	 */
	@Override
	public EList<InterfaceUsage> getNestedInterface() {
		return new DerivedEObjectEList<>(InterfaceUsage.class, this, SysMLPackage.USAGE__NESTED_INTERFACE, new int[] {SysMLPackage.TYPE__OWNED_FEATURE});
	}

	/**
	 * <!-- begin-user-doc -->
	 * <!-- end-user-doc -->
	 * @generated NOT
	 */
	@Override
	public EList<AttributeUsage> getNestedAttribute() {
		return new DerivedEObjectEList<>(AttributeUsage.class, this, SysMLPackage.USAGE__NESTED_ATTRIBUTE, new int[] {SysMLPackage.TYPE__OWNED_FEATURE});
	}

	/**
	 * <!-- begin-user-doc -->
	 * <!-- end-user-doc -->
	 * @generated NOT
	 */
	@Override
	public EList<ViewUsage> getNestedView() {
		return new DerivedEObjectEList<>(ViewUsage.class, this, SysMLPackage.USAGE__NESTED_VIEW, new int[] {SysMLPackage.TYPE__OWNED_FEATURE});
	}

	/**
	 * <!-- begin-user-doc -->
	 * <!-- end-user-doc -->
	 * @generated NOT
	 */
	@Override
	public EList<ViewpointUsage> getNestedViewpoint() {
		return new DerivedEObjectEList<>(ViewpointUsage.class, this, SysMLPackage.USAGE__NESTED_VIEWPOINT, new int[] {SysMLPackage.TYPE__OWNED_FEATURE});
	}

	/**
	 * <!-- begin-user-doc -->
	 * <!-- end-user-doc -->
	 * @generated NOT
	 */
	@Override
	public EList<RenderingUsage> getNestedRendering() {
		return new DerivedEObjectEList<>(RenderingUsage.class, this, SysMLPackage.USAGE__NESTED_RENDERING, new int[] {SysMLPackage.TYPE__OWNED_FEATURE});
	}

	/**
	 * <!-- begin-user-doc -->
	 * <!-- end-user-doc -->
	 * @generated NOT
	 */
	@Override
	public EList<VerificationCaseUsage> getNestedVerificationCase() {
		return new DerivedEObjectEList<>(VerificationCaseUsage.class, this, SysMLPackage.USAGE__NESTED_VERIFICATION_CASE, new int[] {SysMLPackage.TYPE__OWNED_FEATURE});
	}

	/**
	 * <!-- begin-user-doc -->
	 * <!-- end-user-doc -->
	 * @generated NOT
	 */
	@Override
	public EList<EnumerationUsage> getNestedEnumeration() {
		return new DerivedEObjectEList<>(EnumerationUsage.class, this, SysMLPackage.USAGE__NESTED_ENUMERATION, new int[] {SysMLPackage.TYPE__OWNED_FEATURE});
	}

	/**
	 * <!-- begin-user-doc -->
	 * <!-- end-user-doc -->
	 * @generated NOT
	 */
	@Override
	public EList<AllocationUsage> getNestedAllocation() {
		return new DerivedEObjectEList<>(AllocationUsage.class, this, SysMLPackage.USAGE__NESTED_ALLOCATION, new int[] {SysMLPackage.TYPE__OWNED_FEATURE});
	}

	/**
	 * <!-- begin-user-doc -->
	 * <!-- end-user-doc -->
	 * @generated NOT
	 */
	@Override
	public EList<ActionUsage> getNestedAction() {
		return new DerivedEObjectEList<>(ActionUsage.class, this, SysMLPackage.USAGE__NESTED_ACTION, new int[] {SysMLPackage.TYPE__OWNED_FEATURE});
	}

	/**
	 * <!-- begin-user-doc -->
	 * <!-- end-user-doc -->
	 * @generated NOT
	 */
	@Override
	public EList<VariantMembership> getVariantMembership() {
		EList<VariantMembership> variantMemberships = new NonNotifyingEObjectEList<>(VariantMembership.class, this, SysMLPackage.USAGE__VARIANT_MEMBERSHIP);
		super.getOwnedMembership().stream().
			filter(VariantMembership.class::isInstance).
			map(VariantMembership.class::cast).
			forEachOrdered(variantMemberships::add);
		variantMemberships.addAll(getVariantMembership_comp());
		return variantMemberships;
	}

	/**
	 * <!-- begin-user-doc -->
	 * <!-- end-user-doc -->
	 * @generated
	 */
	@Override
	public EList<VariantMembership> getVariantMembership_comp() {
		if (variantMembership_comp == null) {
			variantMembership_comp = new EObjectContainmentEList<VariantMembership>(VariantMembership.class, this, SysMLPackage.USAGE__VARIANT_MEMBERSHIP_COMP);
		}
		return variantMembership_comp;
	}

	// Additional overrides
	
	@Override
	public boolean isAbstract() {
		return isVariation() || super.isAbstract();
	}

	@Override
	protected Feature getNamingFeature() {
		return getVariantSubsettedFeature().orElseGet(super::getNamingFeature);
	}
	
	protected Optional<Feature> getVariantSubsettedFeature() {
		return getOwningVariantMembership() == null? Optional.empty():
			getFirstSubsettedFeature().filter(f->f != getOwningVariationUsage());
	}
	
<<<<<<< HEAD
	protected void addVariationTyping() {
		Definition variationDefinition = getOwningVariationDefinition();
		if (variationDefinition != null && isVariant()) {
			ImplicitTypeRelationships.getOrCreateAdapter(this).addImplicitGeneralType(SysMLPackage.eINSTANCE.getFeatureTyping(), variationDefinition);
		}		
	}
	
=======
>>>>>>> 0da96e2c
	@Override
	protected Stream<Feature> getSubsettedNotRedefinedFeatures() {
		addVariationSubsetting();
		return super.getSubsettedNotRedefinedFeatures();
	}
	
	protected void addVariationSubsetting() {
		Usage variationUsage = getOwningVariationUsage();
		if (variationUsage != null && isVariant()) {
			ImplicitTypeRelationships.getOrCreateAdapter(this).addImplicitGeneralType(SysMLPackage.eINSTANCE.getSubsetting(), variationUsage);
		}
	}
	
	/**
	 * A subject Parameter always redefines a subject Parameter.
	 */
	@Override
	public List<? extends Feature> getParameterRelevantFeatures(Type type) {
		if (isSubjectParameter()) {
			Feature typeSubject = getSubjectParameterOf(type);
			return typeSubject == null? Collections.emptyList(): 
				Collections.singletonList(typeSubject);
		}
		return super.getParameterRelevantFeatures(type);
	}
	
	@Override
	protected boolean isIgnoredParameter() {
		return super.isIgnoredParameter() || isSubjectParameter();
	}
	
	// Utility methods
	
	public Definition getOwningVariationDefinition() {
		Namespace owner = getOwningNamespace();
		return owner instanceof Definition && ((Definition)owner).isVariation()? 
				((Definition)owner): null;
	}

	public Usage getOwningVariationUsage() {
		Namespace owner = getOwningNamespace();
		return owner instanceof Usage && ((Usage)owner).isVariation()? ((Usage)owner): null;
	}

	public VariantMembership getOwningVariantMembership() {
		Membership owningMembership = getOwningMembership();
		return owningMembership instanceof VariantMembership? (VariantMembership)owningMembership: null;
	}
	
	public boolean isVariant() {
		return getOwningMembership() instanceof VariantMembership;
	}

	public Usage getSubjectParameter() {
		return null;
	}
	
	public boolean isSubjectParameter() {
		return getOwningFeatureMembership() instanceof SubjectMembership;
	}

	public boolean hasRelevantSubjectParameter() {
		return false;
	}
	
	public static Usage getSubjectParameterOf(Type type) {
		return type instanceof Definition? ((DefinitionImpl)type).getSubjectParameter():
			   type instanceof Usage? ((UsageImpl)type).getSubjectParameter():
			   null;
	}
	
	protected static Usage basicGetSubjectParameterOf(Type type) {
		return (Usage)((TypeImpl)type).getOwnedFeatureByMembership(SubjectMembership.class);
	}
	
	//

	/**
	 * <!-- begin-user-doc -->
	 * <!-- end-user-doc -->
	 * @generated
	 */
	@SuppressWarnings("unchecked")
	@Override
	public NotificationChain eInverseAdd(InternalEObject otherEnd, int featureID, NotificationChain msgs) {
		switch (featureID) {
			case SysMLPackage.USAGE__OWNED_MEMBERSHIP_COMP:
				return ((InternalEList<InternalEObject>)(InternalEList<?>)getOwnedMembership_comp()).basicAdd(otherEnd, msgs);
		}
		return super.eInverseAdd(otherEnd, featureID, msgs);
	}

	/**
	 * <!-- begin-user-doc -->
	 * <!-- end-user-doc -->
	 * @generated
	 */
	@Override
	public NotificationChain eInverseRemove(InternalEObject otherEnd, int featureID, NotificationChain msgs) {
		switch (featureID) {
			case SysMLPackage.USAGE__OWNED_MEMBERSHIP_COMP:
				return ((InternalEList<?>)getOwnedMembership_comp()).basicRemove(otherEnd, msgs);
			case SysMLPackage.USAGE__VARIANT_MEMBERSHIP_COMP:
				return ((InternalEList<?>)getVariantMembership_comp()).basicRemove(otherEnd, msgs);
		}
		return super.eInverseRemove(otherEnd, featureID, msgs);
	}

	/**
	 * <!-- begin-user-doc -->
	 * <!-- end-user-doc -->
	 * @generated
	 */
	@Override
	public Object eGet(int featureID, boolean resolve, boolean coreType) {
		switch (featureID) {
			case SysMLPackage.USAGE__NESTED_USAGE:
				return getNestedUsage();
			case SysMLPackage.USAGE__OWNING_USAGE:
				if (resolve) return getOwningUsage();
				return basicGetOwningUsage();
			case SysMLPackage.USAGE__NESTED_PORT:
				return getNestedPort();
			case SysMLPackage.USAGE__NESTED_ACTION:
				return getNestedAction();
			case SysMLPackage.USAGE__NESTED_STATE:
				return getNestedState();
			case SysMLPackage.USAGE__NESTED_CONSTRAINT:
				return getNestedConstraint();
			case SysMLPackage.USAGE__NESTED_TRANSITION:
				return getNestedTransition();
			case SysMLPackage.USAGE__NESTED_REQUIREMENT:
				return getNestedRequirement();
			case SysMLPackage.USAGE__NESTED_CALCULATION:
				return getNestedCalculation();
			case SysMLPackage.USAGE__IS_VARIATION:
				return isVariation();
			case SysMLPackage.USAGE__FLOW_FEATURE:
				return getFlowFeature();
			case SysMLPackage.USAGE__NESTED_CASE:
				return getNestedCase();
			case SysMLPackage.USAGE__NESTED_ANALYSIS_CASE:
				return getNestedAnalysisCase();
			case SysMLPackage.USAGE__VARIANT_MEMBERSHIP_COMP:
				return getVariantMembership_comp();
			case SysMLPackage.USAGE__USAGE:
				return getUsage();
			case SysMLPackage.USAGE__VARIANT:
				return getVariant();
			case SysMLPackage.USAGE__NESTED_REFERENCE:
				return getNestedReference();
			case SysMLPackage.USAGE__NESTED_CONNECTION:
				return getNestedConnection();
			case SysMLPackage.USAGE__NESTED_ITEM:
				return getNestedItem();
			case SysMLPackage.USAGE__NESTED_PART:
				return getNestedPart();
			case SysMLPackage.USAGE__NESTED_INDIVIDUAL:
				return getNestedIndividual();
			case SysMLPackage.USAGE__NESTED_INTERFACE:
				return getNestedInterface();
			case SysMLPackage.USAGE__NESTED_ATTRIBUTE:
				return getNestedAttribute();
			case SysMLPackage.USAGE__NESTED_VIEW:
				return getNestedView();
			case SysMLPackage.USAGE__NESTED_VIEWPOINT:
				return getNestedViewpoint();
			case SysMLPackage.USAGE__NESTED_RENDERING:
				return getNestedRendering();
			case SysMLPackage.USAGE__NESTED_VERIFICATION_CASE:
				return getNestedVerificationCase();
			case SysMLPackage.USAGE__NESTED_ENUMERATION:
				return getNestedEnumeration();
			case SysMLPackage.USAGE__NESTED_ALLOCATION:
				return getNestedAllocation();
			case SysMLPackage.USAGE__OWNING_DEFINITION:
				if (resolve) return getOwningDefinition();
				return basicGetOwningDefinition();
			case SysMLPackage.USAGE__VARIANT_MEMBERSHIP:
				return getVariantMembership();
		}
		return super.eGet(featureID, resolve, coreType);
	}

	/**
	 * <!-- begin-user-doc -->
	 * <!-- end-user-doc -->
	 * @generated
	 */
	@SuppressWarnings("unchecked")
	@Override
	public void eSet(int featureID, Object newValue) {
		switch (featureID) {
			case SysMLPackage.USAGE__NESTED_USAGE:
				getNestedUsage().clear();
				getNestedUsage().addAll((Collection<? extends Usage>)newValue);
				return;
			case SysMLPackage.USAGE__OWNING_USAGE:
				setOwningUsage((Usage)newValue);
				return;
			case SysMLPackage.USAGE__NESTED_PORT:
				getNestedPort().clear();
				getNestedPort().addAll((Collection<? extends PortUsage>)newValue);
				return;
			case SysMLPackage.USAGE__NESTED_ACTION:
				getNestedAction().clear();
				getNestedAction().addAll((Collection<? extends ActionUsage>)newValue);
				return;
			case SysMLPackage.USAGE__NESTED_STATE:
				getNestedState().clear();
				getNestedState().addAll((Collection<? extends StateUsage>)newValue);
				return;
			case SysMLPackage.USAGE__NESTED_CONSTRAINT:
				getNestedConstraint().clear();
				getNestedConstraint().addAll((Collection<? extends ConstraintUsage>)newValue);
				return;
			case SysMLPackage.USAGE__NESTED_TRANSITION:
				getNestedTransition().clear();
				getNestedTransition().addAll((Collection<? extends TransitionUsage>)newValue);
				return;
			case SysMLPackage.USAGE__NESTED_REQUIREMENT:
				getNestedRequirement().clear();
				getNestedRequirement().addAll((Collection<? extends RequirementUsage>)newValue);
				return;
			case SysMLPackage.USAGE__NESTED_CALCULATION:
				getNestedCalculation().clear();
				getNestedCalculation().addAll((Collection<? extends CalculationUsage>)newValue);
				return;
			case SysMLPackage.USAGE__IS_VARIATION:
				setIsVariation((Boolean)newValue);
				return;
			case SysMLPackage.USAGE__FLOW_FEATURE:
				getFlowFeature().clear();
				getFlowFeature().addAll((Collection<? extends Usage>)newValue);
				return;
			case SysMLPackage.USAGE__NESTED_CASE:
				getNestedCase().clear();
				getNestedCase().addAll((Collection<? extends CaseUsage>)newValue);
				return;
			case SysMLPackage.USAGE__NESTED_ANALYSIS_CASE:
				getNestedAnalysisCase().clear();
				getNestedAnalysisCase().addAll((Collection<? extends AnalysisCaseUsage>)newValue);
				return;
			case SysMLPackage.USAGE__VARIANT_MEMBERSHIP_COMP:
				getVariantMembership_comp().clear();
				getVariantMembership_comp().addAll((Collection<? extends VariantMembership>)newValue);
				return;
			case SysMLPackage.USAGE__USAGE:
				getUsage().clear();
				getUsage().addAll((Collection<? extends Usage>)newValue);
				return;
			case SysMLPackage.USAGE__VARIANT:
				getVariant().clear();
				getVariant().addAll((Collection<? extends Usage>)newValue);
				return;
			case SysMLPackage.USAGE__NESTED_REFERENCE:
				getNestedReference().clear();
				getNestedReference().addAll((Collection<? extends ReferenceUsage>)newValue);
				return;
			case SysMLPackage.USAGE__NESTED_CONNECTION:
				getNestedConnection().clear();
				getNestedConnection().addAll((Collection<? extends ConnectionUsage>)newValue);
				return;
			case SysMLPackage.USAGE__NESTED_ITEM:
				getNestedItem().clear();
				getNestedItem().addAll((Collection<? extends ItemUsage>)newValue);
				return;
			case SysMLPackage.USAGE__NESTED_PART:
				getNestedPart().clear();
				getNestedPart().addAll((Collection<? extends PartUsage>)newValue);
				return;
			case SysMLPackage.USAGE__NESTED_INDIVIDUAL:
				getNestedIndividual().clear();
				getNestedIndividual().addAll((Collection<? extends IndividualUsage>)newValue);
				return;
			case SysMLPackage.USAGE__NESTED_INTERFACE:
				getNestedInterface().clear();
				getNestedInterface().addAll((Collection<? extends InterfaceUsage>)newValue);
				return;
			case SysMLPackage.USAGE__NESTED_ATTRIBUTE:
				getNestedAttribute().clear();
				getNestedAttribute().addAll((Collection<? extends AttributeUsage>)newValue);
				return;
			case SysMLPackage.USAGE__NESTED_VIEW:
				getNestedView().clear();
				getNestedView().addAll((Collection<? extends ViewUsage>)newValue);
				return;
			case SysMLPackage.USAGE__NESTED_VIEWPOINT:
				getNestedViewpoint().clear();
				getNestedViewpoint().addAll((Collection<? extends ViewpointUsage>)newValue);
				return;
			case SysMLPackage.USAGE__NESTED_RENDERING:
				getNestedRendering().clear();
				getNestedRendering().addAll((Collection<? extends RenderingUsage>)newValue);
				return;
			case SysMLPackage.USAGE__NESTED_VERIFICATION_CASE:
				getNestedVerificationCase().clear();
				getNestedVerificationCase().addAll((Collection<? extends VerificationCaseUsage>)newValue);
				return;
			case SysMLPackage.USAGE__NESTED_ENUMERATION:
				getNestedEnumeration().clear();
				getNestedEnumeration().addAll((Collection<? extends EnumerationUsage>)newValue);
				return;
			case SysMLPackage.USAGE__NESTED_ALLOCATION:
				getNestedAllocation().clear();
				getNestedAllocation().addAll((Collection<? extends AllocationUsage>)newValue);
				return;
			case SysMLPackage.USAGE__OWNING_DEFINITION:
				setOwningDefinition((Definition)newValue);
				return;
			case SysMLPackage.USAGE__VARIANT_MEMBERSHIP:
				getVariantMembership().clear();
				getVariantMembership().addAll((Collection<? extends VariantMembership>)newValue);
				return;
		}
		super.eSet(featureID, newValue);
	}

	/**
	 * <!-- begin-user-doc -->
	 * <!-- end-user-doc -->
	 * @generated
	 */
	@Override
	public void eUnset(int featureID) {
		switch (featureID) {
			case SysMLPackage.USAGE__NESTED_USAGE:
				getNestedUsage().clear();
				return;
			case SysMLPackage.USAGE__OWNING_USAGE:
				setOwningUsage((Usage)null);
				return;
			case SysMLPackage.USAGE__NESTED_PORT:
				getNestedPort().clear();
				return;
			case SysMLPackage.USAGE__NESTED_ACTION:
				getNestedAction().clear();
				return;
			case SysMLPackage.USAGE__NESTED_STATE:
				getNestedState().clear();
				return;
			case SysMLPackage.USAGE__NESTED_CONSTRAINT:
				getNestedConstraint().clear();
				return;
			case SysMLPackage.USAGE__NESTED_TRANSITION:
				getNestedTransition().clear();
				return;
			case SysMLPackage.USAGE__NESTED_REQUIREMENT:
				getNestedRequirement().clear();
				return;
			case SysMLPackage.USAGE__NESTED_CALCULATION:
				getNestedCalculation().clear();
				return;
			case SysMLPackage.USAGE__IS_VARIATION:
				setIsVariation(IS_VARIATION_EDEFAULT);
				return;
			case SysMLPackage.USAGE__FLOW_FEATURE:
				getFlowFeature().clear();
				return;
			case SysMLPackage.USAGE__NESTED_CASE:
				getNestedCase().clear();
				return;
			case SysMLPackage.USAGE__NESTED_ANALYSIS_CASE:
				getNestedAnalysisCase().clear();
				return;
			case SysMLPackage.USAGE__VARIANT_MEMBERSHIP_COMP:
				getVariantMembership_comp().clear();
				return;
			case SysMLPackage.USAGE__USAGE:
				getUsage().clear();
				return;
			case SysMLPackage.USAGE__VARIANT:
				getVariant().clear();
				return;
			case SysMLPackage.USAGE__NESTED_REFERENCE:
				getNestedReference().clear();
				return;
			case SysMLPackage.USAGE__NESTED_CONNECTION:
				getNestedConnection().clear();
				return;
			case SysMLPackage.USAGE__NESTED_ITEM:
				getNestedItem().clear();
				return;
			case SysMLPackage.USAGE__NESTED_PART:
				getNestedPart().clear();
				return;
			case SysMLPackage.USAGE__NESTED_INDIVIDUAL:
				getNestedIndividual().clear();
				return;
			case SysMLPackage.USAGE__NESTED_INTERFACE:
				getNestedInterface().clear();
				return;
			case SysMLPackage.USAGE__NESTED_ATTRIBUTE:
				getNestedAttribute().clear();
				return;
			case SysMLPackage.USAGE__NESTED_VIEW:
				getNestedView().clear();
				return;
			case SysMLPackage.USAGE__NESTED_VIEWPOINT:
				getNestedViewpoint().clear();
				return;
			case SysMLPackage.USAGE__NESTED_RENDERING:
				getNestedRendering().clear();
				return;
			case SysMLPackage.USAGE__NESTED_VERIFICATION_CASE:
				getNestedVerificationCase().clear();
				return;
			case SysMLPackage.USAGE__NESTED_ENUMERATION:
				getNestedEnumeration().clear();
				return;
			case SysMLPackage.USAGE__NESTED_ALLOCATION:
				getNestedAllocation().clear();
				return;
			case SysMLPackage.USAGE__OWNING_DEFINITION:
				setOwningDefinition((Definition)null);
				return;
			case SysMLPackage.USAGE__VARIANT_MEMBERSHIP:
				getVariantMembership().clear();
				return;
		}
		super.eUnset(featureID);
	}

	/**
	 * <!-- begin-user-doc -->
	 * <!-- end-user-doc -->
	 * @generated
	 */
	@Override
	public boolean eIsSet(int featureID) {
		switch (featureID) {
			case SysMLPackage.USAGE__OWNED_MEMBERSHIP_COMP:
				return ownedMembership_comp != null && !ownedMembership_comp.isEmpty();
			case SysMLPackage.USAGE__NESTED_USAGE:
				return !getNestedUsage().isEmpty();
			case SysMLPackage.USAGE__OWNING_USAGE:
				return basicGetOwningUsage() != null;
			case SysMLPackage.USAGE__NESTED_PORT:
				return !getNestedPort().isEmpty();
			case SysMLPackage.USAGE__NESTED_ACTION:
				return !getNestedAction().isEmpty();
			case SysMLPackage.USAGE__NESTED_STATE:
				return !getNestedState().isEmpty();
			case SysMLPackage.USAGE__NESTED_CONSTRAINT:
				return !getNestedConstraint().isEmpty();
			case SysMLPackage.USAGE__NESTED_TRANSITION:
				return !getNestedTransition().isEmpty();
			case SysMLPackage.USAGE__NESTED_REQUIREMENT:
				return !getNestedRequirement().isEmpty();
			case SysMLPackage.USAGE__NESTED_CALCULATION:
				return !getNestedCalculation().isEmpty();
			case SysMLPackage.USAGE__IS_VARIATION:
				return isVariation != IS_VARIATION_EDEFAULT;
			case SysMLPackage.USAGE__FLOW_FEATURE:
				return !getFlowFeature().isEmpty();
			case SysMLPackage.USAGE__NESTED_CASE:
				return !getNestedCase().isEmpty();
			case SysMLPackage.USAGE__NESTED_ANALYSIS_CASE:
				return !getNestedAnalysisCase().isEmpty();
			case SysMLPackage.USAGE__VARIANT_MEMBERSHIP_COMP:
				return variantMembership_comp != null && !variantMembership_comp.isEmpty();
			case SysMLPackage.USAGE__USAGE:
				return !getUsage().isEmpty();
			case SysMLPackage.USAGE__VARIANT:
				return !getVariant().isEmpty();
			case SysMLPackage.USAGE__NESTED_REFERENCE:
				return !getNestedReference().isEmpty();
			case SysMLPackage.USAGE__NESTED_CONNECTION:
				return !getNestedConnection().isEmpty();
			case SysMLPackage.USAGE__NESTED_ITEM:
				return !getNestedItem().isEmpty();
			case SysMLPackage.USAGE__NESTED_PART:
				return !getNestedPart().isEmpty();
			case SysMLPackage.USAGE__NESTED_INDIVIDUAL:
				return !getNestedIndividual().isEmpty();
			case SysMLPackage.USAGE__NESTED_INTERFACE:
				return !getNestedInterface().isEmpty();
			case SysMLPackage.USAGE__NESTED_ATTRIBUTE:
				return !getNestedAttribute().isEmpty();
			case SysMLPackage.USAGE__NESTED_VIEW:
				return !getNestedView().isEmpty();
			case SysMLPackage.USAGE__NESTED_VIEWPOINT:
				return !getNestedViewpoint().isEmpty();
			case SysMLPackage.USAGE__NESTED_RENDERING:
				return !getNestedRendering().isEmpty();
			case SysMLPackage.USAGE__NESTED_VERIFICATION_CASE:
				return !getNestedVerificationCase().isEmpty();
			case SysMLPackage.USAGE__NESTED_ENUMERATION:
				return !getNestedEnumeration().isEmpty();
			case SysMLPackage.USAGE__NESTED_ALLOCATION:
				return !getNestedAllocation().isEmpty();
			case SysMLPackage.USAGE__OWNING_DEFINITION:
				return basicGetOwningDefinition() != null;
			case SysMLPackage.USAGE__VARIANT_MEMBERSHIP:
				return !getVariantMembership().isEmpty();
		}
		return super.eIsSet(featureID);
	}

	/**
	 * <!-- begin-user-doc -->
	 * <!-- end-user-doc -->
	 * @generated
	 */
	@Override
	public String toString() {
		if (eIsProxy()) return super.toString();

		StringBuilder result = new StringBuilder(super.toString());
		result.append(" (isVariation: ");
		result.append(isVariation);
		result.append(')');
		return result.toString();
	}

} //UsageImpl<|MERGE_RESOLUTION|>--- conflicted
+++ resolved
@@ -610,16 +610,6 @@
 			getFirstSubsettedFeature().filter(f->f != getOwningVariationUsage());
 	}
 	
-<<<<<<< HEAD
-	protected void addVariationTyping() {
-		Definition variationDefinition = getOwningVariationDefinition();
-		if (variationDefinition != null && isVariant()) {
-			ImplicitTypeRelationships.getOrCreateAdapter(this).addImplicitGeneralType(SysMLPackage.eINSTANCE.getFeatureTyping(), variationDefinition);
-		}		
-	}
-	
-=======
->>>>>>> 0da96e2c
 	@Override
 	protected Stream<Feature> getSubsettedNotRedefinedFeatures() {
 		addVariationSubsetting();
