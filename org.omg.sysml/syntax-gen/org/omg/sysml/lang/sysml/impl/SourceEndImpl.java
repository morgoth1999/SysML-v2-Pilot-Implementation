--- conflicted
+++ resolved
@@ -15,15 +15,16 @@
 import org.omg.sysml.lang.sysml.SysMLPackage;
 
 /**
- * <!-- begin-user-doc --> An implementation of the model object '<em><b>Source
- * End</b></em>'. <!-- end-user-doc -->
+ * <!-- begin-user-doc -->
+ * An implementation of the model object '<em><b>Source End</b></em>'.
+ * <!-- end-user-doc -->
  *
  * @generated
  */
 public class SourceEndImpl extends FeatureImpl implements SourceEnd {
 	/**
-	 * <!-- begin-user-doc --> <!-- end-user-doc -->
-	 * 
+	 * <!-- begin-user-doc -->
+	 * <!-- end-user-doc -->
 	 * @generated
 	 */
 	protected SourceEndImpl() {
@@ -31,15 +32,15 @@
 	}
 
 	/**
-	 * <!-- begin-user-doc --> <!-- end-user-doc -->
-	 * 
+	 * <!-- begin-user-doc -->
+	 * <!-- end-user-doc -->
 	 * @generated
 	 */
 	@Override
 	protected EClass eStaticClass() {
 		return SysMLPackage.Literals.SOURCE_END;
 	}
-
+	
 	@Override
 	public EList<Subsetting> getOwnedSubsetting() {
 		clearCaches();
@@ -47,21 +48,17 @@
 		getComputedRedefinitions();
 		return getOwnedSubsettingWithoutDefault();
 	}
-
+	
 	@Override
 	public Type getDefaultType(String... defaultNames) {
 		Type type = getOwningType();
-<<<<<<< HEAD
-		return type instanceof Feature ? getPreviousFeature((Feature) type) : super.getDefaultType(defaultNames);
-=======
 		return type instanceof ConditionalSuccession?
 				((Feature)type).getOwningType():
 			   type instanceof Feature? 
 				getPreviousFeature((Feature)type): 
 				super.getDefaultType(defaultNames);
->>>>>>> 6426563a
 	}
-
+	
 	protected static Feature getPreviousFeature(Feature feature) {
 		Type type = feature.getOwningType();
 		if (type == null) {
@@ -74,13 +71,8 @@
 					return previousFeature;
 				}
 			}
-			return type instanceof Feature ? getPreviousFeature((Feature) type) : null;
+			return type instanceof Feature? getPreviousFeature((Feature)type): null;
 		}
 	}
-<<<<<<< HEAD
-
-} // SourceEndImpl
-=======
 	
-} //SourceEndImpl
->>>>>>> 6426563a
+} //SourceEndImpl