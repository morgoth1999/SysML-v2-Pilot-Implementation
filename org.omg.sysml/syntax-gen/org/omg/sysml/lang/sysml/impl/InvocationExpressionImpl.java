--- conflicted
+++ resolved
@@ -26,10 +26,6 @@
 
 import org.eclipse.emf.common.util.EList;
 import org.eclipse.emf.ecore.EClass;
-<<<<<<< HEAD
-import org.eclipse.emf.ecore.EStructuralFeature;
-=======
->>>>>>> 88375490
 import org.omg.sysml.expressions.ModelLevelFunction;
 import org.omg.sysml.lang.sysml.Element;
 import org.omg.sysml.lang.sysml.Expression;
@@ -60,16 +56,6 @@
  */
 public class InvocationExpressionImpl extends ExpressionImpl implements InvocationExpression {
 	
-	/**
-	 * The cached setting delegate for the '{@link #getArgument() <em>Argument</em>}' reference list.
-	 * <!-- begin-user-doc -->
-	 * <!-- end-user-doc -->
-	 * @see #getArgument()
-	 * @generated
-	 * @ordered
-	 */
-	protected EStructuralFeature.Internal.SettingDelegate ARGUMENT__ESETTING_DELEGATE = ((EStructuralFeature.Internal)SysMLPackage.Literals.INVOCATION_EXPRESSION__ARGUMENT).getSettingDelegate();
-
 	/**
 	 * <!-- begin-user-doc --> <!-- end-user-doc -->
 	 * @generated
@@ -128,21 +114,16 @@
 	/**
 	 * <!-- begin-user-doc -->
 	 * <!-- end-user-doc -->
-	 * @generated
+	 * @generated NOT
 	 */
-	@SuppressWarnings("unchecked")
 	@Override
 	public EList<Expression> getArgument() {
-<<<<<<< HEAD
-		return (EList<Expression>)ARGUMENT__ESETTING_DELEGATE.dynamicGet(this, null, 0, true, false);
-=======
 		EList<Expression> arguments = new NonNotifyingEObjectEList<Expression>(Expression.class, this, SysMLPackage.INVOCATION_EXPRESSION__ARGUMENT, false);
 		TypeUtil.getOwnedFeaturesByMembershipIn(this, ParameterMembership.class).
 			filter(FeatureUtil::isInputParameter).
 			map(FeatureUtil::getValueExpressionFor).
 			forEachOrdered(arguments::add);
 		return arguments;
->>>>>>> 88375490
 	}
 	
 	/**
@@ -200,7 +181,7 @@
 	public boolean eIsSet(int featureID) {
 		switch (featureID) {
 			case SysMLPackage.INVOCATION_EXPRESSION__ARGUMENT:
-				return ARGUMENT__ESETTING_DELEGATE.dynamicIsSet(this, null, 0);
+				return !getArgument().isEmpty();
 		}
 		return super.eIsSet(featureID);
 	}
