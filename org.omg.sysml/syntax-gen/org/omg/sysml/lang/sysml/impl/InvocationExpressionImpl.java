/**
 */
package org.omg.sysml.lang.sysml.impl;

import java.util.ArrayList;
import java.util.Collection;
import java.util.Collections;
import java.util.List;

import org.eclipse.emf.common.util.EList;
import org.eclipse.emf.ecore.EClass;
import org.eclipse.uml2.common.util.DerivedEObjectEList;
import org.omg.sysml.lang.sysml.BindingConnector;
import org.omg.sysml.lang.sysml.Expression;
import org.omg.sysml.lang.sysml.Feature;
import org.omg.sysml.lang.sysml.FeatureTyping;
import org.omg.sysml.lang.sysml.Function;
import org.omg.sysml.lang.sysml.InvocationExpression;
import org.omg.sysml.lang.sysml.SysMLPackage;
import org.omg.sysml.lang.sysml.Type;

/**
 * <!-- begin-user-doc --> An implementation of the model object
 * '<em><b>Invocation Expression</b></em>'. <!-- end-user-doc -->
 * <p>
 * The following features are implemented:
 * </p>
 * <ul>
 *   <li>{@link org.omg.sysml.lang.sysml.impl.InvocationExpressionImpl#getArgument <em>Argument</em>}</li>
 * </ul>
 *
 * @generated
 */
public class InvocationExpressionImpl extends ExpressionImpl implements InvocationExpression {
	
	protected List<BindingConnector> argumentConnectors;
	/**
	 * <!-- begin-user-doc --> <!-- end-user-doc -->
	 * @generated
	 */
	protected InvocationExpressionImpl() {
		super();
	}

	/**
	 * <!-- begin-user-doc --> <!-- end-user-doc -->
	 * @generated
	 */
	@Override
	protected EClass eStaticClass() {
		return SysMLPackage.Literals.INVOCATION_EXPRESSION;
	}
	
	@Override
	public Function getFunction() {
		Type type = getExpressionType();
		return type instanceof Function? (Function)type:
			   type instanceof Expression? ((Expression)type).getFunction():
			   (Function)getDefaultType(FunctionImpl.FUNCTION_SUPERCLASS_DEFAULT);
	}

	/**
	 * <!-- begin-user-doc -->
	 * <!-- end-user-doc -->
	 * @generated NOT
	 */
	@Override
	public EList<Expression> getArgument() {
		return new DerivedEObjectEList<Expression>(Expression.class, this, SysMLPackage.INVOCATION_EXPRESSION__ARGUMENT, new int[] {SysMLPackage.INVOCATION_EXPRESSION__OWNED_FEATURE});
	}

	public List<BindingConnector> getArgumentConnectors() {
		if (argumentConnectors == null) {
			argumentConnectors = new ArrayList<>();
			List<Feature> input = getOwnedInput();
			List<Expression> arguments = getArgument();
			for (int i = 0; i < input.size(); i++) {
				if (i < arguments.size()) {
					argumentConnectors.add(addOwnedBindingConnector(
							arguments.get(i).getResult(), input.get(i)));
				}		
			}
		}
		return argumentConnectors;
	}
	
	public List<BindingConnector> basicGetArgumentConnectors() {
		return argumentConnectors;
	}
	
	@Override
	public List<Feature> getRelevantFeatures() {
		Type type = getExpressionType();
		int m = type == null ? 0 : 
			(int)((TypeImpl)type).getAllParameters().stream().
				filter(p->((ParameterImpl)p).isInputParameter()).count();
		List<Feature> features = super.getOwnedFeature();
		int n = features.size();
		return m >= n ? Collections.emptyList() : features.subList(m, n);
	}
	
	@Override
	protected Type getExpressionType() {
		return getTyping().stream().
				map(FeatureTyping::getType).
				findFirst().orElse(null);
	}
	
	@Override
	public void transform() {
		super.transform();
		getArgumentConnectors();
	}
	
	/**
	 * <!-- begin-user-doc -->
	 * <!-- end-user-doc -->
	 * @generated
	 */
	@Override
	public Object eGet(int featureID, boolean resolve, boolean coreType) {
		switch (featureID) {
			case SysMLPackage.INVOCATION_EXPRESSION__ARGUMENT:
				return getArgument();
		}
		return super.eGet(featureID, resolve, coreType);
	}

	/**
	 * <!-- begin-user-doc -->
	 * <!-- end-user-doc -->
	 * @generated
	 */
	@SuppressWarnings("unchecked")
	@Override
	public void eSet(int featureID, Object newValue) {
		switch (featureID) {
			case SysMLPackage.INVOCATION_EXPRESSION__ARGUMENT:
				getArgument().clear();
				getArgument().addAll((Collection<? extends Expression>)newValue);
				return;
		}
		super.eSet(featureID, newValue);
	}

	/**
	 * <!-- begin-user-doc -->
	 * <!-- end-user-doc -->
	 * @generated
	 */
	@Override
	public void eUnset(int featureID) {
		switch (featureID) {
			case SysMLPackage.INVOCATION_EXPRESSION__ARGUMENT:
				getArgument().clear();
				return;
		}
		super.eUnset(featureID);
	}

	/**
	 * <!-- begin-user-doc -->
	 * <!-- end-user-doc -->
	 * @generated
	 */
	@Override
	public boolean eIsSet(int featureID) {
		switch (featureID) {
			case SysMLPackage.INVOCATION_EXPRESSION__ARGUMENT:
				return !getArgument().isEmpty();
		}
		return super.eIsSet(featureID);
	}

	public List<? extends Feature> getArguments() {
		return super.getOwnedFeature();
	}

<<<<<<< HEAD
	@Override
	public List<Feature> getRelevantFeatures() {
		Function function = getFunction();
		int m = function == null ? 0 : 
			(int)((TypeImpl)function).getAllParameters().stream().
				filter(p->((ParameterImpl)p).isInputParameter()).count();
		List<Feature> features = super.getOwnedFeature();
		int n = features.size();
		return m >= n ? Collections.emptyList() : features.subList(m, n);
	}
	
	public List<BindingConnector> getArgumentConnectors() {
		if (argumentConnectors == null) {
			argumentConnectors = new ArrayList<>();
			List<Feature> input = getOwnedInput();
			List<Expression> arguments = getArgument();
			for (int i = 0; i < input.size(); i++) {
				if (i < arguments.size()) {
					argumentConnectors.add(addOwnedBindingConnector(
							arguments.get(i).getResult(), input.get(i)));
				}		
			}
		}
		return argumentConnectors;
	}
	
	public List<BindingConnector> basicGetArgumentConnectors() {
		return argumentConnectors;
	}
	
	@Override
	public void transform() {
		super.transform();
		getArgumentConnectors();
	}
	
=======
>>>>>>> ead0e96d
} // InvocationExpressionImpl<|MERGE_RESOLUTION|>--- conflicted
+++ resolved
@@ -176,43 +176,4 @@
 		return super.getOwnedFeature();
 	}
 
-<<<<<<< HEAD
-	@Override
-	public List<Feature> getRelevantFeatures() {
-		Function function = getFunction();
-		int m = function == null ? 0 : 
-			(int)((TypeImpl)function).getAllParameters().stream().
-				filter(p->((ParameterImpl)p).isInputParameter()).count();
-		List<Feature> features = super.getOwnedFeature();
-		int n = features.size();
-		return m >= n ? Collections.emptyList() : features.subList(m, n);
-	}
-	
-	public List<BindingConnector> getArgumentConnectors() {
-		if (argumentConnectors == null) {
-			argumentConnectors = new ArrayList<>();
-			List<Feature> input = getOwnedInput();
-			List<Expression> arguments = getArgument();
-			for (int i = 0; i < input.size(); i++) {
-				if (i < arguments.size()) {
-					argumentConnectors.add(addOwnedBindingConnector(
-							arguments.get(i).getResult(), input.get(i)));
-				}		
-			}
-		}
-		return argumentConnectors;
-	}
-	
-	public List<BindingConnector> basicGetArgumentConnectors() {
-		return argumentConnectors;
-	}
-	
-	@Override
-	public void transform() {
-		super.transform();
-		getArgumentConnectors();
-	}
-	
-=======
->>>>>>> ead0e96d
 } // InvocationExpressionImpl