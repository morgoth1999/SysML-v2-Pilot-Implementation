/*******************************************************************************
 * SysML 2 Pilot Implementation
 * Copyright (c) 2020-2021 Model Driven Solutions, Inc.
 *    
 * This program is free software: you can redistribute it and/or modify
 * it under the terms of the GNU Lesser General Public License as published by
 * the Free Software Foundation, either version 3 of the License, or
 * (at your option) any later version.
 *
 * This program is distributed in the hope that it will be useful,
 * but WITHOUT ANY WARRANTY; without even the implied warranty of
 * MERCHANTABILITY or FITNESS FOR A PARTICULAR PURPOSE.  See the
 * GNU Lesser General Public License for more details.
 *  
 * You should have received a copy of theGNU Lesser General Public License
 * along with this program.  If not, see <https://www.gnu.org/licenses/>.
 *  
 * @license LGPL-3.0-or-later <http://spdx.org/licenses/LGPL-3.0-or-later>
 *  
 *******************************************************************************/
/**
 */
package org.omg.sysml.lang.sysml.impl;

import org.eclipse.emf.common.util.EList;
import org.eclipse.emf.common.util.UniqueEList;
import org.eclipse.emf.ecore.EClass;
import org.eclipse.emf.ecore.InternalEObject;
import org.eclipse.uml2.common.util.UnionEObjectEList;
import org.omg.sysml.lang.sysml.Documentation;
import org.omg.sysml.lang.sysml.Element;
import org.omg.sysml.lang.sysml.SysMLPackage;

/**
 * <!-- begin-user-doc -->
 * An implementation of the model object '<em><b>Documentation</b></em>'.
 * <!-- end-user-doc -->
 * <p>
 * The following features are implemented:
 * </p>
 * <ul>
 *   <li>{@link org.omg.sysml.lang.sysml.impl.DocumentationImpl#getDocumentedElement <em>Documented Element</em>}</li>
 * </ul>
 *
 * @generated
 */
public class DocumentationImpl extends CommentImpl implements Documentation {
	/**
	 * <!-- begin-user-doc -->
	 * <!-- end-user-doc -->
	 * @generated
	 */
	protected DocumentationImpl() {
		super();
	}

	/**
	 * <!-- begin-user-doc -->
	 * <!-- end-user-doc -->
	 * @generated
	 */
	@Override
	protected EClass eStaticClass() {
		return SysMLPackage.Literals.DOCUMENTATION;
	}

	/**
	 * <!-- begin-user-doc -->
	 * <!-- end-user-doc -->
	 * @generated
	 */
	@Override
	public Element getDocumentedElement() {
		Element documentedElement = basicGetDocumentedElement();
		return documentedElement != null && documentedElement.eIsProxy() ? (Element)eResolveProxy((InternalEObject)documentedElement) : documentedElement;
	}

	/**
	 * <!-- begin-user-doc -->
	 * <!-- end-user-doc -->
	 * @generated NOT
	 */
	public Element basicGetDocumentedElement() {
		return super.basicGetOwner();
	}

	/**
	 * <!-- begin-user-doc -->
	 * <!-- end-user-doc -->
	 * @generated NOT
	 */
	@Override
	public void setDocumentedElement(Element newDocumentedElement) {
		throw new UnsupportedOperationException();
	}

	/**
	 * <!-- begin-user-doc -->
	 * <!-- end-user-doc -->
	 * @generated
	 */
	public boolean isSetDocumentedElement() {
		return basicGetDocumentedElement() != null;
	}

	/**
	 * <!-- begin-user-doc -->
	 * <!-- end-user-doc -->
	 * @generated
	 */
	public EList<Element> getAnnotatedElement() {
		EList<Element> annotatedElement = new UniqueEList<Element>();
		Element documentedElement = getDocumentedElement();
		if (documentedElement != null) {
			annotatedElement.add(documentedElement);
		}
		return new UnionEObjectEList<Element>(this, SysMLPackage.Literals.ANNOTATING_ELEMENT__ANNOTATED_ELEMENT, annotatedElement.size(), annotatedElement.toArray());
	}

	/**
	 * <!-- begin-user-doc -->
	 * <!-- end-user-doc -->
	 * @generated
	 */
	public boolean isSetAnnotatedElement() {
  		return false;
	}
	
	/**
	 * <!-- begin-user-doc -->
	 * <!-- end-user-doc -->
	 * @generated
	 */
	@Override
	public Object eGet(int featureID, boolean resolve, boolean coreType) {
		switch (featureID) {
			case SysMLPackage.DOCUMENTATION__DOCUMENTED_ELEMENT:
				if (resolve) return getDocumentedElement();
				return basicGetDocumentedElement();
		}
		return super.eGet(featureID, resolve, coreType);
	}

	/**
	 * <!-- begin-user-doc -->
	 * <!-- end-user-doc -->
	 * @generated
	 */
	@Override
	public void eSet(int featureID, Object newValue) {
		switch (featureID) {
			case SysMLPackage.DOCUMENTATION__DOCUMENTED_ELEMENT:
				setDocumentedElement((Element)newValue);
				return;
		}
		super.eSet(featureID, newValue);
	}

	/**
	 * <!-- begin-user-doc -->
	 * <!-- end-user-doc -->
	 * @generated
	 */
	@Override
	public void eUnset(int featureID) {
		switch (featureID) {
			case SysMLPackage.DOCUMENTATION__DOCUMENTED_ELEMENT:
				setDocumentedElement((Element)null);
				return;
		}
		super.eUnset(featureID);
	}

	/**
	 * <!-- begin-user-doc -->
	 * <!-- end-user-doc -->
	 * @generated
	 */
	@Override
	public boolean eIsSet(int featureID) {
		switch (featureID) {
<<<<<<< HEAD
			case SysMLPackage.DOCUMENTATION__OWNER:
				return isSetOwner();
=======
>>>>>>> f9fbe188
			case SysMLPackage.DOCUMENTATION__ANNOTATED_ELEMENT:
				return isSetAnnotatedElement();
			case SysMLPackage.DOCUMENTATION__DOCUMENTED_ELEMENT:
				return isSetDocumentedElement();
		}
		return super.eIsSet(featureID);
	}

} //DocumentationImpl<|MERGE_RESOLUTION|>--- conflicted
+++ resolved
@@ -179,11 +179,6 @@
 	@Override
 	public boolean eIsSet(int featureID) {
 		switch (featureID) {
-<<<<<<< HEAD
-			case SysMLPackage.DOCUMENTATION__OWNER:
-				return isSetOwner();
-=======
->>>>>>> f9fbe188
 			case SysMLPackage.DOCUMENTATION__ANNOTATED_ELEMENT:
 				return isSetAnnotatedElement();
 			case SysMLPackage.DOCUMENTATION__DOCUMENTED_ELEMENT:
