/**
 */
package org.omg.sysml.lang.sysml.impl;

import java.lang.reflect.InvocationTargetException;
import java.util.Collection;
import java.util.Collections;
import java.util.HashSet;
import java.util.List;
import java.util.Optional;
import java.util.Set;
import java.util.stream.Collectors;
import org.eclipse.emf.common.notify.Notification;
import org.eclipse.emf.common.notify.NotificationChain;
import org.eclipse.emf.common.util.EList;

import org.eclipse.emf.ecore.EClass;
import org.eclipse.emf.ecore.InternalEObject;

import org.eclipse.emf.ecore.impl.ENotificationImpl;
import org.eclipse.emf.ecore.util.EObjectEList;
import org.eclipse.emf.ecore.util.EObjectWithInverseResolvingEList;
import org.eclipse.emf.ecore.util.EcoreUtil;
import org.eclipse.emf.ecore.util.InternalEList;
import org.eclipse.uml2.common.util.DerivedSubsetEObjectEList;
import org.omg.sysml.lang.sysml.BindingConnector;
import org.omg.sysml.lang.sysml.Type;
import org.omg.sysml.lang.sysml.EndFeatureMembership;
import org.omg.sysml.lang.sysml.Expression;
import org.omg.sysml.lang.sysml.Feature;
import org.omg.sysml.lang.sysml.FeatureDirectionKind;
import org.omg.sysml.lang.sysml.FeatureMembership;
import org.omg.sysml.lang.sysml.FeatureTyping;
import org.omg.sysml.lang.sysml.FeatureValue;
import org.omg.sysml.lang.sysml.Function;
import org.omg.sysml.lang.sysml.Membership;
import org.omg.sysml.lang.sysml.ParameterMembership;
import org.omg.sysml.lang.sysml.Class;
import org.omg.sysml.lang.sysml.Conjugation;
import org.omg.sysml.lang.sysml.Redefinition;
import org.omg.sysml.lang.sysml.ReturnParameterMembership;
import org.omg.sysml.lang.sysml.Subsetting;
import org.omg.sysml.lang.sysml.SysMLFactory;
import org.omg.sysml.lang.sysml.SysMLPackage;
import org.omg.sysml.lang.sysml.DataType;
import org.omg.sysml.lang.sysml.Element;

/**
 * <!-- begin-user-doc -->
 * An implementation of the model object '<em><b>Feature</b></em>'.
 * <!-- end-user-doc -->
 * <p>
 * The following features are implemented:
 * </p>
 * <ul>
 *   <li>{@link org.omg.sysml.lang.sysml.impl.FeatureImpl#getOwningMembership <em>Owning Membership</em>}</li>
 *   <li>{@link org.omg.sysml.lang.sysml.impl.FeatureImpl#getOwningFeatureMembership <em>Owning Feature Membership</em>}</li>
 *   <li>{@link org.omg.sysml.lang.sysml.impl.FeatureImpl#getOwningType <em>Owning Type</em>}</li>
 *   <li>{@link org.omg.sysml.lang.sysml.impl.FeatureImpl#getEndOwningType <em>End Owning Type</em>}</li>
 *   <li>{@link org.omg.sysml.lang.sysml.impl.FeatureImpl#getReferencedType <em>Referenced Type</em>}</li>
 *   <li>{@link org.omg.sysml.lang.sysml.impl.FeatureImpl#isUnique <em>Is Unique</em>}</li>
 *   <li>{@link org.omg.sysml.lang.sysml.impl.FeatureImpl#isOrdered <em>Is Ordered</em>}</li>
 *   <li>{@link org.omg.sysml.lang.sysml.impl.FeatureImpl#getType <em>Type</em>}</li>
 *   <li>{@link org.omg.sysml.lang.sysml.impl.FeatureImpl#getOwnedType <em>Owned Type</em>}</li>
 *   <li>{@link org.omg.sysml.lang.sysml.impl.FeatureImpl#getOwnedRedefinition <em>Owned Redefinition</em>}</li>
 *   <li>{@link org.omg.sysml.lang.sysml.impl.FeatureImpl#getOwnedSubsetting <em>Owned Subsetting</em>}</li>
 *   <li>{@link org.omg.sysml.lang.sysml.impl.FeatureImpl#isComposite <em>Is Composite</em>}</li>
 *   <li>{@link org.omg.sysml.lang.sysml.impl.FeatureImpl#getTyping <em>Typing</em>}</li>
 *   <li>{@link org.omg.sysml.lang.sysml.impl.FeatureImpl#isEnd <em>Is End</em>}</li>
 *   <li>{@link org.omg.sysml.lang.sysml.impl.FeatureImpl#isNonunique <em>Is Nonunique</em>}</li>
 * </ul>
 *
 * @generated
 */
public class FeatureImpl extends TypeImpl implements Feature {
	
	public static final String FEATURE_SUBSETTING_DEFAULT = "Base::things";
	public static final String VALUE_FEATURE_SUBSETTING_DEFAULT = "Base::dataValues";
	public static final String OBJECT_FEATURE_SUBSETTING_DEFAULT = "Objects::objects";
	
	public static final String FEATURE_TRANSFER_SOURCE_OUTPUT = "Transfers::Transfer::transferSource::sourceOutput";
	public static final String FEATURE_TRANSFER_TARGET_INPUT = "Transfers::Transfer::transferTarget::targetInput";
	
	/**
	 * The default value of the '{@link #isUnique() <em>Is Unique</em>}' attribute.
	 * <!-- begin-user-doc -->
	 * <!-- end-user-doc -->
	 * @see #isUnique()
	 * @generated
	 * @ordered
	 */
	protected static final boolean IS_UNIQUE_EDEFAULT = true;
	/**
	 * The cached value of the '{@link #isUnique() <em>Is Unique</em>}' attribute.
	 * <!-- begin-user-doc -->
	 * <!-- end-user-doc -->
	 * @see #isUnique()
	 * @generated
	 * @ordered
	 */
	protected boolean isUnique = IS_UNIQUE_EDEFAULT;
	/**
	 * The default value of the '{@link #isOrdered() <em>Is Ordered</em>}' attribute.
	 * <!-- begin-user-doc -->
	 * <!-- end-user-doc -->
	 * @see #isOrdered()
	 * @generated
	 * @ordered
	 */
	protected static final boolean IS_ORDERED_EDEFAULT = false;
	/**
	 * The cached value of the '{@link #isOrdered() <em>Is Ordered</em>}' attribute.
	 * <!-- begin-user-doc -->
	 * <!-- end-user-doc -->
	 * @see #isOrdered()
	 * @generated
	 * @ordered
	 */
	protected boolean isOrdered = IS_ORDERED_EDEFAULT;
	/**
	 * The default value of the '{@link #isComposite() <em>Is Composite</em>}' attribute.
	 * <!-- begin-user-doc -->
	 * <!-- end-user-doc -->
	 * @see #isComposite()
	 * @generated
	 * @ordered
	 */
	protected static final boolean IS_COMPOSITE_EDEFAULT = false;
	/**
	 * The cached value of the '{@link #getTyping() <em>Typing</em>}' reference list.
	 * <!-- begin-user-doc -->
	 * <!-- end-user-doc -->
	 * @see #getTyping()
	 * @generated
	 * @ordered
	 */
	protected EList<FeatureTyping> typing;

	/**
	 * The default value of the '{@link #isEnd() <em>Is End</em>}' attribute.
	 * <!-- begin-user-doc -->
	 * <!-- end-user-doc -->
	 * @see #isEnd()
	 * @generated
	 * @ordered
	 */
	protected static final boolean IS_END_EDEFAULT = false;
	/**
	 * The default value of the '{@link #isNonunique() <em>Is Nonunique</em>}' attribute.
	 * <!-- begin-user-doc -->
	 * <!-- end-user-doc -->
	 * @see #isNonunique()
	 * @generated
	 * @ordered
	 */
	protected static final boolean IS_NONUNIQUE_EDEFAULT = false;
	
	/**
	 * The cached value of the BindingConnector from this Feature to the result of a value Expression.
	 */
	protected BindingConnector valueConnector = null;

	/**
	 * <!-- begin-user-doc -->
	 * <!-- end-user-doc -->
	 * @generated
	 */
	protected FeatureImpl() {
		super();
	}

	/**
	 * <!-- begin-user-doc -->
	 * <!-- end-user-doc -->
	 * @generated
	 */
	@Override
	protected EClass eStaticClass() {
		return SysMLPackage.Literals.FEATURE;
	}

	/**
	 * <!-- begin-user-doc -->
	 * <!-- end-user-doc -->
	 * @generated NOT
	 */
	@Override
	public Membership getOwningMembership() {
		return super.getOwningMembership();
	}
	
	EList<Type> types = null;
	
	@Override
	public void clearCaches() {
		super.clearCaches();
		types = null;
	}

	/**
	 * <!-- begin-user-doc -->
	 * <!-- end-user-doc -->
	 * @generated NOT
	 */
	public EList<Type> getType() {
		return getAllTypes();
	}
	
	public EList<Type> getAllTypes() {
		if (types == null) {
			types = new EObjectEList<Type>(Type.class, this, SysMLPackage.FEATURE__TYPE);
			getTypes(types, new HashSet<Feature>());
			removeRedundantTypes(types);
		}
		return types;
	}
	
	protected void getTypes(List<Type> types, Set<Feature> visitedFeatures) {
		visitedFeatures.add(this);
		types.addAll(getFeatureTypes(types));
		Conjugation conjugator = getConjugator();
		if (conjugator != null) {
			Type originalType = conjugator.getOriginalType();
			if (originalType instanceof Feature) {
				((FeatureImpl)originalType).getTypes(types, visitedFeatures);
			}
		}
		for (Subsetting subsetting: getOwnedSubsetting()) {
			Feature subsettedFeature = subsetting.getSubsettedFeature();
			if (subsettedFeature != null && !visitedFeatures.contains(subsettedFeature)) {
				((FeatureImpl)subsettedFeature).getTypes(types, visitedFeatures);
			}
		}		
	}
	
	protected List<Type> getFeatureTypes(List<Type> types) {
		return getTyping().stream().
				map(typing->typing.getType()).
				filter(type->type != null).
				collect(Collectors.toList());
	}
	
	protected static void removeRedundantTypes(List<Type> types) {
		for (int i = types.size() - 1; i >= 0 ; i--) {
			Type type = types.get(i);
			if (types.stream().anyMatch(otherType->otherType != type && ((TypeImpl)otherType).conformsTo(type))) {
				types.remove(i);
			}
		}
	}

	/**
	 * <!-- begin-user-doc -->
	 * <!-- end-user-doc -->
	 * @generated NOT
	 */
	public EList<Type> getReferencedType() {
		EList<Type> referencedTypes = new EObjectEList<Type>(Type.class, this, SysMLPackage.FEATURE__REFERENCED_TYPE);
		getType().stream().filter(type->type != null && type.getOwner() != this).forEachOrdered(referencedTypes::add);
		return referencedTypes;
	}

	/**
	 * <!-- begin-user-doc -->
	 * <!-- end-user-doc -->
	 * @generated
	 */
	@Override
	public Type getOwningType() {
		Type owningType = basicGetOwningType();
		return owningType != null && owningType.eIsProxy() ? (Type)eResolveProxy((InternalEObject)owningType) : owningType;
	}

	/**
	 * <!-- begin-user-doc -->
	 * <!-- end-user-doc -->
	 * @generated NOT
	 */
	public Type basicGetOwningType() {
		org.omg.sysml.lang.sysml.Package namespace = this.getOwningNamespace();
		return namespace instanceof Type? (Type)namespace: null;
	}

	/**
	 * <!-- begin-user-doc -->
	 * <!-- end-user-doc -->
	 * @generated NOT
	 */
	public void setOwningType(Type newOwningType) {
		throw new UnsupportedOperationException();
	}

	/**
	 * <!-- begin-user-doc -->
	 * <!-- end-user-doc -->
	 * @generated
	 */
	@Override
	public boolean isUnique() {
		return isUnique;
	}

	/**
	 * <!-- begin-user-doc -->
	 * <!-- end-user-doc -->
	 * @generated
	 */
	@Override
	public void setIsUnique(boolean newIsUnique) {
		boolean oldIsUnique = isUnique;
		isUnique = newIsUnique;
		if (eNotificationRequired())
			eNotify(new ENotificationImpl(this, Notification.SET, SysMLPackage.FEATURE__IS_UNIQUE, oldIsUnique, isUnique));
	}
	
	private boolean isOrderChecked = false;

	/**
	 * <!-- begin-user-doc -->
	 * Force the Feature to be ordered if any subsetted Feature is ordered.
	 * <!-- end-user-doc -->
	 * @generated NOT
	 */
	@Override
	public boolean isOrdered() {
		return checkIsOrdered(this, new HashSet<Feature>());
	}
	
	public static boolean checkIsOrdered(FeatureImpl feature, Set<Feature> visited) {
		if (feature.isOrdered || feature.isOrderChecked) {
			return feature.isOrdered;
		} else {
			visited.add(feature);
			for (Subsetting subsetting: feature.getOwnedSubsetting()) {
				Feature subsettedFeature = subsetting.getSubsettedFeature();
				if (subsettedFeature != null && !visited.contains(subsettedFeature) && 
						checkIsOrdered(((FeatureImpl)subsettedFeature), visited)) {
					return true;
				}
			}
			return false;
		}
	}

	/**
	 * <!-- begin-user-doc -->
	 * <!-- end-user-doc -->
	 * @generated
	 */
	@Override
	public void setIsOrdered(boolean newIsOrdered) {
		boolean oldIsOrdered = isOrdered;
		isOrdered = newIsOrdered;
		if (eNotificationRequired())
			eNotify(new ENotificationImpl(this, Notification.SET, SysMLPackage.FEATURE__IS_ORDERED, oldIsOrdered, isOrdered));
	}

	/**
	 * <!-- begin-user-doc -->
	 * <!-- end-user-doc -->
	 * @generated NOT
	 */
	public EList<Type> getOwnedType() {
		EList<Type> ownedTypes = new EObjectEList<Type>(Type.class, this, SysMLPackage.FEATURE__OWNED_TYPE);
		getType().stream().filter(type->type != null && type.getOwner() == this).forEachOrdered(ownedTypes::add);
		return ownedTypes;
	}
	
	@Override
	protected EClass getGeneralizationEClass() {
		return SysMLPackage.eINSTANCE.getSubsetting();
	}
	
	@Override
	protected String getDefaultSupertype() {
		return hasObjectType()? OBJECT_FEATURE_SUBSETTING_DEFAULT:
			   hasValueType()? VALUE_FEATURE_SUBSETTING_DEFAULT:
			   FEATURE_SUBSETTING_DEFAULT;
	}
	
	/**
	 * <!-- begin-user-doc -->
	 * <!-- end-user-doc -->
	 * @generated NOT
	 */
	@Override
	public EList<Redefinition> getOwnedRedefinition() {
		EList<Redefinition> redefinitions = new EObjectEList<Redefinition>(Redefinition.class, this, SysMLPackage.FEATURE__OWNED_REDEFINITION);
		getOwnedSubsetting().stream().
			filter(subset->subset instanceof Redefinition).
			map(subset->(Redefinition)subset).
			forEachOrdered(redefinitions::add);
		return redefinitions;
	}
	
	/**
	 * <!-- begin-user-doc -->
	 * <!-- end-user-doc -->
	 * @generated NOT
	 */
	public EList<Subsetting> getOwnedSubsetting() {
		return new DerivedSubsetEObjectEList<>(Subsetting.class, this, SysMLPackage.FEATURE__OWNED_SUBSETTING, new int[] {SysMLPackage.FEATURE__OWNED_GENERALIZATION});
	}
	
	protected void addSubsetting(String name) {
		Type type = getDefaultType(name);
		if (type instanceof Feature && type != this &&
				!getOwnedSubsetting().stream().anyMatch(sub->sub.getSubsettedFeature() == type)) {
			Subsetting subsetting = SysMLFactory.eINSTANCE.createSubsetting();
			subsetting.setSubsettedFeature((Feature)type);
			subsetting.setSubsettingFeature(this);
			getOwnedRelationship_comp().add(subsetting);
		}
	}
	
	public EList<Subsetting> basicGetOwnedSubsetting() {
		return basicGetOwnedGeneralization(Subsetting.class, SysMLPackage.FEATURE__OWNED_SUBSETTING);
	}
	
	public EList<Redefinition> basicGetOwnedRedefinition() {
		return basicGetOwnedGeneralization(Redefinition.class, SysMLPackage.FEATURE__OWNED_REDEFINITION);
	}
	
	public List<Feature> getRedefinedFeaturesWithComputed(Element skip) {
		List<Feature> redefinedFeatures = basicGetOwnedRedefinition().stream().
				map(r->r == skip? ((RedefinitionImpl)r).basicGetRedefinedFeature(): r.getRedefinedFeature()).
				collect(Collectors.toList());
		if (redefinedFeatures.stream().allMatch(feature->feature == null)) {
			redefinedFeatures.clear();
			Type type = getOwningType();
			if (type != null) {
				int i = ((TypeImpl)type).getOwnedEndFeatures().indexOf(this);
				if (i >= 0) {
					for (Type general: getGeneralTypes(type)) {
						List<? extends Feature> features = getRelevantFeatures(general);
						if (i < features.size()) {
							Feature redefinedFeature = features.get(i);
							if (redefinedFeature != null && redefinedFeature != this) {
								redefinedFeatures.add(redefinedFeature);
							}
						}
					}
				}
			}
		}
		return redefinedFeatures;
	}
	
	boolean isComputeRedefinitions = true;
	
	/**
	 * If this Feature has no Redefinitions, compute relevant Redefinitions, as appropriate.
	 */
	protected void addComputedRedefinitions() {
		EList<Redefinition> ownedRedefinitions = basicGetOwnedRedefinition();
		if (isComputeRedefinitions && ownedRedefinitions.isEmpty() ||
				ownedRedefinitions.stream().anyMatch(r->((RedefinitionImpl)r).basicGetRedefinedFeature() == null)) {
			addRedefinitions(ownedRedefinitions);
			isComputeRedefinitions = false;
		}
	}
	
	/**
	 * Compute relevant Redefinitions and add them to this Feature. By default, if this Feature is relevant for its
	 * owning Type, then it is paired with relevant Features in the same position in Generalizations of the 
	 * owning Type. The determination of what are relevant Categories and Features can be adjusted by
	 * overriding getGeneralCategories and getRelevantFeatures.
	 */
	protected void addRedefinitions(List<Redefinition> emptyRedefinitions) {
		Type type = getOwningType();
		int i = getRelevantFeatures(type).indexOf(this);
		int j = 0;
		int n = emptyRedefinitions == null? 0: emptyRedefinitions.size();
		if (i >= 0) {
			for (Type general: getGeneralTypes(type)) {
				List<? extends Feature> features = getRelevantFeatures(general);
				if (i < features.size()) {
					Feature redefinedFeature = features.get(i);
					if (redefinedFeature != null && redefinedFeature != this) {
						Redefinition redefinition;
						if (j < n) {
							redefinition = emptyRedefinitions.get(j);
							j++;
						} else {
							redefinition = SysMLFactory.eINSTANCE.createRedefinition();
							redefinition.setRedefiningFeature(this);
							getOwnedRelationship_comp().add(redefinition);
						}
						redefinition.setRedefinedFeature(redefinedFeature);
					}
				}
			}
			if (n > 0) {
				getOwnedRelationship_comp().removeAll(emptyRedefinitions.subList(j, n));
			}
		}
	}
	
	/**
	 * Get the set of Types, more general than the given type, that may have features
	 * redefined by this feature. By default this is all general Types of the given
	 * Type (without defaults).
	 */
	protected Set<Type> getGeneralTypes(Type type) {
		return type.getOwnedGeneralization().stream().
				map(gen->((GeneralizationImpl)gen).basicGetGeneral()).
				filter(gen->gen != null).
				collect(Collectors.toSet());
	}
	
	/**
	 * Get the relevant Features that may be redefined from the given Type.
	 * If this is an end Feature, return the end Features of the Type,
	 * otherwise return the relevant features of the type.
	 */
	protected List<? extends Feature> getRelevantFeatures(Type type) {
		return isEnd()? ((TypeImpl)type).getAllEndFeatures():
			   isParameter()? getParameterRelevantFeatures(type):
			   type != null? ((TypeImpl)type).getRelevantFeatures():
			   Collections.emptyList();
	}
	
	/**
	 * Parameters redefine (owned) Parameters of general Categories, with a result
	 * Parameter always redefining the result Parameter of a general Function or
	 * Expression.
	 */
	public List<? extends Feature> getParameterRelevantFeatures(Type type) {
		return type == null? Collections.emptyList():
			   isResultParameter() && (type instanceof Function || type instanceof Expression)?
						Collections.singletonList(((TypeImpl) type).getResultParameter()):
			   getRelevantParameters((TypeImpl)type);
	}
	
	protected List<Feature> getRelevantParameters(TypeImpl type) {
		return (type == getOwningType()? type.getOwnedParameters(): type.getAllParameters()).stream().
				filter(p -> !((FeatureImpl) p).isIgnoredParameter()).
				collect(Collectors.toList());
	}
	
	protected boolean isIgnoredParameter() {
		return isResultParameter();
	}
	
	/**
	 * <!-- begin-user-doc -->
	 * <!-- end-user-doc -->
	 * @generated NOT
	 */
	@Override
	public FeatureMembership getOwningFeatureMembership() {
		Membership owningMembership = getOwningMembership();
		return owningMembership instanceof FeatureMembership? (FeatureMembership)owningMembership: null;
	}

	/**
	 * <!-- begin-user-doc -->
	 * <!-- end-user-doc -->
	 * @generated NOT
	 */
	public NotificationChain basicSetOwningFeatureMembership(FeatureMembership newOwningFeatureMembership, NotificationChain msgs) {
		msgs = eBasicSetContainer((InternalEObject)newOwningFeatureMembership, SysMLPackage.FEATURE__OWNING_FEATURE_MEMBERSHIP, msgs);
//		Resource.Internal eInternalResource = eInternalResource();
//		if (eInternalResource == null || !eInternalResource.isLoading()) {
//			if (newOwningFeatureMembership != null) {
//				Membership owningMembership = getOwningMembership();
//				if (newOwningFeatureMembership != owningMembership) {
//					setOwningMembership(newOwningFeatureMembership);
//				}
//			}
//		}
		return msgs;
	}

	/**
	 * <!-- begin-user-doc -->
	 * <!-- end-user-doc -->
	 * @generated
	 */
	@Override
	public void setOwningFeatureMembership(FeatureMembership newOwningFeatureMembership) {
		if (newOwningFeatureMembership != eInternalContainer() || (eContainerFeatureID() != SysMLPackage.FEATURE__OWNING_FEATURE_MEMBERSHIP && newOwningFeatureMembership != null)) {
			if (EcoreUtil.isAncestor(this, newOwningFeatureMembership))
				throw new IllegalArgumentException("Recursive containment not allowed for " + toString());
			NotificationChain msgs = null;
			if (eInternalContainer() != null)
				msgs = eBasicRemoveFromContainer(msgs);
			if (newOwningFeatureMembership != null)
				msgs = ((InternalEObject)newOwningFeatureMembership).eInverseAdd(this, SysMLPackage.FEATURE_MEMBERSHIP__OWNED_MEMBER_FEATURE_COMP, FeatureMembership.class, msgs);
			msgs = basicSetOwningFeatureMembership(newOwningFeatureMembership, msgs);
			if (msgs != null) msgs.dispatch();
		}
		else if (eNotificationRequired())
			eNotify(new ENotificationImpl(this, Notification.SET, SysMLPackage.FEATURE__OWNING_FEATURE_MEMBERSHIP, newOwningFeatureMembership, newOwningFeatureMembership));
	}
	
	/**
	 * Locally cached value for isComposite. This allows isComposite to be set directly
	 * on a Feature, and then propagated back to the owningFeatureMembership, once this
	 * is set.
	 */
	protected boolean isComposite = false;
	
	public boolean basicIsComposite() {
		return isComposite;
	}

	/**
	 * <!-- begin-user-doc -->
	 * <!-- end-user-doc -->
	 * @generated NOT
	 */
	public boolean isComposite() {
		FeatureMembership featureMembership = this.getOwningFeatureMembership();
		return featureMembership != null && featureMembership.isComposite();
	}

	/**
	 * <!-- begin-user-doc -->
	 * <!-- end-user-doc -->
	 * @generated NOT
	 */
	public void setIsComposite(boolean newIsComposite) {
		isComposite = newIsComposite;
		FeatureMembership featureMembership = this.getOwningFeatureMembership();
		if (featureMembership != null) {
			featureMembership.setIsComposite(newIsComposite);
		}
	}

	@Override
	public EList<FeatureTyping> getTyping() {
		EList<FeatureTyping> typing = getTypingGen();
		if (typing.isEmpty()) {
			basicGetOwnedGeneralization(FeatureTyping.class, SysMLPackage.FEATURE_TYPING__TYPED_FEATURE).stream().
				forEachOrdered(f->((InternalEList<FeatureTyping>)typing).basicAdd(f, null));
		}
		return typing;
	}

	/**
	 * <!-- begin-user-doc -->
	 * <!-- end-user-doc -->
	 * @generated
	 */
	public EList<FeatureTyping> getTypingGen() {
		if (typing == null) {
			typing = new EObjectWithInverseResolvingEList<FeatureTyping>(FeatureTyping.class, this, SysMLPackage.FEATURE__TYPING, SysMLPackage.FEATURE_TYPING__TYPED_FEATURE);
		}
		return typing;
	}

	/**
	 * <!-- begin-user-doc -->
	 * <!-- end-user-doc -->
	 * @generated NOT
	 */
	@Override
	public boolean isEnd() {
		return getOwningFeatureMembership() instanceof EndFeatureMembership;
	}

	/**
	 * <!-- begin-user-doc -->
	 * <!-- end-user-doc -->
	 * @generated NOT
	 */
	@Override
	public void setIsEnd(boolean newIsEnd) {
		throw new UnsupportedOperationException();
	}

	/**
	 * <!-- begin-user-doc -->
	 * <!-- end-user-doc -->
	 * @generated
	 */
	@Override
	public Type getEndOwningType() {
		Type endOwningType = basicGetEndOwningType();
		return endOwningType != null && endOwningType.eIsProxy() ? (Type)eResolveProxy((InternalEObject)endOwningType) : endOwningType;
	}

	/**
	 * <!-- begin-user-doc -->
	 * <!-- end-user-doc -->
	 * @generated NOT
	 */
	public Type basicGetEndOwningType() {
		return isEnd()? basicGetOwningType(): null;
	}

	/**
	 * <!-- begin-user-doc -->
	 * <!-- end-user-doc -->
	 * @generated NOT
	 */
	@Override
	public void setEndOwningType(Type newEndOwningType) {
		throw new UnsupportedOperationException();
	}

	/**
	 * <!-- begin-user-doc -->
	 * <!-- end-user-doc -->
	 * @generated NOT
	 */
	public boolean isNonunique() {
		return !isUnique;
	}

	/**
	 * <!-- begin-user-doc -->
	 * <!-- end-user-doc -->
	 * @generated NOT
	 */
	public void setIsNonunique(boolean newIsNonunique) {
		this.setIsUnique(!newIsNonunique);
	}
	
	/**
	 * <!-- begin-user-doc -->
	 * <!-- end-user-doc -->
	 * @generated NOT
	 */
	public FeatureDirectionKind directionFor(Type type) {
		return type.directionOf(this);
	}

	/**
	 * <!-- begin-user-doc -->
	 * <!-- end-user-doc -->
	 * @generated NOT
	 */
	public NotificationChain basicSetOwningMembership(Membership newOwningMembership, NotificationChain msgs) {
		msgs = eBasicSetContainer((InternalEObject)newOwningMembership, SysMLPackage.FEATURE__OWNING_MEMBERSHIP, msgs);
//		Resource.Internal eInternalResource = eInternalResource();
//		if (eInternalResource == null || !eInternalResource.isLoading()) {
//			FeatureMembership owningFeatureMembership = getOwningFeatureMembership();
//			if (owningFeatureMembership != null && owningFeatureMembership != newOwningMembership) {
//				setOwningFeatureMembership(null);
//			}
//			if (newOwningMembership != null) {
//				Relationship owningRelationship = getOwningRelationship();
//				if (newOwningMembership != owningRelationship) {
//					setOwningRelationship(newOwningMembership);
//				}
//			}
//		}
		return msgs;
	}

	/**
	 * <!-- begin-user-doc -->
	 * <!-- end-user-doc -->
	 * @generated
	 */
	@Override
	public void setOwningMembership(Membership newOwningMembership) {
		if (newOwningMembership != eInternalContainer() || (eContainerFeatureID() != SysMLPackage.FEATURE__OWNING_MEMBERSHIP && newOwningMembership != null)) {
			if (EcoreUtil.isAncestor(this, newOwningMembership))
				throw new IllegalArgumentException("Recursive containment not allowed for " + toString());
			NotificationChain msgs = null;
			if (eInternalContainer() != null)
				msgs = eBasicRemoveFromContainer(msgs);
			if (newOwningMembership != null)
				msgs = ((InternalEObject)newOwningMembership).eInverseAdd(this, SysMLPackage.MEMBERSHIP__OWNED_MEMBER_ELEMENT_COMP, Membership.class, msgs);
			msgs = basicSetOwningMembership(newOwningMembership, msgs);
			if (msgs != null) msgs.dispatch();
		}
		else if (eNotificationRequired())
			eNotify(new ENotificationImpl(this, Notification.SET, SysMLPackage.FEATURE__OWNING_MEMBERSHIP, newOwningMembership, newOwningMembership));
	}

	// Additional redefinitions and subsets
	
	protected String effectiveName = null;
	
	public String getEffectiveName() {
		return getEffectiveName(new HashSet<Feature>());
	}
	
	public String getEffectiveName(Set<Feature> visited) {
		String name = getName();
		if (name == null) {
			if (effectiveName == null) {
				visited.add(this);
				Feature namingFeature = getNamingFeature();
				if (namingFeature != null && !visited.contains(namingFeature)) {
					effectiveName = ((FeatureImpl)namingFeature).getEffectiveName(visited);
				}
			}
			name = effectiveName;
		}
		return name;
	}
	
	protected Feature getNamingFeature() {
		List<Redefinition> redefinitions = this.basicGetOwnedRedefinition();
		return redefinitions.size() != 1? null:
			redefinitions.get(0).getRedefinedFeature();
	}
	
	public FeatureValue getValuation() {
		return (FeatureValue)getOwnedFeatureMembership().stream().
				filter(memb->memb instanceof FeatureValue).
				findFirst().orElse(null);
	}

	public BindingConnector getValueConnector() {
		FeatureValue valuation = getValuation();
		if (valuation != null) {
			Expression value = valuation.getValue();
			if (value != null) {
				valueConnector = makeBinding(valueConnector, ((ExpressionImpl)value).getResult(), this);
			}
		}
		return valueConnector;
	}
	
	@Override
	public Type getDefaultType(String... defaultNames) {
		Type owningType = getOwningType();
		if (owningType instanceof BindingConnector) {
			Feature relatedFeature = ((BindingConnectorImpl)owningType).getRelatedFeatureFor(this);
			if (relatedFeature != null) {
				return relatedFeature;
			}
		}
		return super.getDefaultType(defaultNames);
	}
	
	@Override
	public void computeImplicitGeneralization() {
		addComputedRedefinitions();
		super.computeImplicitGeneralization();
	}
	
	@Override
	public void transform() {
		super.transform();
		getEffectiveName();
		getValueConnector();
	}
	
	// Utility methods
	
	public BindingConnector makeBinding(BindingConnector connector, Feature source, Feature target) {
		if (connector == null) {
			connector = addOwnedBindingConnector(source, target);
		} else {
			((ConnectorImpl)connector).setRelatedFeature(0, source);
			((ConnectorImpl)connector).setRelatedFeature(1, target);
		}
		return connector;
	}
	
	public boolean isObjectFeature() {
		return getType().stream().anyMatch(type->type instanceof Class);
	}
	
	public boolean isValueFeature() {
		return getType().stream().anyMatch(type->type instanceof DataType);
	}
	
	public boolean hasObjectType() {
		return getTyping().stream().anyMatch(typing->typing.getType() instanceof Class);
	}
	
	public boolean hasValueType() {
		return getTyping().stream().anyMatch(typing->typing.getType() instanceof DataType);
	}
	
	public boolean isExpression() {
		return false;
	}

	public Subsetting createSubsetting() {
		Subsetting subsetting = SysMLFactory.eINSTANCE.createSubsetting();
		subsetting.setSubsettingFeature(this);
		getOwnedRelationship_comp().add(subsetting);
		return subsetting;
	}
	
	public Optional<Subsetting> getFirstSubsetting() {
		return getOwnedSubsetting().stream().
				filter(s->!(s instanceof Redefinition)).findFirst();
	}
	
	public Optional<Feature> getFirstSubsettedFeature() {
		return getFirstSubsetting().map(Subsetting::getSubsettedFeature);
	}
	
<<<<<<< HEAD
	public boolean isParameter() {
		return getOwningMembership() instanceof ParameterMembership;
	}
=======
	/**
	 * Return a set including this Feature and all Features that it redefines directly or indirectly.
	 */
	public Set<Feature> getAllRedefinedFeatures() {
		Set<Feature> redefinedFeatures = new HashSet<>();
		addAllRedefinedFeatures(redefinedFeatures, new HashSet<>());
		return redefinedFeatures;
	}
	
	protected void addAllRedefinedFeatures(Set<Feature> redefinedFeatures, Set<Feature> visited) {
		redefinedFeatures.add(this);
		getOwnedRedefinition().stream().forEach(redefinition->{
			visited.add(this);
			Feature redefinedFeature = redefinition.getRedefinedFeature();
			if (!visited.contains(redefinedFeature)) {
				((FeatureImpl)redefinedFeature).addAllRedefinedFeatures(redefinedFeatures, visited);
			}
		});
	}
	
>>>>>>> 36ce2bbf

	public boolean isResultParameter() {
		return getOwningMembership() instanceof ReturnParameterMembership;
	}
	
	public boolean isInput() {
		FeatureDirectionKind direction = getDirection();
		return direction == FeatureDirectionKind.IN || direction == FeatureDirectionKind.INOUT;
	}
	
	public boolean isOutputParameter() {
		FeatureDirectionKind direction = getDirection();
		return direction == FeatureDirectionKind.OUT || direction == FeatureDirectionKind.INOUT;
	}
	
	public FeatureDirectionKind getDirection() {
		Type owningType = getOwningType();
		if (owningType == null) {
			return null;
		} else {
			return directionFor(owningType);
		}
	}
	
	//
	
	/**
	 * <!-- begin-user-doc -->
	 * <!-- end-user-doc -->
	 * @generated
	 */
	@SuppressWarnings("unchecked")
	@Override
	public NotificationChain eInverseAdd(InternalEObject otherEnd, int featureID, NotificationChain msgs) {
		switch (featureID) {
			case SysMLPackage.FEATURE__OWNING_MEMBERSHIP:
				if (eInternalContainer() != null)
					msgs = eBasicRemoveFromContainer(msgs);
				return basicSetOwningMembership((Membership)otherEnd, msgs);
			case SysMLPackage.FEATURE__OWNING_FEATURE_MEMBERSHIP:
				if (eInternalContainer() != null)
					msgs = eBasicRemoveFromContainer(msgs);
				return basicSetOwningFeatureMembership((FeatureMembership)otherEnd, msgs);
			case SysMLPackage.FEATURE__TYPING:
				return ((InternalEList<InternalEObject>)(InternalEList<?>)getTyping()).basicAdd(otherEnd, msgs);
		}
		return super.eInverseAdd(otherEnd, featureID, msgs);
	}

	/**
	 * <!-- begin-user-doc -->
	 * <!-- end-user-doc -->
	 * @generated
	 */
	@Override
	public NotificationChain eInverseRemove(InternalEObject otherEnd, int featureID, NotificationChain msgs) {
		switch (featureID) {
			case SysMLPackage.FEATURE__OWNING_MEMBERSHIP:
				return basicSetOwningMembership(null, msgs);
			case SysMLPackage.FEATURE__OWNING_FEATURE_MEMBERSHIP:
				return basicSetOwningFeatureMembership(null, msgs);
			case SysMLPackage.FEATURE__TYPING:
				return ((InternalEList<?>)getTyping()).basicRemove(otherEnd, msgs);
		}
		return super.eInverseRemove(otherEnd, featureID, msgs);
	}

	/**
	 * <!-- begin-user-doc -->
	 * <!-- end-user-doc -->
	 * @generated
	 */
	@Override
	public NotificationChain eBasicRemoveFromContainerFeature(NotificationChain msgs) {
		switch (eContainerFeatureID()) {
			case SysMLPackage.FEATURE__OWNING_MEMBERSHIP:
				return eInternalContainer().eInverseRemove(this, SysMLPackage.MEMBERSHIP__OWNED_MEMBER_ELEMENT_COMP, Membership.class, msgs);
			case SysMLPackage.FEATURE__OWNING_FEATURE_MEMBERSHIP:
				return eInternalContainer().eInverseRemove(this, SysMLPackage.FEATURE_MEMBERSHIP__OWNED_MEMBER_FEATURE_COMP, FeatureMembership.class, msgs);
		}
		return super.eBasicRemoveFromContainerFeature(msgs);
	}

	/**
	 * <!-- begin-user-doc -->
	 * <!-- end-user-doc -->
	 * @generated
	 */
	@Override
	public Object eGet(int featureID, boolean resolve, boolean coreType) {
		switch (featureID) {
			case SysMLPackage.FEATURE__OWNING_FEATURE_MEMBERSHIP:
				return getOwningFeatureMembership();
			case SysMLPackage.FEATURE__OWNING_TYPE:
				if (resolve) return getOwningType();
				return basicGetOwningType();
			case SysMLPackage.FEATURE__END_OWNING_TYPE:
				if (resolve) return getEndOwningType();
				return basicGetEndOwningType();
			case SysMLPackage.FEATURE__REFERENCED_TYPE:
				return getReferencedType();
			case SysMLPackage.FEATURE__IS_UNIQUE:
				return isUnique();
			case SysMLPackage.FEATURE__IS_ORDERED:
				return isOrdered();
			case SysMLPackage.FEATURE__TYPE:
				return getType();
			case SysMLPackage.FEATURE__OWNED_TYPE:
				return getOwnedType();
			case SysMLPackage.FEATURE__OWNED_REDEFINITION:
				return getOwnedRedefinition();
			case SysMLPackage.FEATURE__OWNED_SUBSETTING:
				return getOwnedSubsetting();
			case SysMLPackage.FEATURE__IS_COMPOSITE:
				return isComposite();
			case SysMLPackage.FEATURE__TYPING:
				return getTyping();
			case SysMLPackage.FEATURE__IS_END:
				return isEnd();
			case SysMLPackage.FEATURE__IS_NONUNIQUE:
				return isNonunique();
		}
		return super.eGet(featureID, resolve, coreType);
	}

	/**
	 * <!-- begin-user-doc -->
	 * <!-- end-user-doc -->
	 * @generated
	 */
	@SuppressWarnings("unchecked")
	@Override
	public void eSet(int featureID, Object newValue) {
		switch (featureID) {
			case SysMLPackage.FEATURE__OWNING_FEATURE_MEMBERSHIP:
				setOwningFeatureMembership((FeatureMembership)newValue);
				return;
			case SysMLPackage.FEATURE__OWNING_TYPE:
				setOwningType((Type)newValue);
				return;
			case SysMLPackage.FEATURE__END_OWNING_TYPE:
				setEndOwningType((Type)newValue);
				return;
			case SysMLPackage.FEATURE__REFERENCED_TYPE:
				getReferencedType().clear();
				getReferencedType().addAll((Collection<? extends Type>)newValue);
				return;
			case SysMLPackage.FEATURE__IS_UNIQUE:
				setIsUnique((Boolean)newValue);
				return;
			case SysMLPackage.FEATURE__IS_ORDERED:
				setIsOrdered((Boolean)newValue);
				return;
			case SysMLPackage.FEATURE__TYPE:
				getType().clear();
				getType().addAll((Collection<? extends Type>)newValue);
				return;
			case SysMLPackage.FEATURE__OWNED_TYPE:
				getOwnedType().clear();
				getOwnedType().addAll((Collection<? extends Type>)newValue);
				return;
			case SysMLPackage.FEATURE__OWNED_REDEFINITION:
				getOwnedRedefinition().clear();
				getOwnedRedefinition().addAll((Collection<? extends Redefinition>)newValue);
				return;
			case SysMLPackage.FEATURE__OWNED_SUBSETTING:
				getOwnedSubsetting().clear();
				getOwnedSubsetting().addAll((Collection<? extends Subsetting>)newValue);
				return;
			case SysMLPackage.FEATURE__IS_COMPOSITE:
				setIsComposite((Boolean)newValue);
				return;
			case SysMLPackage.FEATURE__TYPING:
				getTyping().clear();
				getTyping().addAll((Collection<? extends FeatureTyping>)newValue);
				return;
			case SysMLPackage.FEATURE__IS_END:
				setIsEnd((Boolean)newValue);
				return;
			case SysMLPackage.FEATURE__IS_NONUNIQUE:
				setIsNonunique((Boolean)newValue);
				return;
		}
		super.eSet(featureID, newValue);
	}

	/**
	 * <!-- begin-user-doc -->
	 * <!-- end-user-doc -->
	 * @generated
	 */
	@Override
	public void eUnset(int featureID) {
		switch (featureID) {
			case SysMLPackage.FEATURE__OWNING_FEATURE_MEMBERSHIP:
				setOwningFeatureMembership((FeatureMembership)null);
				return;
			case SysMLPackage.FEATURE__OWNING_TYPE:
				setOwningType((Type)null);
				return;
			case SysMLPackage.FEATURE__END_OWNING_TYPE:
				setEndOwningType((Type)null);
				return;
			case SysMLPackage.FEATURE__REFERENCED_TYPE:
				getReferencedType().clear();
				return;
			case SysMLPackage.FEATURE__IS_UNIQUE:
				setIsUnique(IS_UNIQUE_EDEFAULT);
				return;
			case SysMLPackage.FEATURE__IS_ORDERED:
				setIsOrdered(IS_ORDERED_EDEFAULT);
				return;
			case SysMLPackage.FEATURE__TYPE:
				getType().clear();
				return;
			case SysMLPackage.FEATURE__OWNED_TYPE:
				getOwnedType().clear();
				return;
			case SysMLPackage.FEATURE__OWNED_REDEFINITION:
				getOwnedRedefinition().clear();
				return;
			case SysMLPackage.FEATURE__OWNED_SUBSETTING:
				getOwnedSubsetting().clear();
				return;
			case SysMLPackage.FEATURE__IS_COMPOSITE:
				setIsComposite(IS_COMPOSITE_EDEFAULT);
				return;
			case SysMLPackage.FEATURE__TYPING:
				getTyping().clear();
				return;
			case SysMLPackage.FEATURE__IS_END:
				setIsEnd(IS_END_EDEFAULT);
				return;
			case SysMLPackage.FEATURE__IS_NONUNIQUE:
				setIsNonunique(IS_NONUNIQUE_EDEFAULT);
				return;
		}
		super.eUnset(featureID);
	}

	/**
	 * <!-- begin-user-doc -->
	 * <!-- end-user-doc -->
	 * @generated
	 */
	@Override
	public boolean eIsSet(int featureID) {
		switch (featureID) {
			case SysMLPackage.FEATURE__OWNING_MEMBERSHIP:
				return getOwningMembership() != null;
			case SysMLPackage.FEATURE__OWNING_FEATURE_MEMBERSHIP:
				return getOwningFeatureMembership() != null;
			case SysMLPackage.FEATURE__OWNING_TYPE:
				return basicGetOwningType() != null;
			case SysMLPackage.FEATURE__END_OWNING_TYPE:
				return basicGetEndOwningType() != null;
			case SysMLPackage.FEATURE__REFERENCED_TYPE:
				return !getReferencedType().isEmpty();
			case SysMLPackage.FEATURE__IS_UNIQUE:
				return isUnique != IS_UNIQUE_EDEFAULT;
			case SysMLPackage.FEATURE__IS_ORDERED:
				return isOrdered != IS_ORDERED_EDEFAULT;
			case SysMLPackage.FEATURE__TYPE:
				return !getType().isEmpty();
			case SysMLPackage.FEATURE__OWNED_TYPE:
				return !getOwnedType().isEmpty();
			case SysMLPackage.FEATURE__OWNED_REDEFINITION:
				return !getOwnedRedefinition().isEmpty();
			case SysMLPackage.FEATURE__OWNED_SUBSETTING:
				return !getOwnedSubsetting().isEmpty();
			case SysMLPackage.FEATURE__IS_COMPOSITE:
				return isComposite() != IS_COMPOSITE_EDEFAULT;
			case SysMLPackage.FEATURE__TYPING:
				return typing != null && !typing.isEmpty();
			case SysMLPackage.FEATURE__IS_END:
				return isEnd() != IS_END_EDEFAULT;
			case SysMLPackage.FEATURE__IS_NONUNIQUE:
				return isNonunique() != IS_NONUNIQUE_EDEFAULT;
		}
		return super.eIsSet(featureID);
	}

	/**
	 * <!-- begin-user-doc -->
	 * <!-- end-user-doc -->
	 * @generated
	 */
	@Override
	public Object eInvoke(int operationID, EList<?> arguments) throws InvocationTargetException {
		switch (operationID) {
			case SysMLPackage.FEATURE___DIRECTION_FOR__TYPE:
				return directionFor((Type)arguments.get(0));
		}
		return super.eInvoke(operationID, arguments);
	}

	/**
	 * <!-- begin-user-doc -->
	 * <!-- end-user-doc -->
	 * @generated
	 */
	@Override
	public String toString() {
		if (eIsProxy()) return super.toString();

		StringBuilder result = new StringBuilder(super.toString());
		result.append(" (isUnique: ");
		result.append(isUnique);
		result.append(", isOrdered: ");
		result.append(isOrdered);
		result.append(')');
		return result.toString();
	}

} //FeatureImpl<|MERGE_RESOLUTION|>--- conflicted
+++ resolved
@@ -891,11 +891,6 @@
 		return getFirstSubsetting().map(Subsetting::getSubsettedFeature);
 	}
 	
-<<<<<<< HEAD
-	public boolean isParameter() {
-		return getOwningMembership() instanceof ParameterMembership;
-	}
-=======
 	/**
 	 * Return a set including this Feature and all Features that it redefines directly or indirectly.
 	 */
@@ -916,7 +911,9 @@
 		});
 	}
 	
->>>>>>> 36ce2bbf
+	public boolean isParameter() {
+		return getOwningMembership() instanceof ParameterMembership;
+	}
 
 	public boolean isResultParameter() {
 		return getOwningMembership() instanceof ReturnParameterMembership;
