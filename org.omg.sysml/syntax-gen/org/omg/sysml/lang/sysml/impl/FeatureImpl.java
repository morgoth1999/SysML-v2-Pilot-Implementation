/*******************************************************************************
 * SysML 2 Pilot Implementation
 * Copyright (c) 2020 Model Driven Solutions, Inc.
 *    
 * This program is free software: you can redistribute it and/or modify
 * it under the terms of the GNU Lesser General Public License as published by
 * the Free Software Foundation, either version 3 of the License, or
 * (at your option) any later version.
 *
 * This program is distributed in the hope that it will be useful,
 * but WITHOUT ANY WARRANTY; without even the implied warranty of
 * MERCHANTABILITY or FITNESS FOR A PARTICULAR PURPOSE.  See the
 * GNU Lesser General Public License for more details.
 *  
 * You should have received a copy of theGNU Lesser General Public License
 * along with this program.  If not, see <https://www.gnu.org/licenses/>.
 *  
 * @license LGPL-3.0-or-later <http://spdx.org/licenses/LGPL-3.0-or-later>
 *  
 *******************************************************************************/
/**
 */
package org.omg.sysml.lang.sysml.impl;

import java.lang.reflect.InvocationTargetException;
import java.util.ArrayList;
import java.util.Collection;
import java.util.Collections;
import java.util.HashSet;
import java.util.List;
import java.util.Optional;
import java.util.Set;
import java.util.stream.Collectors;
import java.util.stream.Stream;

import org.eclipse.emf.common.notify.Notification;
import org.eclipse.emf.common.notify.NotificationChain;
import org.eclipse.emf.common.util.EList;

import org.eclipse.emf.ecore.EClass;
import org.eclipse.emf.ecore.EClassifier;
import org.eclipse.emf.ecore.InternalEObject;

import org.eclipse.emf.ecore.impl.ENotificationImpl;
import org.eclipse.emf.ecore.util.EObjectContainmentWithInverseEList;
import org.eclipse.emf.ecore.util.EcoreUtil;
import org.eclipse.emf.ecore.util.InternalEList;
import org.eclipse.ocl.expressions.OCLExpression;
import org.eclipse.uml2.common.util.DerivedSubsetEObjectEList;
import org.omg.sysml.lang.sysml.BindingConnector;
import org.omg.sysml.lang.sysml.Type;
import org.omg.sysml.lang.sysml.TypeFeaturing;
import org.omg.sysml.util.NonNotifyingEObjectEList;
import org.omg.sysml.lang.sysml.EndFeatureMembership;
import org.omg.sysml.lang.sysml.Expression;
import org.omg.sysml.lang.sysml.Feature;
import org.omg.sysml.lang.sysml.FeatureDirectionKind;
import org.omg.sysml.lang.sysml.FeatureMembership;
import org.omg.sysml.lang.sysml.FeatureTyping;
import org.omg.sysml.lang.sysml.FeatureValue;
import org.omg.sysml.lang.sysml.Function;
import org.omg.sysml.lang.sysml.InvocationExpression;
import org.omg.sysml.lang.sysml.Membership;
import org.omg.sysml.lang.sysml.Namespace;
import org.omg.sysml.lang.sysml.ParameterMembership;
import org.omg.sysml.lang.sysml.Class;
import org.omg.sysml.lang.sysml.Conjugation;
import org.omg.sysml.lang.sysml.Redefinition;
import org.omg.sysml.lang.sysml.Relationship;
import org.omg.sysml.lang.sysml.ReturnParameterMembership;
import org.omg.sysml.lang.sysml.Subsetting;
import org.omg.sysml.lang.sysml.SysMLFactory;
import org.omg.sysml.lang.sysml.SysMLPackage;
import org.omg.sysml.lang.sysml.DataType;
import org.omg.sysml.lang.sysml.Element;

/**
 * <!-- begin-user-doc -->
 * An implementation of the model object '<em><b>Feature</b></em>'.
 * <!-- end-user-doc -->
 * <p>
 * The following features are implemented:
 * </p>
 * <ul>
 *   <li>{@link org.omg.sysml.lang.sysml.impl.FeatureImpl#getOwnedRelationship_comp <em>Owned Relationship comp</em>}</li>
 *   <li>{@link org.omg.sysml.lang.sysml.impl.FeatureImpl#getOwningMembership <em>Owning Membership</em>}</li>
 *   <li>{@link org.omg.sysml.lang.sysml.impl.FeatureImpl#getOwnedTypeFeaturing <em>Owned Type Featuring</em>}</li>
 *   <li>{@link org.omg.sysml.lang.sysml.impl.FeatureImpl#getOwningFeatureMembership <em>Owning Feature Membership</em>}</li>
 *   <li>{@link org.omg.sysml.lang.sysml.impl.FeatureImpl#getOwningType <em>Owning Type</em>}</li>
 *   <li>{@link org.omg.sysml.lang.sysml.impl.FeatureImpl#getEndOwningType <em>End Owning Type</em>}</li>
 *   <li>{@link org.omg.sysml.lang.sysml.impl.FeatureImpl#isUnique <em>Is Unique</em>}</li>
 *   <li>{@link org.omg.sysml.lang.sysml.impl.FeatureImpl#isOrdered <em>Is Ordered</em>}</li>
 *   <li>{@link org.omg.sysml.lang.sysml.impl.FeatureImpl#getType <em>Type</em>}</li>
 *   <li>{@link org.omg.sysml.lang.sysml.impl.FeatureImpl#getOwnedRedefinition <em>Owned Redefinition</em>}</li>
 *   <li>{@link org.omg.sysml.lang.sysml.impl.FeatureImpl#getOwnedSubsetting <em>Owned Subsetting</em>}</li>
 *   <li>{@link org.omg.sysml.lang.sysml.impl.FeatureImpl#isComposite <em>Is Composite</em>}</li>
 *   <li>{@link org.omg.sysml.lang.sysml.impl.FeatureImpl#isEnd <em>Is End</em>}</li>
 *   <li>{@link org.omg.sysml.lang.sysml.impl.FeatureImpl#getOwnedTyping <em>Owned Typing</em>}</li>
 *   <li>{@link org.omg.sysml.lang.sysml.impl.FeatureImpl#getFeaturingType <em>Featuring Type</em>}</li>
 *   <li>{@link org.omg.sysml.lang.sysml.impl.FeatureImpl#isNonunique <em>Is Nonunique</em>}</li>
 * </ul>
 *
 * @generated
 */
public class FeatureImpl extends TypeImpl implements Feature {
	
	public static final String FEATURE_SUBSETTING_DEFAULT = "Base::things";
	public static final String VALUE_FEATURE_SUBSETTING_DEFAULT = "Base::dataValues";
	public static final String OBJECT_FEATURE_SUBSETTING_DEFAULT = "Objects::objects";
	
	public static final String FEATURE_TRANSFER_SOURCE_OUTPUT = "Transfers::Transfer::transferSource::sourceOutput";
	public static final String FEATURE_TRANSFER_TARGET_INPUT = "Transfers::Transfer::transferTarget::targetInput";
	
	/**
	 * The default value of the '{@link #isUnique() <em>Is Unique</em>}' attribute.
	 * <!-- begin-user-doc -->
	 * <!-- end-user-doc -->
	 * @see #isUnique()
	 * @generated
	 * @ordered
	 */
	protected static final boolean IS_UNIQUE_EDEFAULT = true;
	/**
	 * The cached value of the '{@link #isUnique() <em>Is Unique</em>}' attribute.
	 * <!-- begin-user-doc -->
	 * <!-- end-user-doc -->
	 * @see #isUnique()
	 * @generated
	 * @ordered
	 */
	protected boolean isUnique = IS_UNIQUE_EDEFAULT;
	/**
	 * The default value of the '{@link #isOrdered() <em>Is Ordered</em>}' attribute.
	 * <!-- begin-user-doc -->
	 * <!-- end-user-doc -->
	 * @see #isOrdered()
	 * @generated
	 * @ordered
	 */
	protected static final boolean IS_ORDERED_EDEFAULT = false;
	/**
	 * The cached value of the '{@link #isOrdered() <em>Is Ordered</em>}' attribute.
	 * <!-- begin-user-doc -->
	 * <!-- end-user-doc -->
	 * @see #isOrdered()
	 * @generated
	 * @ordered
	 */
	protected boolean isOrdered = IS_ORDERED_EDEFAULT;
	/**
	 * The default value of the '{@link #isComposite() <em>Is Composite</em>}' attribute.
	 * <!-- begin-user-doc -->
	 * <!-- end-user-doc -->
	 * @see #isComposite()
	 * @generated
	 * @ordered
	 */
	protected static final boolean IS_COMPOSITE_EDEFAULT = false;
	/**
	 * The default value of the '{@link #isEnd() <em>Is End</em>}' attribute.
	 * <!-- begin-user-doc -->
	 * <!-- end-user-doc -->
	 * @see #isEnd()
	 * @generated
	 * @ordered
	 */
	protected static final boolean IS_END_EDEFAULT = false;
	/**
	 * The default value of the '{@link #isNonunique() <em>Is Nonunique</em>}' attribute.
	 * <!-- begin-user-doc -->
	 * <!-- end-user-doc -->
	 * @see #isNonunique()
	 * @generated
	 * @ordered
	 */
	protected static final boolean IS_NONUNIQUE_EDEFAULT = false;
	/**
	 * The cached value of the BindingConnector from this Feature to the result of a value Expression.
	 */
	protected BindingConnector valueConnector = null;

	/**
	 * <!-- begin-user-doc -->
	 * <!-- end-user-doc -->
	 * @generated
	 */
	protected FeatureImpl() {
		super();
	}

	/**
	 * <!-- begin-user-doc -->
	 * <!-- end-user-doc -->
	 * @generated
	 */
	@Override
	protected EClass eStaticClass() {
		return SysMLPackage.Literals.FEATURE;
	}

	/**
	 * <!-- begin-user-doc -->
	 * <!-- end-user-doc -->
	 * @generated
	 */
	@Override
	public EList<Relationship> getOwnedRelationship_comp() {
		if (ownedRelationship_comp == null) {
			ownedRelationship_comp = new EObjectContainmentWithInverseEList<Relationship>(Relationship.class, this, SysMLPackage.FEATURE__OWNED_RELATIONSHIP_COMP, SysMLPackage.RELATIONSHIP__OWNING_RELATED_ELEMENT);
		}
		return ownedRelationship_comp;
	}

	/**
	 * <!-- begin-user-doc -->
	 * <!-- end-user-doc -->
	 * @generated NOT
	 */
	@Override
	public Membership getOwningMembership() {
		return super.getOwningMembership();
	}
	
	EList<Type> types = null;
	
	@Override
	public void clearCaches() {
		super.clearCaches();
		types = null;
	}

	/**
	 * <!-- begin-user-doc -->
	 * <!-- end-user-doc -->
	 * @generated NOT
	 */
	public EList<Type> getType() {
		return getAllTypes();
	}
	
	public EList<Type> getAllTypes() {
		if (types == null) {
			types = new NonNotifyingEObjectEList<Type>(Type.class, this, SysMLPackage.FEATURE__TYPE);
			getTypes(types, new HashSet<Feature>());
			removeRedundantTypes(types);
		}
		return types;
	}
	
	protected void getTypes(List<Type> types, Set<Feature> visitedFeatures) {
		visitedFeatures.add(this);
		types.addAll(getFeatureTypes());
		
		
		Conjugation conjugator = getOwnedConjugator();
		if (conjugator != null) {
			Type originalType = conjugator.getOriginalType();
			if (originalType instanceof Feature) {
				((FeatureImpl)originalType).getTypes(types, visitedFeatures);
			}
		}
		for (Feature subsettedFeature: getSubsettedFeatures()) {
			if (subsettedFeature != null && !visitedFeatures.contains(subsettedFeature)) {
				((FeatureImpl)subsettedFeature).getTypes(types, visitedFeatures);
			}
		}		
	}
	
	protected List<Type> getFeatureTypes() {
		List<Type> types = basicGetOwnedTyping().stream().
				map(typing->typing.getType()).
				filter(type->type != null).
				collect(Collectors.toList());
		types.addAll(getImplicitGeneralTypes(SysMLPackage.eINSTANCE.getFeatureTyping()));
		return types;
	}
	
	protected static void removeRedundantTypes(List<Type> types) {
		for (int i = types.size() - 1; i >= 0 ; i--) {
			Type type = types.get(i);
			if (types.stream().anyMatch(otherType->otherType != type && ((TypeImpl)otherType).conformsTo(type))) {
				types.remove(i);
			}
		}
	}

	/**
	 * <!-- begin-user-doc -->
	 * <!-- end-user-doc -->
	 * @generated
	 */
	@Override
	public Type getOwningType() {
		Type owningType = basicGetOwningType();
		return owningType != null && owningType.eIsProxy() ? (Type)eResolveProxy((InternalEObject)owningType) : owningType;
	}

	/**
	 * <!-- begin-user-doc -->
	 * <!-- end-user-doc -->
	 * @generated NOT
	 */
	public Type basicGetOwningType() {
		FeatureMembership membership = getOwningFeatureMembership();
		return membership == null? null: membership.getOwningType();
	}

	/**
	 * <!-- begin-user-doc -->
	 * <!-- end-user-doc -->
	 * @generated NOT
	 */
	public void setOwningType(Type newOwningType) {
		throw new UnsupportedOperationException();
	}

	/**
	 * <!-- begin-user-doc -->
	 * <!-- end-user-doc -->
	 * @generated
	 */
	@Override
	public boolean isUnique() {
		return isUnique;
	}

	/**
	 * <!-- begin-user-doc -->
	 * <!-- end-user-doc -->
	 * @generated
	 */
	@Override
	public void setIsUnique(boolean newIsUnique) {
		boolean oldIsUnique = isUnique;
		isUnique = newIsUnique;
		if (eNotificationRequired())
			eNotify(new ENotificationImpl(this, Notification.SET, SysMLPackage.FEATURE__IS_UNIQUE, oldIsUnique, isUnique));
	}
	
	private boolean isOrderChecked = false;

	/**
	 * <!-- begin-user-doc -->
	 * Force the Feature to be ordered if any subsetted Feature is ordered.
	 * <!-- end-user-doc -->
	 * @generated NOT
	 */
	@Override
	public boolean isOrdered() {
		return checkIsOrdered(this, new HashSet<Feature>());
	}
	
	public static boolean checkIsOrdered(FeatureImpl feature, Set<Feature> visited) {
		if (feature.isOrdered || feature.isOrderChecked) {
			return feature.isOrdered;
		} else {
			visited.add(feature);
			for (Feature subsettedFeature: ((FeatureImpl)feature).getSubsettedFeatures()) {
				if (subsettedFeature != null && !visited.contains(subsettedFeature) && 
						checkIsOrdered(((FeatureImpl)subsettedFeature), visited)) {
					return true;
				}
			}
			return false;
		}
	}

	/**
	 * <!-- begin-user-doc -->
	 * <!-- end-user-doc -->
	 * @generated
	 */
	@Override
	public void setIsOrdered(boolean newIsOrdered) {
		boolean oldIsOrdered = isOrdered;
		isOrdered = newIsOrdered;
		if (eNotificationRequired())
			eNotify(new ENotificationImpl(this, Notification.SET, SysMLPackage.FEATURE__IS_ORDERED, oldIsOrdered, isOrdered));
	}

	@Override
	protected EClass getGeneralizationEClass() {
		return SysMLPackage.eINSTANCE.getSubsetting();
	}
	
	@Override
	protected String getDefaultSupertype() {
		return hasObjectType()? OBJECT_FEATURE_SUBSETTING_DEFAULT:
			   hasValueType()? VALUE_FEATURE_SUBSETTING_DEFAULT:
			   FEATURE_SUBSETTING_DEFAULT;
	}
	
	/**
	 * <!-- begin-user-doc -->
	 * <!-- end-user-doc -->
	 * @generated NOT
	 */
	@Override
	public EList<Redefinition> getOwnedRedefinition() {
		return new DerivedSubsetEObjectEList<>(Redefinition.class, this, SysMLPackage.FEATURE__OWNED_REDEFINITION, new int[] {SysMLPackage.FEATURE__OWNED_GENERALIZATION});
	}
	
	public List<Redefinition> basicGetOwnedRedefinition() {
		return basicGetOwnedGeneralization(Redefinition.class);
	}
	

	/**
	 * <!-- begin-user-doc -->
	 * <!-- end-user-doc -->
	 * @generated NOT
	 */
	public EList<Subsetting> getOwnedSubsetting() {
		return new DerivedSubsetEObjectEList<>(Subsetting.class, this, SysMLPackage.FEATURE__OWNED_SUBSETTING, new int[] {SysMLPackage.FEATURE__OWNED_GENERALIZATION});
	}
	
	public List<Subsetting> basicGetOwnedSubsetting() {
		return basicGetOwnedGeneralization(Subsetting.class);
	}
	
	/**
	 * <!-- begin-user-doc -->
	 * <!-- end-user-doc -->
	 * @generated NOT
	 */
	@Override
	public EList<FeatureTyping> getOwnedTyping() {
		return new DerivedSubsetEObjectEList<>(FeatureTyping.class, this, SysMLPackage.FEATURE__OWNED_TYPING, new int[] {SysMLPackage.FEATURE__OWNED_GENERALIZATION});
	}

	public List<FeatureTyping> basicGetOwnedTyping() {
		return basicGetOwnedGeneralization(FeatureTyping.class);
	}
	
	/**
	 * <!-- begin-user-doc -->
	 * <!-- end-user-doc -->
	 * @generated NOT
	 */
	@Override
	public EList<Type> getFeaturingType() {
		EList<Type> featuringTypes = new NonNotifyingEObjectEList<>(Type.class, this, SysMLPackage.FEATURE__FEATURING_TYPE);
		getOwnedTypeFeaturing().stream().
			map(TypeFeaturing::getFeaturingType).
			filter(featuring->featuring != null).
			forEachOrdered(featuringTypes::add);
		Type owningType = getOwningType();
		if (owningType != null) {
			featuringTypes.add(getOwningType());
		}
		return featuringTypes;
	}
	
	public List<Feature> getRedefinedFeaturesWithComputed(Element skip) {
		addComputedRedefinitions(skip);
		List<Redefinition> redefinitions = basicGetOwnedRedefinition();
		
		List<Feature> redefinedFeatures = new ArrayList<>();
		redefinitions.stream().
			map(r->r == skip? ((RedefinitionImpl)r).basicGetRedefinedFeature(): r.getRedefinedFeature()).
			forEachOrdered(redefinedFeatures::add);
		
		getImplicitGeneralTypesOnly(SysMLPackage.eINSTANCE.getRedefinition())
				.stream().
				map(Feature.class::cast).
				forEachOrdered(redefinedFeatures::add);
		
		return redefinedFeatures; 
	}
	
	private boolean isComputeRedefinitions = true;
	
	public void forceComputeRedefinitions() {
		isComputeRedefinitions = true;
	}
	
	/**
	 * If this Feature has no Redefinitions, compute relevant Redefinitions, as appropriate.
	 */
	protected void addComputedRedefinitions(Element skip) {
		List<Redefinition> ownedRedefinitions = basicGetOwnedRedefinition();
		if (isComputeRedefinitions && ownedRedefinitions.isEmpty()) {
			implicitGeneralTypes.remove(SysMLPackage.eINSTANCE.getRedefinition());
			addRedefinitions(skip);
			isComputeRedefinitions = false;
		}
	}
	
	/**
	 * Compute relevant Redefinitions and add them to this Feature. By default, if this Feature is relevant for its
	 * owning Type, then it is paired with relevant Features in the same position in Generalizations of the 
	 * owning Type. The determination of what are relevant Categories and Features can be adjusted by
	 * overriding getGeneralCategories and getRelevantFeatures.
	 */
	protected void addRedefinitions(Element skip) {
		Namespace owner = getOwningNamespace();
		if (owner instanceof Type) {
			removeEmptyGeneralTypes(Redefinition.class);
			Type type = getOwningType();
			int i = getRelevantFeatures(type).indexOf(this);
			if (i >= 0) {
				for (Type general: getGeneralTypes(type, skip)) {
					List<? extends Feature> features = getRelevantFeatures(general);
					if (i < features.size()) {
						Feature redefinedFeature = features.get(i);
						if (redefinedFeature != null && redefinedFeature != this) {
							addImplicitGeneralType(SysMLPackage.eINSTANCE.getRedefinition(), redefinedFeature);
						}
					}
				}
			}
		}
	}
	
	/**
	 * Get the (ordered) set of Types, more general than the given type, that may have 
	 * features redefined by this feature. By default this is all general Types of the
	 * given Type.
	 */
	protected List<Type> getGeneralTypes(Type type, Element skip) {
		List<Type> generalTypes = new ArrayList<>();
		for (Type generalType: ((TypeImpl)type).getSupertypes(skip)) {
			if (!generalTypes.contains(generalType)) {
				generalTypes.add(generalType);
			}
		}
		return generalTypes;
	}
	
	/**
	 * Get the relevant Features that may be redefined from the given Type.
	 * If this is an end Feature, return the end Features of the Type,
	 * otherwise return the relevant features of the type.
	 */
	protected List<? extends Feature> getRelevantFeatures(Type type) {
		return isEnd()? ((TypeImpl)type).getAllEndFeatures():
			   isParameter()? getParameterRelevantFeatures(type):
			   type != null? ((TypeImpl)type).getRelevantFeatures():
			   Collections.emptyList();
	}
	
	/**
	 * Parameters redefine (owned) Parameters of general Types, with a result
	 * Parameter always redefining the result Parameter of a general Function or
	 * Expression.
	 */
	public List<? extends Feature> getParameterRelevantFeatures(Type type) {
		if (type != null) {
			if (isResultParameter()) {
				Feature resultParameter = ((TypeImpl)type).getResultParameter();
				if (resultParameter != null) {
					return Collections.singletonList(resultParameter);
				}
			} else {
				return  getRelevantParameters((TypeImpl)type);
			}
		}
		return Collections.emptyList();
	}
	
	protected List<Feature> getRelevantParameters(TypeImpl type) {
		Type owningType = getOwningType();
		return type == owningType? filterIgnoredParameters(type.getOwnedParameters()): 
			   owningType instanceof InvocationExpression && 
			        type == ((InvocationExpressionImpl)owningType).getExpressionType() &&
			   		!(type instanceof Function || type instanceof Expression)? 
			   				((InvocationExpressionImpl)owningType).getTypeFeatures():
			   filterIgnoredParameters(type.getAllParameters());
	}
	
	protected List<Feature> filterIgnoredParameters(List<Feature> parameters) {
		return parameters.stream().
				filter(p -> !((FeatureImpl) p).isIgnoredParameter()).
				collect(Collectors.toList());
	}
	
	protected boolean isIgnoredParameter() {
		return isResultParameter();
	}
	
	/**
	 * <!-- begin-user-doc -->
	 * <!-- end-user-doc -->
	 * @generated NOT
	 */
	@Override
	public FeatureMembership getOwningFeatureMembership() {
		Membership owningMembership = getOwningMembership();
		return owningMembership instanceof FeatureMembership? (FeatureMembership)owningMembership: null;
	}

	/**
	 * <!-- begin-user-doc -->
	 * <!-- end-user-doc -->
	 * @generated NOT
	 */
	public NotificationChain basicSetOwningFeatureMembership(FeatureMembership newOwningFeatureMembership, NotificationChain msgs) {
		msgs = eBasicSetContainer((InternalEObject)newOwningFeatureMembership, SysMLPackage.FEATURE__OWNING_FEATURE_MEMBERSHIP, msgs);
//		Resource.Internal eInternalResource = eInternalResource();
//		if (eInternalResource == null || !eInternalResource.isLoading()) {
//			if (newOwningFeatureMembership != null) {
//				Membership owningMembership = getOwningMembership();
//				if (newOwningFeatureMembership != owningMembership) {
//					setOwningMembership(newOwningFeatureMembership);
//				}
//			}
//		}
		return msgs;
	}

	/**
	 * <!-- begin-user-doc -->
	 * <!-- end-user-doc -->
	 * @generated
	 */
	@Override
	public void setOwningFeatureMembership(FeatureMembership newOwningFeatureMembership) {
		if (newOwningFeatureMembership != eInternalContainer() || (eContainerFeatureID() != SysMLPackage.FEATURE__OWNING_FEATURE_MEMBERSHIP && newOwningFeatureMembership != null)) {
			if (EcoreUtil.isAncestor(this, newOwningFeatureMembership))
				throw new IllegalArgumentException("Recursive containment not allowed for " + toString());
			NotificationChain msgs = null;
			if (eInternalContainer() != null)
				msgs = eBasicRemoveFromContainer(msgs);
			if (newOwningFeatureMembership != null)
				msgs = ((InternalEObject)newOwningFeatureMembership).eInverseAdd(this, SysMLPackage.FEATURE_MEMBERSHIP__OWNED_MEMBER_FEATURE_COMP, FeatureMembership.class, msgs);
			msgs = basicSetOwningFeatureMembership(newOwningFeatureMembership, msgs);
			if (msgs != null) msgs.dispatch();
		}
		else if (eNotificationRequired())
			eNotify(new ENotificationImpl(this, Notification.SET, SysMLPackage.FEATURE__OWNING_FEATURE_MEMBERSHIP, newOwningFeatureMembership, newOwningFeatureMembership));
	}
	
	/**
	 * Locally cached value for isComposite. This allows isComposite to be set directly
	 * on a Feature, and then propagated back to the owningFeatureMembership, once this
	 * is set.
	 */
	protected boolean isComposite = false;
	
	public boolean basicIsComposite() {
		return isComposite;
	}

	/**
	 * <!-- begin-user-doc -->
	 * <!-- end-user-doc -->
	 * @generated NOT
	 */
	public boolean isComposite() {
		FeatureMembership featureMembership = this.getOwningFeatureMembership();
		return featureMembership != null && featureMembership.isComposite();
	}

	/**
	 * <!-- begin-user-doc -->
	 * <!-- end-user-doc -->
	 * @generated NOT
	 */
	public void setIsComposite(boolean newIsComposite) {
		isComposite = newIsComposite;
		FeatureMembership featureMembership = this.getOwningFeatureMembership();
		if (featureMembership != null) {
			featureMembership.setIsComposite(newIsComposite);
		}
	}

	/**
	 * <!-- begin-user-doc -->
	 * <!-- end-user-doc -->
	 * @generated NOT
	 */
	@Override
	public boolean isEnd() {
		return getOwningFeatureMembership() instanceof EndFeatureMembership;
	}

	/**
	 * <!-- begin-user-doc -->
	 * <!-- end-user-doc -->
	 * @generated NOT
	 */
	@Override
	public void setIsEnd(boolean newIsEnd) {
		throw new UnsupportedOperationException();
	}

	/**
	 * <!-- begin-user-doc -->
	 * <!-- end-user-doc -->
	 * @generated
	 */
	@Override
	public Type getEndOwningType() {
		Type endOwningType = basicGetEndOwningType();
		return endOwningType != null && endOwningType.eIsProxy() ? (Type)eResolveProxy((InternalEObject)endOwningType) : endOwningType;
	}

	/**
	 * <!-- begin-user-doc -->
	 * <!-- end-user-doc -->
	 * @generated NOT
	 */
	public Type basicGetEndOwningType() {
		return isEnd()? basicGetOwningType(): null;
	}

	/**
	 * <!-- begin-user-doc -->
	 * <!-- end-user-doc -->
	 * @generated NOT
	 */
	@Override
	public void setEndOwningType(Type newEndOwningType) {
		throw new UnsupportedOperationException();
	}

	/**
	 * <!-- begin-user-doc -->
	 * <!-- end-user-doc -->
	 * @generated NOT
	 */
	public boolean isNonunique() {
		return !isUnique;
	}

	/**
	 * <!-- begin-user-doc -->
	 * <!-- end-user-doc -->
	 * @generated NOT
	 */
	public void setIsNonunique(boolean newIsNonunique) {
		this.setIsUnique(!newIsNonunique);
	}
	
	/**
	 * <!-- begin-user-doc -->
	 * <!-- end-user-doc -->
	 * @generated NOT
	 */
	public FeatureDirectionKind directionFor(Type type) {
		return type.directionOf(this);
	}

	/**
	 * <!-- begin-user-doc -->
	 * <!-- end-user-doc -->
	 * @generated NOT
	 */
	public boolean isFeaturedWithin(Type type) {
		List<Type> featuringTypes = getFeaturingType();
		return type == null && featuringTypes.isEmpty() ||
			   type != null && featuringTypes.contains(type) ||
			   featuringTypes.stream().anyMatch(featuringType->
					   featuringType instanceof Feature &&
					   ((Feature)featuringType).isFeaturedWithin(type));
	}

	/**
	 * <!-- begin-user-doc -->
	 * <!-- end-user-doc -->
	 * @generated NOT
	 */
	public NotificationChain basicSetOwningMembership(Membership newOwningMembership, NotificationChain msgs) {
		msgs = eBasicSetContainer((InternalEObject)newOwningMembership, SysMLPackage.FEATURE__OWNING_MEMBERSHIP, msgs);
//		Resource.Internal eInternalResource = eInternalResource();
//		if (eInternalResource == null || !eInternalResource.isLoading()) {
//			FeatureMembership owningFeatureMembership = getOwningFeatureMembership();
//			if (owningFeatureMembership != null && owningFeatureMembership != newOwningMembership) {
//				setOwningFeatureMembership(null);
//			}
//			if (newOwningMembership != null) {
//				Relationship owningRelationship = getOwningRelationship();
//				if (newOwningMembership != owningRelationship) {
//					setOwningRelationship(newOwningMembership);
//				}
//			}
//		}
		return msgs;
	}

	/**
	 * <!-- begin-user-doc -->
	 * <!-- end-user-doc -->
	 * @generated
	 */
	@Override
	public void setOwningMembership(Membership newOwningMembership) {
		if (newOwningMembership != eInternalContainer() || (eContainerFeatureID() != SysMLPackage.FEATURE__OWNING_MEMBERSHIP && newOwningMembership != null)) {
			if (EcoreUtil.isAncestor(this, newOwningMembership))
				throw new IllegalArgumentException("Recursive containment not allowed for " + toString());
			NotificationChain msgs = null;
			if (eInternalContainer() != null)
				msgs = eBasicRemoveFromContainer(msgs);
			if (newOwningMembership != null)
				msgs = ((InternalEObject)newOwningMembership).eInverseAdd(this, SysMLPackage.MEMBERSHIP__OWNED_MEMBER_ELEMENT_COMP, Membership.class, msgs);
			msgs = basicSetOwningMembership(newOwningMembership, msgs);
			if (msgs != null) msgs.dispatch();
		}
		else if (eNotificationRequired())
			eNotify(new ENotificationImpl(this, Notification.SET, SysMLPackage.FEATURE__OWNING_MEMBERSHIP, newOwningMembership, newOwningMembership));
	}

	/**
	 * <!-- begin-user-doc -->
	 * <!-- end-user-doc -->
	 * @generated NOT
	 */
	@Override
	public EList<TypeFeaturing> getOwnedTypeFeaturing() {
		EList<TypeFeaturing> featurings = new NonNotifyingEObjectEList<>(TypeFeaturing.class, this, SysMLPackage.FEATURE__OWNED_TYPE_FEATURING);
		getOwnedRelationship().stream().
			filter(rel->(rel instanceof TypeFeaturing) && ((TypeFeaturing)rel).getFeatureOfType() == this).
			map(TypeFeaturing.class::cast).
			forEachOrdered(featurings::add);
		return featurings;
	}

	/**
	 * The array of superset feature identifiers for the '{@link #getOwnedTypeFeaturing() <em>Owned Type Featuring</em>}' reference list.
	 * <!-- begin-user-doc -->
	 * <!-- end-user-doc -->
	 * @see #getOwnedTypeFeaturing()
	 * @generated
	 * @ordered
	 */
	protected static final int[] OWNED_TYPE_FEATURING_ESUPERSETS = new int[] {SysMLPackage.FEATURE__OWNED_RELATIONSHIP_COMP};
	/**
	 * The cached OCL expression body for the '{@link #directionFor(org.omg.sysml.lang.sysml.Type) <em>Direction For</em>}' operation.
	 * <!-- begin-user-doc -->
	 * <!-- end-user-doc -->
	 * @see #directionFor(org.omg.sysml.lang.sysml.Type)
	 * @generated
	 * @ordered
	 */
	protected static final String DIRECTION_FOR__TYPE__EOCL_EXP = "type.directionOf(self)";
	/**
	 * The cached OCL query for the '{@link #directionFor(org.omg.sysml.lang.sysml.Type) <em>Direction For</em>}' query operation.
	 * <!-- begin-user-doc -->
	 * <!-- end-user-doc -->
	 * @see #directionFor(org.omg.sysml.lang.sysml.Type)
	 * @generated
	 * @ordered
	 */
	protected static OCLExpression<EClassifier> DIRECTION_FOR__TYPE__EOCL_QRY;
	/**
	 * The cached OCL expression body for the '{@link #isFeaturedWithin(org.omg.sysml.lang.sysml.Type) <em>Is Featured Within</em>}' operation.
	 * <!-- begin-user-doc -->
	 * <!-- end-user-doc -->
	 * @see #isFeaturedWithin(org.omg.sysml.lang.sysml.Type)
	 * @generated
	 * @ordered
	 */
	protected static final String IS_FEATURED_WITHIN__TYPE__EOCL_EXP = "type = null and feature.featuringType->isEmpty() or"+
"    type <> null and feature.featuringType->includes(type) or"+
"    feature.featuringType->exists(t |"+
"        t.oclIsKindOf(Feature) and"+
"        t.oclAsType(Feature).isFeaturedWithin(type)) ";
	/**
	 * The cached OCL query for the '{@link #isFeaturedWithin(org.omg.sysml.lang.sysml.Type) <em>Is Featured Within</em>}' query operation.
	 * <!-- begin-user-doc -->
	 * <!-- end-user-doc -->
	 * @see #isFeaturedWithin(org.omg.sysml.lang.sysml.Type)
	 * @generated
	 * @ordered
	 */
	protected static OCLExpression<EClassifier> IS_FEATURED_WITHIN__TYPE__EOCL_QRY;

	// Additional derivations and overrides
	
	protected String effectiveName = null;
	
	public String getEffectiveName() {
		return getEffectiveName(new HashSet<Feature>());
	}
	
	public String getEffectiveName(Set<Feature> visited) {
		String name = getName();
		if (name == null) {
			if (effectiveName == null) {
				visited.add(this);
				Feature namingFeature = getNamingFeature();
				if (namingFeature != null && !visited.contains(namingFeature)) {
					effectiveName = ((FeatureImpl)namingFeature).getEffectiveName(visited);
				}
			}
			name = effectiveName;
		}
		return name;
	}
	
	protected Feature getNamingFeature() {
		List<Feature> redefinedFeatures = getRedefinedFeaturesWithComputed(null);
		return redefinedFeatures.isEmpty()? null:
			redefinedFeatures.get(0);
	}
	
	public FeatureValue getValuation() {
		return (FeatureValue)getOwnedMembership().stream().
				filter(FeatureValue.class::isInstance).
				findFirst().orElse(null);
	}

	public BindingConnector getValueConnector() {
		return valueConnector;
	}
	
	protected void computeValueConnector() {
		FeatureValue valuation = getValuation();
		if (valuation != null) {
			Expression value = valuation.getValue();
			if (value != null) {
<<<<<<< HEAD
				valueConnector = makeValueBinding(valueConnector, value);
=======
				valueConnector = makeValueBinding(valueConnector, ((ExpressionImpl)value).getResult());
			}
		}
		return valueConnector;
	}
	
	@Override
	public Type getDefaultType(String... defaultNames) {
		Type owningType = getOwningType();
		if (owningType instanceof BindingConnector) {
			Feature relatedFeature = ((BindingConnectorImpl)owningType).getRelatedFeatureFor(this);
			if (relatedFeature != null) {
				return null;
>>>>>>> d5589ca4
			}
		}
	}
	
	@Override
	public void computeImplicitGeneralTypes() {
		addComputedRedefinitions(null);
		super.computeImplicitGeneralTypes();
	}
	
	@Override
	public void transform() {
		forceComputeRedefinitions();
		super.transform();
		computeValueConnector();
	}
	
	// Utility methods
	
	protected void addImplicitFeaturingTypes() {
		Namespace owner = getOwningNamespace();
		if (owner instanceof Feature) {
			EList<Type> ownerFeaturingTypes = ((Feature)owner).getFeaturingType();
			if (getOwnedTypeFeaturing().isEmpty()) {
				addFeaturingTypes(ownerFeaturingTypes);
			} else {
				updateFeaturingTypes(ownerFeaturingTypes);
			}
		}
	}
	
	public TypeFeaturing addFeaturingType(Type type) {
		TypeFeaturing featuring = SysMLFactory.eINSTANCE.createTypeFeaturing();
		featuring.setFeaturingType(type);
		featuring.setFeatureOfType(this);
		getOwnedRelationship_comp().add(featuring);
		return featuring;
	}
	
	public void addFeaturingTypes(Collection<Type> featuringTypes) {
		for (Type featuringType: featuringTypes) {
			addFeaturingType(featuringType);
		}
	}
	
	public void updateFeaturingTypes(List<Type> featuringTypes) {
		int i = 0;
		int n = featuringTypes.size();
		for (TypeFeaturing featuring: getOwnedTypeFeaturing()) {
			if (i >= n) {
				break;
			}
			if (featuring.getFeatureOfType() == this && featuring.getFeaturingType() == null) {
				featuring.setFeaturingType(featuringTypes.get(i));
				i++;
			}
		}
	}
	
<<<<<<< HEAD
	public BindingConnector makeBinding(BindingConnector connector, Expression sourceExpression, Feature target) {
		((ElementImpl)sourceExpression).transform();
		return makeBinding(connector, sourceExpression.getResult(), target);
	}
	
	public BindingConnector makeBinding(BindingConnector connector, Feature source, Feature target) {
		if (connector == null) {
			connector = addOwnedBindingConnector(source, target);
		} else {
			((BindingConnectorImpl)connector).update(null, source, target);
		}
		return connector;
	}
	
	public BindingConnector makeValueBinding(BindingConnector connector, Expression sourceExpression) {
		((ElementImpl)sourceExpression).transform();
		Feature source = sourceExpression.getResult();
=======
	public BindingConnector makeValueBinding(BindingConnector connector, Feature source) {
>>>>>>> d5589ca4
		if (connector == null) {
			connector = addOwnedBindingConnector(getFeaturingType(), source, this);
		} else {
			((BindingConnectorImpl)connector).update(getFeaturingType(), source, this);
		}
		return connector;
	}
	
	public boolean isObjectFeature() {
		return getType().stream().anyMatch(type->type instanceof Class);
	}
	
	public boolean isValueFeature() {
		return getType().stream().anyMatch(type->type instanceof DataType);
	}
	
	public boolean hasObjectType() {
		return basicGetOwnedTyping().stream().anyMatch(typing->typing.getType() instanceof Class) ||
			   getImplicitGeneralTypes(SysMLPackage.Literals.FEATURE_TYPING).stream().anyMatch(Class.class::isInstance);
	}
	
	public boolean hasValueType() {
		return basicGetOwnedTyping().stream().anyMatch(typing->typing.getType() instanceof DataType) ||
			   getImplicitGeneralTypes(SysMLPackage.Literals.FEATURE_TYPING).stream().anyMatch(DataType.class::isInstance);
	}
	
	public Subsetting createSubsetting() {
		Subsetting subsetting = SysMLFactory.eINSTANCE.createSubsetting();
		subsetting.setSubsettingFeature(this);
		getOwnedRelationship_comp().add(subsetting);
		return subsetting;
	}
	
	public Optional<Subsetting> basicGetFirstSubsetting() {
		return basicGetOwnedSubsetting().stream().
				filter(s->!(s instanceof Redefinition)).findFirst();
	}
	
	public Optional<Subsetting> getFirstSubsetting() {
		return getOwnedSubsetting().stream().
				filter(s->!(s instanceof Redefinition)).findFirst();
	}
	
	public Optional<Feature> getFirstSubsettedFeature() {
		return getSubsettedNotRedefinedFeatures().findFirst();
	}
	
	protected Stream<Feature> getSubsettedNotRedefinedFeatures() {
		computeImplicitGeneralTypes();
		Stream<Feature> implicitSubsettedFeatures = getImplicitGeneralTypesOnly(SysMLPackage.Literals.SUBSETTING).stream().
				map(Feature.class::cast);
		Stream<Feature> ownedSubsettedFeatures = getOwnedSubsetting().stream().
				map(Subsetting::getSubsettedFeature);
		return Stream.concat(ownedSubsettedFeatures, implicitSubsettedFeatures);
	}
	
	public List<Feature> getSubsettedFeatures() {
		Stream<Feature> subsettedFeatures = getSubsettedNotRedefinedFeatures();
		Stream<Feature> implicitRedefinedFeatures = getImplicitGeneralTypesOnly(SysMLPackage.Literals.REDEFINITION).stream().
				map(Feature.class::cast);		
		return Stream.concat(subsettedFeatures, implicitRedefinedFeatures).
				collect(Collectors.toList());
	}
	
	public List<Feature> getRedefinedFeatures() {
		computeImplicitGeneralTypes();
		Stream<Feature> implicitRedefinedFeatures = getImplicitGeneralTypesOnly(SysMLPackage.Literals.REDEFINITION).stream().
				map(Feature.class::cast);
		Stream<Feature> ownedRedefinedFeatures = getOwnedRedefinition().stream().
				map(Redefinition::getRedefinedFeature);
		return Stream.concat(ownedRedefinedFeatures, implicitRedefinedFeatures).
				collect(Collectors.toList());
	}
	
	/**
	 * Return a set including this Feature and all Features that it redefines directly or indirectly.
	 */
	public Set<Feature> getAllRedefinedFeatures() {
		Set<Feature> redefinedFeatures = new HashSet<>();
		
		// Ensure that the redefinitions for this feature are recomputed. 
		forceComputeRedefinitions();
		
		addAllRedefinedFeatures(redefinedFeatures);
		return redefinedFeatures;
	}
	
	protected void addAllRedefinedFeatures(Set<Feature> redefinedFeatures) {
		redefinedFeatures.add(this);
		getRedefinedFeaturesWithComputed(null).stream().forEach(redefinedFeature->{
			if (!redefinedFeatures.contains(redefinedFeature)) {
				((FeatureImpl)redefinedFeature).addAllRedefinedFeatures(redefinedFeatures);
			}
		});
	}
	
	public boolean isParameter() {
		return getOwningMembership() instanceof ParameterMembership;
	}

	public boolean isResultParameter() {
		return getOwningMembership() instanceof ReturnParameterMembership;
	}
	
	public boolean isInput() {
		FeatureDirectionKind direction = getDirection();
		return direction == FeatureDirectionKind.IN || direction == FeatureDirectionKind.INOUT;
	}
	
	public boolean isOutputParameter() {
		FeatureDirectionKind direction = getDirection();
		return direction == FeatureDirectionKind.OUT || direction == FeatureDirectionKind.INOUT;
	}
	
	public FeatureDirectionKind getDirection() {
		Type owningType = getOwningType();
		if (owningType == null) {
			return null;
		} else {
			return directionFor(owningType);
		}
	}
	
	//
	
	/**
	 * <!-- begin-user-doc -->
	 * <!-- end-user-doc -->
	 * @generated
	 */
	@SuppressWarnings("unchecked")
	@Override
	public NotificationChain eInverseAdd(InternalEObject otherEnd, int featureID, NotificationChain msgs) {
		switch (featureID) {
			case SysMLPackage.FEATURE__OWNED_RELATIONSHIP_COMP:
				return ((InternalEList<InternalEObject>)(InternalEList<?>)getOwnedRelationship_comp()).basicAdd(otherEnd, msgs);
			case SysMLPackage.FEATURE__OWNING_MEMBERSHIP:
				if (eInternalContainer() != null)
					msgs = eBasicRemoveFromContainer(msgs);
				return basicSetOwningMembership((Membership)otherEnd, msgs);
			case SysMLPackage.FEATURE__OWNING_FEATURE_MEMBERSHIP:
				if (eInternalContainer() != null)
					msgs = eBasicRemoveFromContainer(msgs);
				return basicSetOwningFeatureMembership((FeatureMembership)otherEnd, msgs);
		}
		return super.eInverseAdd(otherEnd, featureID, msgs);
	}

	/**
	 * <!-- begin-user-doc -->
	 * <!-- end-user-doc -->
	 * @generated
	 */
	@Override
	public NotificationChain eInverseRemove(InternalEObject otherEnd, int featureID, NotificationChain msgs) {
		switch (featureID) {
			case SysMLPackage.FEATURE__OWNED_RELATIONSHIP_COMP:
				return ((InternalEList<?>)getOwnedRelationship_comp()).basicRemove(otherEnd, msgs);
			case SysMLPackage.FEATURE__OWNING_MEMBERSHIP:
				return basicSetOwningMembership(null, msgs);
			case SysMLPackage.FEATURE__OWNING_FEATURE_MEMBERSHIP:
				return basicSetOwningFeatureMembership(null, msgs);
		}
		return super.eInverseRemove(otherEnd, featureID, msgs);
	}

	/**
	 * <!-- begin-user-doc -->
	 * <!-- end-user-doc -->
	 * @generated
	 */
	@Override
	public NotificationChain eBasicRemoveFromContainerFeature(NotificationChain msgs) {
		switch (eContainerFeatureID()) {
			case SysMLPackage.FEATURE__OWNING_MEMBERSHIP:
				return eInternalContainer().eInverseRemove(this, SysMLPackage.MEMBERSHIP__OWNED_MEMBER_ELEMENT_COMP, Membership.class, msgs);
			case SysMLPackage.FEATURE__OWNING_FEATURE_MEMBERSHIP:
				return eInternalContainer().eInverseRemove(this, SysMLPackage.FEATURE_MEMBERSHIP__OWNED_MEMBER_FEATURE_COMP, FeatureMembership.class, msgs);
		}
		return super.eBasicRemoveFromContainerFeature(msgs);
	}

	/**
	 * <!-- begin-user-doc -->
	 * <!-- end-user-doc -->
	 * @generated
	 */
	@Override
	public Object eGet(int featureID, boolean resolve, boolean coreType) {
		switch (featureID) {
			case SysMLPackage.FEATURE__OWNED_TYPE_FEATURING:
				return getOwnedTypeFeaturing();
			case SysMLPackage.FEATURE__OWNING_FEATURE_MEMBERSHIP:
				return getOwningFeatureMembership();
			case SysMLPackage.FEATURE__OWNING_TYPE:
				if (resolve) return getOwningType();
				return basicGetOwningType();
			case SysMLPackage.FEATURE__END_OWNING_TYPE:
				if (resolve) return getEndOwningType();
				return basicGetEndOwningType();
			case SysMLPackage.FEATURE__IS_UNIQUE:
				return isUnique();
			case SysMLPackage.FEATURE__IS_ORDERED:
				return isOrdered();
			case SysMLPackage.FEATURE__TYPE:
				return getType();
			case SysMLPackage.FEATURE__OWNED_REDEFINITION:
				return getOwnedRedefinition();
			case SysMLPackage.FEATURE__OWNED_SUBSETTING:
				return getOwnedSubsetting();
			case SysMLPackage.FEATURE__IS_COMPOSITE:
				return isComposite();
			case SysMLPackage.FEATURE__IS_END:
				return isEnd();
			case SysMLPackage.FEATURE__OWNED_TYPING:
				return getOwnedTyping();
			case SysMLPackage.FEATURE__FEATURING_TYPE:
				return getFeaturingType();
			case SysMLPackage.FEATURE__IS_NONUNIQUE:
				return isNonunique();
		}
		return super.eGet(featureID, resolve, coreType);
	}

	/**
	 * <!-- begin-user-doc -->
	 * <!-- end-user-doc -->
	 * @generated
	 */
	@SuppressWarnings("unchecked")
	@Override
	public void eSet(int featureID, Object newValue) {
		switch (featureID) {
			case SysMLPackage.FEATURE__OWNED_TYPE_FEATURING:
				getOwnedTypeFeaturing().clear();
				getOwnedTypeFeaturing().addAll((Collection<? extends TypeFeaturing>)newValue);
				return;
			case SysMLPackage.FEATURE__OWNING_FEATURE_MEMBERSHIP:
				setOwningFeatureMembership((FeatureMembership)newValue);
				return;
			case SysMLPackage.FEATURE__OWNING_TYPE:
				setOwningType((Type)newValue);
				return;
			case SysMLPackage.FEATURE__END_OWNING_TYPE:
				setEndOwningType((Type)newValue);
				return;
			case SysMLPackage.FEATURE__IS_UNIQUE:
				setIsUnique((Boolean)newValue);
				return;
			case SysMLPackage.FEATURE__IS_ORDERED:
				setIsOrdered((Boolean)newValue);
				return;
			case SysMLPackage.FEATURE__TYPE:
				getType().clear();
				getType().addAll((Collection<? extends Type>)newValue);
				return;
			case SysMLPackage.FEATURE__OWNED_REDEFINITION:
				getOwnedRedefinition().clear();
				getOwnedRedefinition().addAll((Collection<? extends Redefinition>)newValue);
				return;
			case SysMLPackage.FEATURE__OWNED_SUBSETTING:
				getOwnedSubsetting().clear();
				getOwnedSubsetting().addAll((Collection<? extends Subsetting>)newValue);
				return;
			case SysMLPackage.FEATURE__IS_COMPOSITE:
				setIsComposite((Boolean)newValue);
				return;
			case SysMLPackage.FEATURE__IS_END:
				setIsEnd((Boolean)newValue);
				return;
			case SysMLPackage.FEATURE__OWNED_TYPING:
				getOwnedTyping().clear();
				getOwnedTyping().addAll((Collection<? extends FeatureTyping>)newValue);
				return;
			case SysMLPackage.FEATURE__FEATURING_TYPE:
				getFeaturingType().clear();
				getFeaturingType().addAll((Collection<? extends Type>)newValue);
				return;
			case SysMLPackage.FEATURE__IS_NONUNIQUE:
				setIsNonunique((Boolean)newValue);
				return;
		}
		super.eSet(featureID, newValue);
	}

	/**
	 * <!-- begin-user-doc -->
	 * <!-- end-user-doc -->
	 * @generated
	 */
	@Override
	public void eUnset(int featureID) {
		switch (featureID) {
			case SysMLPackage.FEATURE__OWNED_TYPE_FEATURING:
				getOwnedTypeFeaturing().clear();
				return;
			case SysMLPackage.FEATURE__OWNING_FEATURE_MEMBERSHIP:
				setOwningFeatureMembership((FeatureMembership)null);
				return;
			case SysMLPackage.FEATURE__OWNING_TYPE:
				setOwningType((Type)null);
				return;
			case SysMLPackage.FEATURE__END_OWNING_TYPE:
				setEndOwningType((Type)null);
				return;
			case SysMLPackage.FEATURE__IS_UNIQUE:
				setIsUnique(IS_UNIQUE_EDEFAULT);
				return;
			case SysMLPackage.FEATURE__IS_ORDERED:
				setIsOrdered(IS_ORDERED_EDEFAULT);
				return;
			case SysMLPackage.FEATURE__TYPE:
				getType().clear();
				return;
			case SysMLPackage.FEATURE__OWNED_REDEFINITION:
				getOwnedRedefinition().clear();
				return;
			case SysMLPackage.FEATURE__OWNED_SUBSETTING:
				getOwnedSubsetting().clear();
				return;
			case SysMLPackage.FEATURE__IS_COMPOSITE:
				setIsComposite(IS_COMPOSITE_EDEFAULT);
				return;
			case SysMLPackage.FEATURE__IS_END:
				setIsEnd(IS_END_EDEFAULT);
				return;
			case SysMLPackage.FEATURE__OWNED_TYPING:
				getOwnedTyping().clear();
				return;
			case SysMLPackage.FEATURE__FEATURING_TYPE:
				getFeaturingType().clear();
				return;
			case SysMLPackage.FEATURE__IS_NONUNIQUE:
				setIsNonunique(IS_NONUNIQUE_EDEFAULT);
				return;
		}
		super.eUnset(featureID);
	}

	/**
	 * <!-- begin-user-doc -->
	 * <!-- end-user-doc -->
	 * @generated
	 */
	@Override
	public boolean eIsSet(int featureID) {
		switch (featureID) {
			case SysMLPackage.FEATURE__OWNED_RELATIONSHIP_COMP:
				return ownedRelationship_comp != null && !ownedRelationship_comp.isEmpty();
			case SysMLPackage.FEATURE__OWNING_MEMBERSHIP:
				return getOwningMembership() != null;
			case SysMLPackage.FEATURE__OWNED_TYPE_FEATURING:
				return !getOwnedTypeFeaturing().isEmpty();
			case SysMLPackage.FEATURE__OWNING_FEATURE_MEMBERSHIP:
				return getOwningFeatureMembership() != null;
			case SysMLPackage.FEATURE__OWNING_TYPE:
				return basicGetOwningType() != null;
			case SysMLPackage.FEATURE__END_OWNING_TYPE:
				return basicGetEndOwningType() != null;
			case SysMLPackage.FEATURE__IS_UNIQUE:
				return isUnique != IS_UNIQUE_EDEFAULT;
			case SysMLPackage.FEATURE__IS_ORDERED:
				return isOrdered != IS_ORDERED_EDEFAULT;
			case SysMLPackage.FEATURE__TYPE:
				return !getType().isEmpty();
			case SysMLPackage.FEATURE__OWNED_REDEFINITION:
				return !getOwnedRedefinition().isEmpty();
			case SysMLPackage.FEATURE__OWNED_SUBSETTING:
				return !getOwnedSubsetting().isEmpty();
			case SysMLPackage.FEATURE__IS_COMPOSITE:
				return isComposite() != IS_COMPOSITE_EDEFAULT;
			case SysMLPackage.FEATURE__IS_END:
				return isEnd() != IS_END_EDEFAULT;
			case SysMLPackage.FEATURE__OWNED_TYPING:
				return !getOwnedTyping().isEmpty();
			case SysMLPackage.FEATURE__FEATURING_TYPE:
				return !getFeaturingType().isEmpty();
			case SysMLPackage.FEATURE__IS_NONUNIQUE:
				return isNonunique() != IS_NONUNIQUE_EDEFAULT;
		}
		return super.eIsSet(featureID);
	}

	/**
	 * <!-- begin-user-doc -->
	 * <!-- end-user-doc -->
	 * @generated
	 */
	@Override
	public Object eInvoke(int operationID, EList<?> arguments) throws InvocationTargetException {
		switch (operationID) {
			case SysMLPackage.FEATURE___DIRECTION_FOR__TYPE:
				return directionFor((Type)arguments.get(0));
			case SysMLPackage.FEATURE___IS_FEATURED_WITHIN__TYPE:
				return isFeaturedWithin((Type)arguments.get(0));
		}
		return super.eInvoke(operationID, arguments);
	}

	/**
	 * <!-- begin-user-doc -->
	 * <!-- end-user-doc -->
	 * @generated
	 */
	@Override
	public String toString() {
		if (eIsProxy()) return super.toString();

		StringBuilder result = new StringBuilder(super.toString());
		result.append(" (isUnique: ");
		result.append(isUnique);
		result.append(", isOrdered: ");
		result.append(isOrdered);
		result.append(')');
		return result.toString();
	}

} //FeatureImpl<|MERGE_RESOLUTION|>--- conflicted
+++ resolved
@@ -909,23 +909,7 @@
 		if (valuation != null) {
 			Expression value = valuation.getValue();
 			if (value != null) {
-<<<<<<< HEAD
 				valueConnector = makeValueBinding(valueConnector, value);
-=======
-				valueConnector = makeValueBinding(valueConnector, ((ExpressionImpl)value).getResult());
-			}
-		}
-		return valueConnector;
-	}
-	
-	@Override
-	public Type getDefaultType(String... defaultNames) {
-		Type owningType = getOwningType();
-		if (owningType instanceof BindingConnector) {
-			Feature relatedFeature = ((BindingConnectorImpl)owningType).getRelatedFeatureFor(this);
-			if (relatedFeature != null) {
-				return null;
->>>>>>> d5589ca4
 			}
 		}
 	}
@@ -985,27 +969,9 @@
 		}
 	}
 	
-<<<<<<< HEAD
-	public BindingConnector makeBinding(BindingConnector connector, Expression sourceExpression, Feature target) {
-		((ElementImpl)sourceExpression).transform();
-		return makeBinding(connector, sourceExpression.getResult(), target);
-	}
-	
-	public BindingConnector makeBinding(BindingConnector connector, Feature source, Feature target) {
-		if (connector == null) {
-			connector = addOwnedBindingConnector(source, target);
-		} else {
-			((BindingConnectorImpl)connector).update(null, source, target);
-		}
-		return connector;
-	}
-	
 	public BindingConnector makeValueBinding(BindingConnector connector, Expression sourceExpression) {
 		((ElementImpl)sourceExpression).transform();
 		Feature source = sourceExpression.getResult();
-=======
-	public BindingConnector makeValueBinding(BindingConnector connector, Feature source) {
->>>>>>> d5589ca4
 		if (connector == null) {
 			connector = addOwnedBindingConnector(getFeaturingType(), source, this);
 		} else {
