--- conflicted
+++ resolved
@@ -1,114 +1,84 @@
-/*******************************************************************************
- * SysML 2 Pilot Implementation
- * Copyright (c) 2020 Model Driven Solutions, Inc.
- *    
- * This program is free software: you can redistribute it and/or modify
- * it under the terms of the GNU Lesser General Public License as published by
- * the Free Software Foundation, either version 3 of the License, or
- * (at your option) any later version.
- *
- * This program is distributed in the hope that it will be useful,
- * but WITHOUT ANY WARRANTY; without even the implied warranty of
- * MERCHANTABILITY or FITNESS FOR A PARTICULAR PURPOSE.  See the
- * GNU Lesser General Public License for more details.
- *  
- * You should have received a copy of theGNU Lesser General Public License
- * along with this program.  If not, see <https://www.gnu.org/licenses/>.
- *  
- * @license LGPL-3.0-or-later <http://spdx.org/licenses/LGPL-3.0-or-later>
- *  
- *******************************************************************************/
-/**
- */
-package org.omg.sysml.lang.sysml.impl;
-
-import org.eclipse.emf.ecore.EClass;
-import org.omg.sysml.lang.sysml.BindingConnector;
-import org.omg.sysml.lang.sysml.BlockExpression;
-import org.omg.sysml.lang.sysml.Expression;
-import org.omg.sysml.lang.sysml.Feature;
-import org.omg.sysml.lang.sysml.ResultExpressionMembership;
-import org.omg.sysml.lang.sysml.SysMLPackage;
-
-/**
- * <!-- begin-user-doc --> An implementation of the model object '<em><b>Block
- * Expression</b></em>'. <!-- end-user-doc -->
- *
- * @generated
- */
-public class BlockExpressionImpl extends ExpressionImpl implements BlockExpression {
-
-	/**
-	 * The cached value of the BindingConnector from the result of the last
-	 * sub-Expression to the result of this BlockExpression.
-	 */
-	protected BindingConnector resultConnector = null;
-
-	/**
-	 * <!-- begin-user-doc --> <!-- end-user-doc -->
-	 * @generated
-	 */
-	@Override
-	protected EClass eStaticClass() {
-		return SysMLPackage.Literals.BLOCK_EXPRESSION;
-	}
-
-	/**
-	 * <!-- begin-user-doc --> <!-- end-user-doc -->
-	 * @generated
-	 */
-	protected BlockExpressionImpl() {
-		super();
-	}
-
-	public BindingConnector getResultConnector() {
-		return resultConnector;
-	}
-
-<<<<<<< HEAD
-	public static BindingConnector getOrCreateResultConnectorFor(
-			Type owningType, BindingConnector resultConnector, Feature result) {
-=======
-	public static BindingConnector getResultConnectorFor(
-			TypeImpl type, BindingConnector resultConnector, Feature result) {
->>>>>>> d5589ca4
-		Expression resultExpression = 
-				(Expression)type.getOwnedFeatureByMembership(ResultExpressionMembership.class);
-		if (resultExpression != null) {
-<<<<<<< HEAD
-			resultConnector = updateBindingConnectorFor(
-					owningType, resultConnector, resultExpression, result);
-=======
-			resultConnector = type.makeBinding(resultConnector, resultExpression.getResult(), result);
->>>>>>> d5589ca4
-		}
-		return resultConnector;
-	}
-	
-<<<<<<< HEAD
-	public static BindingConnector updateBindingConnectorFor(
-			Type owningType, BindingConnector connector, Expression sourceExpression, Feature target) {
-		((ElementImpl)sourceExpression).transform();
-		Feature source = sourceExpression.getResult();
-		if (connector == null) {
-			connector = ((TypeImpl)owningType).addOwnedBindingConnector(source, target);
-		} else {
-			((ConnectorImpl) connector).setRelatedFeature(0, source);
-			((ConnectorImpl) connector).setRelatedFeature(1, target);
-		}
-		return connector;
-=======
-	@Override
-	public void transform() {
-		super.transform();
-		getResultConnector();
->>>>>>> d5589ca4
-	}
-
-	@Override
-	public void transform() {
-		super.transform();
-		resultConnector = getOrCreateResultConnectorFor(this, resultConnector, this.getResult());
-	}
-
-} // BlockExpressionImpl
+/*******************************************************************************
+ * SysML 2 Pilot Implementation
+ * Copyright (c) 2020 Model Driven Solutions, Inc.
+ *    
+ * This program is free software: you can redistribute it and/or modify
+ * it under the terms of the GNU Lesser General Public License as published by
+ * the Free Software Foundation, either version 3 of the License, or
+ * (at your option) any later version.
+ *
+ * This program is distributed in the hope that it will be useful,
+ * but WITHOUT ANY WARRANTY; without even the implied warranty of
+ * MERCHANTABILITY or FITNESS FOR A PARTICULAR PURPOSE.  See the
+ * GNU Lesser General Public License for more details.
+ *  
+ * You should have received a copy of theGNU Lesser General Public License
+ * along with this program.  If not, see <https://www.gnu.org/licenses/>.
+ *  
+ * @license LGPL-3.0-or-later <http://spdx.org/licenses/LGPL-3.0-or-later>
+ *  
+ *******************************************************************************/
+/**
+ */
+package org.omg.sysml.lang.sysml.impl;
+
+import org.eclipse.emf.ecore.EClass;
+import org.omg.sysml.lang.sysml.BindingConnector;
+import org.omg.sysml.lang.sysml.BlockExpression;
+import org.omg.sysml.lang.sysml.Expression;
+import org.omg.sysml.lang.sysml.Feature;
+import org.omg.sysml.lang.sysml.ResultExpressionMembership;
+import org.omg.sysml.lang.sysml.SysMLPackage;
+
+/**
+ * <!-- begin-user-doc --> An implementation of the model object '<em><b>Block
+ * Expression</b></em>'. <!-- end-user-doc -->
+ *
+ * @generated
+ */
+public class BlockExpressionImpl extends ExpressionImpl implements BlockExpression {
+
+	/**
+	 * The cached value of the BindingConnector from the result of the last
+	 * sub-Expression to the result of this BlockExpression.
+	 */
+	protected BindingConnector resultConnector = null;
+
+	/**
+	 * <!-- begin-user-doc --> <!-- end-user-doc -->
+	 * @generated
+	 */
+	@Override
+	protected EClass eStaticClass() {
+		return SysMLPackage.Literals.BLOCK_EXPRESSION;
+	}
+
+	/**
+	 * <!-- begin-user-doc --> <!-- end-user-doc -->
+	 * @generated
+	 */
+	protected BlockExpressionImpl() {
+		super();
+	}
+
+	public BindingConnector getResultConnector() {
+		return resultConnector;
+	}
+
+	public static BindingConnector getOrCreateResultConnectorFor(
+			TypeImpl type, BindingConnector resultConnector, Feature result) {
+		Expression resultExpression = 
+				(Expression)type.getOwnedFeatureByMembership(ResultExpressionMembership.class);
+		if (resultExpression != null) {
+			resultConnector = type.makeResultBinding(resultConnector, resultExpression, result);
+		}
+		return resultConnector;
+	}
+
+	@Override
+	public void transform() {
+		super.transform();
+		resultConnector = getOrCreateResultConnectorFor(this, resultConnector, this.getResult());
+	}
+
+} // BlockExpressionImpl