/*****************************************************************************
 * SysML 2 Pilot Implementation
 * Copyright (c) 2018 IncQuery Labs Ltd.
 * Copyright (c) 2018, 2019 Model Driven Solutions, Inc.
 * Copyright (c) 2018, 2019 California Institute of Technology/Jet Propulsion Laboratory
 *    
 * This program is free software: you can redistribute it and/or modify
 * it under the terms of the GNU Lesser General Public License as published by
 * the Free Software Foundation, either version 3 of the License, or
 * (at your option) any later version.
 * 
 * This program is distributed in the hope that it will be useful,
 * but WITHOUT ANY WARRANTY; without even the implied warranty of
 * MERCHANTABILITY or FITNESS FOR A PARTICULAR PURPOSE.  See the
 * GNU Lesser General Public License for more details.
 * 
 * You should have received a copy of the GNU Lesser General Public License
 * along with this program.  If not, see <https://www.gnu.org/licenses/>.
 * 
 * @license LGPL-3.0-or-later <http://spdx.org/licenses/LGPL-3.0-or-later>
 * 
 * Contributors:
 *  Zoltan Kiss, IncQuery
 *  Balazs Grill, IncQuery
 *  Ed Seidewitz, MDS
 *  Miyako Wilson, JPL
 * 
 *****************************************************************************/
package org.omg.sysml.scoping

import java.util.Map
import java.util.Set
import org.eclipse.emf.ecore.EReference
import org.eclipse.xtext.naming.QualifiedName
import org.eclipse.xtext.resource.EObjectDescription
import org.eclipse.xtext.scoping.IScope
import org.eclipse.xtext.scoping.impl.AbstractScope
import org.omg.sysml.lang.sysml.Type
import org.omg.sysml.lang.sysml.Element
import org.omg.sysml.lang.sysml.Package
import org.omg.sysml.lang.sysml.VisibilityKind
import org.eclipse.xtext.resource.IEObjectDescription

class AlfScope extends AbstractScope {
	
	protected Package pack		
	protected EReference reference	
	protected AlfScopeProvider scopeProvider
	
	protected QualifiedName targetqn;
	protected Map<Element, Set<QualifiedName>> elements
	protected Set<QualifiedName> visitedqns
	protected boolean findFirst = false;
	
	boolean isShadowing = false;
	
	new(IScope parent, Package pack, EReference reference, AlfScopeProvider scopeProvider) {
		super(parent, false)
		this.pack = pack
		this.reference = reference
		this.scopeProvider = scopeProvider
	}
	
	/**
	 * A qualified name is shadowed if its first segment name is shadowed.
	 */
	protected override isShadowed(IEObjectDescription input) {
		!resolveInScope(QualifiedName.create(input.name.firstSegment), true).isEmpty()
	}

	override getSingleElement(QualifiedName name) {
		val result = resolveInScope(name, true);
		if (!result.isEmpty) result.get(0)
		else if (parent !== null && !isShadowing) parent.getSingleElement(name)
		else null
	}
	
	override getLocalElementsByName(QualifiedName name) {
		resolveInScope(name, false)
	}
	
	override getAllLocalElements() {
		resolveInScope(null, false)
	}
	
	/**
	 * If targetqn is not null, resolve it in this local scope. If findFirst is true,
	 * return the first matching element, if any. Otherwise return all matching elements.
	 * 
	 * If targetqn is null, return all elements in this local scope with all possible
	 * qualified names by which they can be resolved (except that circularities are
	 * truncated). - called when "XPECT scope" is used.
	 */
	def resolveInScope(QualifiedName targetqn, boolean findFirst) {
		this.targetqn = targetqn;
		this.findFirst = findFirst	
		this.elements = newHashMap	
		this.visitedqns = newHashSet
		resolve()		
		elements.keySet.flatMap[key |
			elements.get(key).map[qn | EObjectDescription.create(qn, key)]
		]
	}
	
	protected def void resolve() {	
		pack.resolve(QualifiedName.create(), false, true, newHashSet)
	}
	
	protected def boolean resolve(Package pack, QualifiedName qn, boolean checkIfAdded, boolean isInsideScope, Set<Package> visited) {
		pack.owned(qn, checkIfAdded, isInsideScope, newHashSet, visited) ||
		pack.gen(qn, visited) ||
		pack.imp(qn, visited)
	}
	
	protected def void addName(Map<Element, Set<QualifiedName>> elements, QualifiedName qn, Element el) {
		if (reference.EReferenceType.isInstance(el)) {
			var qns = elements.get(el)
			if (qns === null) {
				elements.put(el, newHashSet(qn))
			} else {
				qns.add(qn)
			}					
		}
	}
	
	protected def boolean owned(Package pack, QualifiedName qn, boolean checkIfAdded, boolean isInsideScope, Set<Package> ownedvisited, Set<Package> visited) {
		if (!ownedvisited.contains(pack)) {
			if (targetqn === null) {
				ownedvisited.add(pack)		
			}
			for (m: pack.ownedMembership) {
				if (!scopeProvider.visited.contains(m)) {
					var String elementName
					var Element memberElement
					
					// Note: Proxy resolution for memberElement may result in recursive name resolution
					// (and getting the memberName may also result in accessing the memberElement).
					// In this case, the membership m should be excluded from the scope, to avoid a 
					// cyclic linking error.
					scopeProvider.addVisited(m)
					try {
						memberElement = m.memberElement
						elementName = m.memberName 
					} finally {
						scopeProvider.removeVisited(m)
					}
									
					if (elementName !== null && (isInsideScope || m.visibility == VisibilityKind.PUBLIC)) {
						val elementqn = qn.append(elementName)
						if (targetqn === null || targetqn.startsWith(elementqn)) {
							if (!checkIfAdded || !visitedqns.contains(elementqn)) {
								visitedqns.add(elementqn)
								if (targetqn === null || targetqn == elementqn) {
									elements.addName(elementqn, memberElement)
									if (findFirst && targetqn == elementqn) {
										return true
									}
								}
								if (targetqn != elementqn) {
									if (memberElement instanceof Package) {
										isShadowing = true;
										
										// Note: If the resolution is for a single element, search the owned elements first and, if found, do
										// not search the inherited elements. This avoids a possible cyclic linking error if getting the 
										// superclass requires proxy resolution.
										if (memberElement.owned(elementqn, false, false, ownedvisited, visited)) {
											return true
										}
										
										if (memberElement.gen(elementqn, visited)) {
											return true;
										}
										if (memberElement.imp(elementqn, visited)) {
											return true;
										}
									}
								}
							}
						}
					}
				}
			}
			ownedvisited.remove(pack)
		}
		return false
	}

	protected def boolean gen(Package pack, QualifiedName qn, Set<Package> visited) {
		if (pack instanceof Type) {
			for (e: pack.ownedGeneralization) {
				if (!scopeProvider.visited.contains(e)) {
					var found = false;
					// NOTE: Exclude the generalization e to avoid possible circular name resolution
					// when resolving a proxy for e.general.
					scopeProvider.addVisited(e)
					if (e.general !== null && !visited.contains(e.general)) {
						visited.add(e.general)
						found = e.general.resolve(qn, false, false, visited)
						visited.remove(e.general)
					}
					scopeProvider.removeVisited(e)
					if (found) {
						return true
					}
				}
			}
		}
		return false
	}
	
	protected def boolean imp(Package pack, QualifiedName qn, Set<Package> visited) {
		for (e: pack.ownedImport) {
<<<<<<< HEAD
			if (e.importedPackage !== null && !visited.contains(e.importedPackage) && e.visibility == VisibilityKind.PUBLIC) {
				visited.add(e.importedPackage)
				val found = e.importedPackage.resolve(qn, true, false, visited)
				visited.remove(e.importedPackage)
=======
			if (!scopeProvider.visited.contains(e)) {
				var found = false;
				// NOTE: Exclude the import e to avoid possible circular name resolution
				// when resolving a proxy for e.importedPackage.
				scopeProvider.addVisited(e)
				if (e.importedPackage !== null && !visited.contains(e.importedPackage)) {
					visited.add(e.importedPackage)
					found = e.importedPackage.resolve(qn, true, false, visited)
					visited.remove(e.importedPackage)
				}
				scopeProvider.removeVisited(e)
>>>>>>> cb62c7da
				if (found) {
					return true
				}
			}
		}
		return false
	}
	
}
<|MERGE_RESOLUTION|>--- conflicted
+++ resolved
@@ -1,239 +1,232 @@
-/*****************************************************************************
- * SysML 2 Pilot Implementation
- * Copyright (c) 2018 IncQuery Labs Ltd.
- * Copyright (c) 2018, 2019 Model Driven Solutions, Inc.
- * Copyright (c) 2018, 2019 California Institute of Technology/Jet Propulsion Laboratory
- *    
- * This program is free software: you can redistribute it and/or modify
- * it under the terms of the GNU Lesser General Public License as published by
- * the Free Software Foundation, either version 3 of the License, or
- * (at your option) any later version.
- * 
- * This program is distributed in the hope that it will be useful,
- * but WITHOUT ANY WARRANTY; without even the implied warranty of
- * MERCHANTABILITY or FITNESS FOR A PARTICULAR PURPOSE.  See the
- * GNU Lesser General Public License for more details.
- * 
- * You should have received a copy of the GNU Lesser General Public License
- * along with this program.  If not, see <https://www.gnu.org/licenses/>.
- * 
- * @license LGPL-3.0-or-later <http://spdx.org/licenses/LGPL-3.0-or-later>
- * 
- * Contributors:
- *  Zoltan Kiss, IncQuery
- *  Balazs Grill, IncQuery
- *  Ed Seidewitz, MDS
- *  Miyako Wilson, JPL
- * 
- *****************************************************************************/
-package org.omg.sysml.scoping
-
-import java.util.Map
-import java.util.Set
-import org.eclipse.emf.ecore.EReference
-import org.eclipse.xtext.naming.QualifiedName
-import org.eclipse.xtext.resource.EObjectDescription
-import org.eclipse.xtext.scoping.IScope
-import org.eclipse.xtext.scoping.impl.AbstractScope
-import org.omg.sysml.lang.sysml.Type
-import org.omg.sysml.lang.sysml.Element
-import org.omg.sysml.lang.sysml.Package
-import org.omg.sysml.lang.sysml.VisibilityKind
-import org.eclipse.xtext.resource.IEObjectDescription
-
-class AlfScope extends AbstractScope {
-	
-	protected Package pack		
-	protected EReference reference	
-	protected AlfScopeProvider scopeProvider
-	
-	protected QualifiedName targetqn;
-	protected Map<Element, Set<QualifiedName>> elements
-	protected Set<QualifiedName> visitedqns
-	protected boolean findFirst = false;
-	
-	boolean isShadowing = false;
-	
-	new(IScope parent, Package pack, EReference reference, AlfScopeProvider scopeProvider) {
-		super(parent, false)
-		this.pack = pack
-		this.reference = reference
-		this.scopeProvider = scopeProvider
-	}
-	
-	/**
-	 * A qualified name is shadowed if its first segment name is shadowed.
-	 */
-	protected override isShadowed(IEObjectDescription input) {
-		!resolveInScope(QualifiedName.create(input.name.firstSegment), true).isEmpty()
-	}
-
-	override getSingleElement(QualifiedName name) {
-		val result = resolveInScope(name, true);
-		if (!result.isEmpty) result.get(0)
-		else if (parent !== null && !isShadowing) parent.getSingleElement(name)
-		else null
-	}
-	
-	override getLocalElementsByName(QualifiedName name) {
-		resolveInScope(name, false)
-	}
-	
-	override getAllLocalElements() {
-		resolveInScope(null, false)
-	}
-	
-	/**
-	 * If targetqn is not null, resolve it in this local scope. If findFirst is true,
-	 * return the first matching element, if any. Otherwise return all matching elements.
-	 * 
-	 * If targetqn is null, return all elements in this local scope with all possible
-	 * qualified names by which they can be resolved (except that circularities are
-	 * truncated). - called when "XPECT scope" is used.
-	 */
-	def resolveInScope(QualifiedName targetqn, boolean findFirst) {
-		this.targetqn = targetqn;
-		this.findFirst = findFirst	
-		this.elements = newHashMap	
-		this.visitedqns = newHashSet
-		resolve()		
-		elements.keySet.flatMap[key |
-			elements.get(key).map[qn | EObjectDescription.create(qn, key)]
-		]
-	}
-	
-	protected def void resolve() {	
-		pack.resolve(QualifiedName.create(), false, true, newHashSet)
-	}
-	
-	protected def boolean resolve(Package pack, QualifiedName qn, boolean checkIfAdded, boolean isInsideScope, Set<Package> visited) {
-		pack.owned(qn, checkIfAdded, isInsideScope, newHashSet, visited) ||
-		pack.gen(qn, visited) ||
-		pack.imp(qn, visited)
-	}
-	
-	protected def void addName(Map<Element, Set<QualifiedName>> elements, QualifiedName qn, Element el) {
-		if (reference.EReferenceType.isInstance(el)) {
-			var qns = elements.get(el)
-			if (qns === null) {
-				elements.put(el, newHashSet(qn))
-			} else {
-				qns.add(qn)
-			}					
-		}
-	}
-	
-	protected def boolean owned(Package pack, QualifiedName qn, boolean checkIfAdded, boolean isInsideScope, Set<Package> ownedvisited, Set<Package> visited) {
-		if (!ownedvisited.contains(pack)) {
-			if (targetqn === null) {
-				ownedvisited.add(pack)		
-			}
-			for (m: pack.ownedMembership) {
-				if (!scopeProvider.visited.contains(m)) {
-					var String elementName
-					var Element memberElement
-					
-					// Note: Proxy resolution for memberElement may result in recursive name resolution
-					// (and getting the memberName may also result in accessing the memberElement).
-					// In this case, the membership m should be excluded from the scope, to avoid a 
-					// cyclic linking error.
-					scopeProvider.addVisited(m)
-					try {
-						memberElement = m.memberElement
-						elementName = m.memberName 
-					} finally {
-						scopeProvider.removeVisited(m)
-					}
-									
-					if (elementName !== null && (isInsideScope || m.visibility == VisibilityKind.PUBLIC)) {
-						val elementqn = qn.append(elementName)
-						if (targetqn === null || targetqn.startsWith(elementqn)) {
-							if (!checkIfAdded || !visitedqns.contains(elementqn)) {
-								visitedqns.add(elementqn)
-								if (targetqn === null || targetqn == elementqn) {
-									elements.addName(elementqn, memberElement)
-									if (findFirst && targetqn == elementqn) {
-										return true
-									}
-								}
-								if (targetqn != elementqn) {
-									if (memberElement instanceof Package) {
-										isShadowing = true;
-										
-										// Note: If the resolution is for a single element, search the owned elements first and, if found, do
-										// not search the inherited elements. This avoids a possible cyclic linking error if getting the 
-										// superclass requires proxy resolution.
-										if (memberElement.owned(elementqn, false, false, ownedvisited, visited)) {
-											return true
-										}
-										
-										if (memberElement.gen(elementqn, visited)) {
-											return true;
-										}
-										if (memberElement.imp(elementqn, visited)) {
-											return true;
-										}
-									}
-								}
-							}
-						}
-					}
-				}
-			}
-			ownedvisited.remove(pack)
-		}
-		return false
-	}
-
-	protected def boolean gen(Package pack, QualifiedName qn, Set<Package> visited) {
-		if (pack instanceof Type) {
-			for (e: pack.ownedGeneralization) {
-				if (!scopeProvider.visited.contains(e)) {
-					var found = false;
-					// NOTE: Exclude the generalization e to avoid possible circular name resolution
-					// when resolving a proxy for e.general.
-					scopeProvider.addVisited(e)
-					if (e.general !== null && !visited.contains(e.general)) {
-						visited.add(e.general)
-						found = e.general.resolve(qn, false, false, visited)
-						visited.remove(e.general)
-					}
-					scopeProvider.removeVisited(e)
-					if (found) {
-						return true
-					}
-				}
-			}
-		}
-		return false
-	}
-	
-	protected def boolean imp(Package pack, QualifiedName qn, Set<Package> visited) {
-		for (e: pack.ownedImport) {
-<<<<<<< HEAD
-			if (e.importedPackage !== null && !visited.contains(e.importedPackage) && e.visibility == VisibilityKind.PUBLIC) {
-				visited.add(e.importedPackage)
-				val found = e.importedPackage.resolve(qn, true, false, visited)
-				visited.remove(e.importedPackage)
-=======
-			if (!scopeProvider.visited.contains(e)) {
-				var found = false;
-				// NOTE: Exclude the import e to avoid possible circular name resolution
-				// when resolving a proxy for e.importedPackage.
-				scopeProvider.addVisited(e)
-				if (e.importedPackage !== null && !visited.contains(e.importedPackage)) {
-					visited.add(e.importedPackage)
-					found = e.importedPackage.resolve(qn, true, false, visited)
-					visited.remove(e.importedPackage)
-				}
-				scopeProvider.removeVisited(e)
->>>>>>> cb62c7da
-				if (found) {
-					return true
-				}
-			}
-		}
-		return false
-	}
-	
-}
+/*****************************************************************************
+ * SysML 2 Pilot Implementation
+ * Copyright (c) 2018 IncQuery Labs Ltd.
+ * Copyright (c) 2018, 2019 Model Driven Solutions, Inc.
+ * Copyright (c) 2018, 2019 California Institute of Technology/Jet Propulsion Laboratory
+ *    
+ * This program is free software: you can redistribute it and/or modify
+ * it under the terms of the GNU Lesser General Public License as published by
+ * the Free Software Foundation, either version 3 of the License, or
+ * (at your option) any later version.
+ * 
+ * This program is distributed in the hope that it will be useful,
+ * but WITHOUT ANY WARRANTY; without even the implied warranty of
+ * MERCHANTABILITY or FITNESS FOR A PARTICULAR PURPOSE.  See the
+ * GNU Lesser General Public License for more details.
+ * 
+ * You should have received a copy of the GNU Lesser General Public License
+ * along with this program.  If not, see <https://www.gnu.org/licenses/>.
+ * 
+ * @license LGPL-3.0-or-later <http://spdx.org/licenses/LGPL-3.0-or-later>
+ * 
+ * Contributors:
+ *  Zoltan Kiss, IncQuery
+ *  Balazs Grill, IncQuery
+ *  Ed Seidewitz, MDS
+ *  Miyako Wilson, JPL
+ * 
+ *****************************************************************************/
+package org.omg.sysml.scoping
+
+import java.util.Map
+import java.util.Set
+import org.eclipse.emf.ecore.EReference
+import org.eclipse.xtext.naming.QualifiedName
+import org.eclipse.xtext.resource.EObjectDescription
+import org.eclipse.xtext.scoping.IScope
+import org.eclipse.xtext.scoping.impl.AbstractScope
+import org.omg.sysml.lang.sysml.Type
+import org.omg.sysml.lang.sysml.Element
+import org.omg.sysml.lang.sysml.Package
+import org.omg.sysml.lang.sysml.VisibilityKind
+import org.eclipse.xtext.resource.IEObjectDescription
+
+class AlfScope extends AbstractScope {
+	
+	protected Package pack		
+	protected EReference reference	
+	protected AlfScopeProvider scopeProvider
+	
+	protected QualifiedName targetqn;
+	protected Map<Element, Set<QualifiedName>> elements
+	protected Set<QualifiedName> visitedqns
+	protected boolean findFirst = false;
+	
+	boolean isShadowing = false;
+	
+	new(IScope parent, Package pack, EReference reference, AlfScopeProvider scopeProvider) {
+		super(parent, false)
+		this.pack = pack
+		this.reference = reference
+		this.scopeProvider = scopeProvider
+	}
+	
+	/**
+	 * A qualified name is shadowed if its first segment name is shadowed.
+	 */
+	protected override isShadowed(IEObjectDescription input) {
+		!resolveInScope(QualifiedName.create(input.name.firstSegment), true).isEmpty()
+	}
+
+	override getSingleElement(QualifiedName name) {
+		val result = resolveInScope(name, true);
+		if (!result.isEmpty) result.get(0)
+		else if (parent !== null && !isShadowing) parent.getSingleElement(name)
+		else null
+	}
+	
+	override getLocalElementsByName(QualifiedName name) {
+		resolveInScope(name, false)
+	}
+	
+	override getAllLocalElements() {
+		resolveInScope(null, false)
+	}
+	
+	/**
+	 * If targetqn is not null, resolve it in this local scope. If findFirst is true,
+	 * return the first matching element, if any. Otherwise return all matching elements.
+	 * 
+	 * If targetqn is null, return all elements in this local scope with all possible
+	 * qualified names by which they can be resolved (except that circularities are
+	 * truncated). - called when "XPECT scope" is used.
+	 */
+	def resolveInScope(QualifiedName targetqn, boolean findFirst) {
+		this.targetqn = targetqn;
+		this.findFirst = findFirst	
+		this.elements = newHashMap	
+		this.visitedqns = newHashSet
+		resolve()		
+		elements.keySet.flatMap[key |
+			elements.get(key).map[qn | EObjectDescription.create(qn, key)]
+		]
+	}
+	
+	protected def void resolve() {	
+		pack.resolve(QualifiedName.create(), false, true, newHashSet)
+	}
+	
+	protected def boolean resolve(Package pack, QualifiedName qn, boolean checkIfAdded, boolean isInsideScope, Set<Package> visited) {
+		pack.owned(qn, checkIfAdded, isInsideScope, newHashSet, visited) ||
+		pack.gen(qn, visited) ||
+		pack.imp(qn, visited)
+	}
+	
+	protected def void addName(Map<Element, Set<QualifiedName>> elements, QualifiedName qn, Element el) {
+		if (reference.EReferenceType.isInstance(el)) {
+			var qns = elements.get(el)
+			if (qns === null) {
+				elements.put(el, newHashSet(qn))
+			} else {
+				qns.add(qn)
+			}					
+		}
+	}
+	
+	protected def boolean owned(Package pack, QualifiedName qn, boolean checkIfAdded, boolean isInsideScope, Set<Package> ownedvisited, Set<Package> visited) {
+		if (!ownedvisited.contains(pack)) {
+			if (targetqn === null) {
+				ownedvisited.add(pack)		
+			}
+			for (m: pack.ownedMembership) {
+				if (!scopeProvider.visited.contains(m)) {
+					var String elementName
+					var Element memberElement
+					
+					// Note: Proxy resolution for memberElement may result in recursive name resolution
+					// (and getting the memberName may also result in accessing the memberElement).
+					// In this case, the membership m should be excluded from the scope, to avoid a 
+					// cyclic linking error.
+					scopeProvider.addVisited(m)
+					try {
+						memberElement = m.memberElement
+						elementName = m.memberName 
+					} finally {
+						scopeProvider.removeVisited(m)
+					}
+									
+					if (elementName !== null && (isInsideScope || m.visibility == VisibilityKind.PUBLIC)) {
+						val elementqn = qn.append(elementName)
+						if (targetqn === null || targetqn.startsWith(elementqn)) {
+							if (!checkIfAdded || !visitedqns.contains(elementqn)) {
+								visitedqns.add(elementqn)
+								if (targetqn === null || targetqn == elementqn) {
+									elements.addName(elementqn, memberElement)
+									if (findFirst && targetqn == elementqn) {
+										return true
+									}
+								}
+								if (targetqn != elementqn) {
+									if (memberElement instanceof Package) {
+										isShadowing = true;
+										
+										// Note: If the resolution is for a single element, search the owned elements first and, if found, do
+										// not search the inherited elements. This avoids a possible cyclic linking error if getting the 
+										// superclass requires proxy resolution.
+										if (memberElement.owned(elementqn, false, false, ownedvisited, visited)) {
+											return true
+										}
+										
+										if (memberElement.gen(elementqn, visited)) {
+											return true;
+										}
+										if (memberElement.imp(elementqn, visited)) {
+											return true;
+										}
+									}
+								}
+							}
+						}
+					}
+				}
+			}
+			ownedvisited.remove(pack)
+		}
+		return false
+	}
+
+	protected def boolean gen(Package pack, QualifiedName qn, Set<Package> visited) {
+		if (pack instanceof Type) {
+			for (e: pack.ownedGeneralization) {
+				if (!scopeProvider.visited.contains(e)) {
+					var found = false;
+					// NOTE: Exclude the generalization e to avoid possible circular name resolution
+					// when resolving a proxy for e.general.
+					scopeProvider.addVisited(e)
+					if (e.general !== null && !visited.contains(e.general)) {
+						visited.add(e.general)
+						found = e.general.resolve(qn, false, false, visited)
+						visited.remove(e.general)
+					}
+					scopeProvider.removeVisited(e)
+					if (found) {
+						return true
+					}
+				}
+			}
+		}
+		return false
+	}
+	
+	protected def boolean imp(Package pack, QualifiedName qn, Set<Package> visited) {
+		for (e: pack.ownedImport) {
+			if (!scopeProvider.visited.contains(e)) {
+				var found = false;
+				// NOTE: Exclude the import e to avoid possible circular name resolution
+				// when resolving a proxy for e.importedPackage.
+				scopeProvider.addVisited(e)
+				if (e.importedPackage !== null && !visited.contains(e.importedPackage) && e.visibility == VisibilityKind.PUBLIC) {
+					visited.add(e.importedPackage)
+					found = e.importedPackage.resolve(qn, true, false, visited)
+					visited.remove(e.importedPackage)
+				}
+				scopeProvider.removeVisited(e)
+				if (found) {
+					return true
+				}
+			}
+		}
+		return false
+	}
+	
+}