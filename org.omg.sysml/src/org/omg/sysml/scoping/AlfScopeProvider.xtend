--- conflicted
+++ resolved
@@ -1,221 +1,137 @@
-/*****************************************************************************
- * SysML 2 Pilot Implementation
- * Copyright (c) 2018 IncQuery Labs Ltd.
- * Copyright (c) 2018, 2019 Model Driven Solutions, Inc.
- * Copyright (c) 2018, 2019 California Institute of Technology/Jet Propulsion Laboratory
- *    
- * This program is free software: you can redistribute it and/or modify
- * it under the terms of the GNU Lesser General Public License as published by
- * the Free Software Foundation, either version 3 of the License, or
- * (at your option) any later version.
- * 
- * This program is distributed in the hope that it will be useful,
- * but WITHOUT ANY WARRANTY; without even the implied warranty of
- * MERCHANTABILITY or FITNESS FOR A PARTICULAR PURPOSE.  See the
- * GNU Lesser General Public License for more details.
- * 
- * You should have received a copy of the GNU Lesser General Public License
- * along with this program.  If not, see <https://www.gnu.org/licenses/>.
- * 
- * @license LGPL-3.0-or-later <http://spdx.org/licenses/LGPL-3.0-or-later>
- * 
- * Contributors:
- *  Zoltan Kiss, IncQuery
- *  Balazs Grill, IncQuery
- *  Ed Seidewitz, MDS
- *  Miyako Wilson, JPL
- * 
- *****************************************************************************/
-package org.omg.sysml.scoping
-
-import com.google.common.base.Predicates
-import com.google.inject.Inject
-import java.util.Set
-import org.eclipse.emf.ecore.EObject
-import org.eclipse.emf.ecore.EReference
-import org.eclipse.xtext.EcoreUtil2
-import org.eclipse.xtext.scoping.IGlobalScopeProvider
-import org.eclipse.xtext.scoping.IScope
-import org.omg.sysml.lang.sysml.Element
-import org.omg.sysml.lang.sysml.FeatureTyping
-import org.omg.sysml.lang.sysml.Generalization
-import org.omg.sysml.lang.sysml.Membership
-import org.omg.sysml.lang.sysml.Package
-import org.omg.sysml.lang.sysml.Redefinition
-import org.omg.sysml.lang.sysml.Subsetting
-import org.omg.sysml.lang.sysml.SysMLPackage
-
-class AlfScopeProvider extends AbstractAlfScopeProvider {
-
-	@Inject
-	IGlobalScopeProvider globalScope
-
-	Set<Membership> visitedMemberships = newHashSet
-	
-	def getVisitedMemberships() {
-		visitedMemberships
-	}
-	
-	def setVisitedMemberships(Set<Membership> visitedMemberships) {
-		this.visitedMemberships = visitedMemberships
-	}
-	
-	def addVisitedMembership(Membership membership) {
-		visitedMemberships.add(membership)
-	}
-	
-	def removeVisitedMembership(Membership membership) {
-		visitedMemberships.remove(membership)
-	}
-	
-	override getScope(EObject context, EReference reference) {
-		switch (reference) {
-			case SysMLPackage.eINSTANCE.featureTyping_Type: {
-				if (context instanceof FeatureTyping)
-					return context.typedFeature.scope_owningNamespace(reference)
-			}
-			case SysMLPackage.eINSTANCE.generalization_General, 
-			case SysMLPackage.eINSTANCE.superclassing_Superclass: {
-				if (context instanceof Generalization)
-					return context.specific.scope_owningNamespace(reference)
-			}
-			case SysMLPackage.eINSTANCE.redefinition_RedefinedFeature: {
-				if (context instanceof Redefinition)
-					return context.redefiningFeature.scope_owningNamespace(reference)
-			}
-			case SysMLPackage.eINSTANCE.subsetting_SubsettedFeature: {
-				if (context instanceof Subsetting)
-					return context.subsettingFeature.scope_owningNamespace(reference)
-			}
-			case SysMLPackage.eINSTANCE.membership_MemberElement, 
-			case SysMLPackage.eINSTANCE.featureMembership_MemberFeature,
-			case SysMLPackage.eINSTANCE.parameterMembership_MemberParameter: {
-				if (context instanceof Membership)
-					return context.scope_Namespace(context.membershipOwningPackage, reference)
-			}
-		}
-		return
-			if (context instanceof Package) 
-				context.alfScope(context, reference)
-			else 
-				super.getScope(context, reference)		
-	}
-	
-	def static Package getParentPackage(Element element) {
-		EcoreUtil2.getContainerOfType(element.eContainer, Package)
-	}
-	
-	def scope_owningNamespace(Element element, EReference reference) {
-		element.scope_Namespace(element?.parentPackage, reference)
-	}
-
-<<<<<<< HEAD
-	def IScope scope_Package(Package pack, EReference reference) {
-		
-		val elements = <Element, HashSet<QualifiedName>>newHashMap()
-		val visited = newHashSet
-		val visitor = [ QualifiedName qn, Element el |
-			var added = true;
-			if (reference.EReferenceType.isInstance(el)) {
-				added = false;
-				val qns = elements.get(el);
-				if ( qns === null ) { 
-					if ( !visited.contains(qn)){
-						elements.put(el, newHashSet(qn))
-						visited.add(qn)
-						added = true
-					}
-				}
-				else if ( !qns.contains(qn) ){ //elements contains more than one qualifiedName - test::A and test2::A have difference qns
-					if( !visited.contains(qn)){
-						qns.add(qn)
-						elements.put(el, qns)
-						visited.add(qn)
-						added = true
-					}
-				}				
-			}
-			added
-		]
-		pack.accept(QualifiedName.create(), visitor, false, true, newHashSet)
-		pack.gen(visitor, newHashSet)
-		pack.imp(visitor, newHashSet, true)
-		
-		val outerscope = 
-			if ( /* Root package */ pack.eContainer === null || pack.parentPackage === null) {
-					if (pack.name !== null) {
-						val qn = QualifiedName.create().append(pack.name)
-						visitor.apply(qn, pack)
-						pack.accept(qn, visitor, false, true, newHashSet)
-					}
-					globalScope.getScope(pack.eResource, reference, Predicates.alwaysTrue)
-			} else {
-				scope_Package(pack.parentPackage, reference /*, E */ )
-			};
-
-		var int previousCount;
-		do {
-			previousCount = elements.values.flatten.size()
-			pack.loop2(visitor, newHashSet, elements)
-		} while( elements.values.flatten.size() > previousCount)
-		
-		if ( pack.eContainer === null){
-			val newElements = newArrayList
-			elements.entrySet.forEach[ entry |
-				var qns = entry.value
-				qns.forEach[qn| 
-					if ( pack.name !== null && !qn.startsWith(QualifiedName.create(pack.name))) {
-						newElements.add(newArrayList(entry.key, QualifiedName.create().append(pack.name).append(qn)))
-					}
-				]
-			]
-			newElements.forEach[ e| visitor.apply( e.get(1) as QualifiedName, e.get(0) as Element)]
-		}
-		
-		val od = newArrayList
-		elements.keySet.forEach[ key |
-			val qns = elements.get(key)
-			qns.forEach[qn |
-				od.add(EObjectDescription.create(qn, key))
-			]
-		]
-		return new SimpleScope(outerscope, od)
-	}
-	
-	private def Package getParentPackage(Element element) {
-		var EObject container=element.eContainer
-		while(container !== null && !(container instanceof Package)){
-			container=container.eContainer
-		}
-		return (container as Package)
-	}
-	
-	def IScope scope_Namespace(Element element, Package namespace, EReference reference) {
-=======
-	def scope_Namespace(Element element, Package namespace, EReference reference) {
->>>>>>> 5dc00cbb
-		if (namespace === null)
-			super.getScope(element, reference)		
-		else 
-			namespace.alfScope(element, reference)
-	}
-	
-	def IScope alfScope(Package pack, Element element, EReference reference) {
-		val parent = pack.parentPackage
-		val outerscope = 
-			if (parent === null) { // Root Package
-				 val global = globalScope.getScope(pack.eResource, reference, Predicates.alwaysTrue)
-				 if (pack.name !== null) 
-				 	// The root scope includes qualified names whose first segment is the name
-				 	// of the root package.
-				 	new AlfRootScope(global, pack, reference, this)
-				 else 
-				 	global
-			} else {
-				parent.alfScope(element, reference)
-			}		
-
-		new AlfScope(outerscope, pack, reference, this)
-	}
-	
-}
+/*****************************************************************************
+ * SysML 2 Pilot Implementation
+ * Copyright (c) 2018 IncQuery Labs Ltd.
+ * Copyright (c) 2018, 2019 Model Driven Solutions, Inc.
+ * Copyright (c) 2018, 2019 California Institute of Technology/Jet Propulsion Laboratory
+ *    
+ * This program is free software: you can redistribute it and/or modify
+ * it under the terms of the GNU Lesser General Public License as published by
+ * the Free Software Foundation, either version 3 of the License, or
+ * (at your option) any later version.
+ * 
+ * This program is distributed in the hope that it will be useful,
+ * but WITHOUT ANY WARRANTY; without even the implied warranty of
+ * MERCHANTABILITY or FITNESS FOR A PARTICULAR PURPOSE.  See the
+ * GNU Lesser General Public License for more details.
+ * 
+ * You should have received a copy of the GNU Lesser General Public License
+ * along with this program.  If not, see <https://www.gnu.org/licenses/>.
+ * 
+ * @license LGPL-3.0-or-later <http://spdx.org/licenses/LGPL-3.0-or-later>
+ * 
+ * Contributors:
+ *  Zoltan Kiss, IncQuery
+ *  Balazs Grill, IncQuery
+ *  Ed Seidewitz, MDS
+ *  Miyako Wilson, JPL
+ * 
+ *****************************************************************************/
+package org.omg.sysml.scoping
+
+import com.google.common.base.Predicates
+import com.google.inject.Inject
+import java.util.Set
+import org.eclipse.emf.ecore.EObject
+import org.eclipse.emf.ecore.EReference
+import org.eclipse.xtext.EcoreUtil2
+import org.eclipse.xtext.scoping.IGlobalScopeProvider
+import org.eclipse.xtext.scoping.IScope
+import org.omg.sysml.lang.sysml.Element
+import org.omg.sysml.lang.sysml.FeatureTyping
+import org.omg.sysml.lang.sysml.Generalization
+import org.omg.sysml.lang.sysml.Membership
+import org.omg.sysml.lang.sysml.Package
+import org.omg.sysml.lang.sysml.Redefinition
+import org.omg.sysml.lang.sysml.Subsetting
+import org.omg.sysml.lang.sysml.SysMLPackage
+
+class AlfScopeProvider extends AbstractAlfScopeProvider {
+
+	@Inject
+	IGlobalScopeProvider globalScope
+
+	Set<Membership> visitedMemberships = newHashSet
+	
+	def getVisitedMemberships() {
+		visitedMemberships
+	}
+	
+	def setVisitedMemberships(Set<Membership> visitedMemberships) {
+		this.visitedMemberships = visitedMemberships
+	}
+	
+	def addVisitedMembership(Membership membership) {
+		visitedMemberships.add(membership)
+	}
+	
+	def removeVisitedMembership(Membership membership) {
+		visitedMemberships.remove(membership)
+	}
+	
+	override getScope(EObject context, EReference reference) {
+		switch (reference) {
+			case SysMLPackage.eINSTANCE.featureTyping_Type: {
+				if (context instanceof FeatureTyping)
+					return context.typedFeature.scope_owningNamespace(reference)
+			}
+			case SysMLPackage.eINSTANCE.generalization_General, 
+			case SysMLPackage.eINSTANCE.superclassing_Superclass: {
+				if (context instanceof Generalization)
+					return context.specific.scope_owningNamespace(reference)
+			}
+			case SysMLPackage.eINSTANCE.redefinition_RedefinedFeature: {
+				if (context instanceof Redefinition)
+					return context.redefiningFeature.scope_owningNamespace(reference)
+			}
+			case SysMLPackage.eINSTANCE.subsetting_SubsettedFeature: {
+				if (context instanceof Subsetting)
+					return context.subsettingFeature.scope_owningNamespace(reference)
+			}
+			case SysMLPackage.eINSTANCE.membership_MemberElement, 
+			case SysMLPackage.eINSTANCE.featureMembership_MemberFeature,
+			case SysMLPackage.eINSTANCE.parameterMembership_MemberParameter: {
+				if (context instanceof Membership)
+					return context.scope_Namespace(context.membershipOwningPackage, reference)
+			}
+		}
+		return
+			if (context instanceof Package) 
+				context.alfScope(context, reference)
+			else 
+				super.getScope(context, reference)		
+	}
+	
+	def static Package getParentPackage(Element element) {
+		EcoreUtil2.getContainerOfType(element.eContainer, Package)
+	}
+	
+	def scope_owningNamespace(Element element, EReference reference) {
+		element.scope_Namespace(element?.parentPackage, reference)
+	}
+
+	def scope_Namespace(Element element, Package namespace, EReference reference) {
+		if (namespace === null)
+			super.getScope(element, reference)		
+		else 
+			namespace.alfScope(element, reference)
+	}
+	
+	def IScope alfScope(Package pack, Element element, EReference reference) {
+		val parent = pack.parentPackage
+		val outerscope = 
+			if (parent === null) { // Root Package
+				 val global = globalScope.getScope(pack.eResource, reference, Predicates.alwaysTrue)
+				 if (pack.name !== null) 
+				 	// The root scope includes qualified names whose first segment is the name
+				 	// of the root package.
+				 	new AlfRootScope(global, pack, reference, this)
+				 else 
+				 	global
+			} else {
+				parent.alfScope(element, reference)
+			}		
+
+		new AlfScope(outerscope, pack, reference, this)
+	}
+	
+}