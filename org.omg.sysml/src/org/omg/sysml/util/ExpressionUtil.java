--- conflicted
+++ resolved
@@ -79,7 +79,7 @@
 				findFirst().orElse(null);
 	}
 	
-	public static Element getTargetFeatureFor(InvocationExpression expression) {
+	public static Element getTargetFeatureFor(Expression expression) {
 		List<Membership> memberships = expression.getOwnedMembership();
 		return memberships.size() < 2? null: memberships.get(1).getMemberElement();
 	}
@@ -162,13 +162,10 @@
 		return Stream.of(OperatorExpressionAdapter.LIBRARY_PACKAGE_NAMES).map(pack -> pack + "::'" + op + "'").toArray(String[]::new);
 	}
 	
-<<<<<<< HEAD
 	public static final String SELF_REFERENCE_FEATURE = "Base::Anything::self";
 	
 	public static Feature getSelfReferenceFeature(Element context) {
 		return (Feature)SysMLLibraryUtil.getLibraryType(context, SELF_REFERENCE_FEATURE);
 	}
 
-=======
->>>>>>> 20831a2b
 }